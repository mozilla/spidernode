--- conflicted
+++ resolved
@@ -49,11 +49,6 @@
 if /i "%1"=="ia32"          set target_arch=x86&goto arg-ok
 if /i "%1"=="x86"           set target_arch=x86&goto arg-ok
 if /i "%1"=="x64"           set target_arch=x64&goto arg-ok
-<<<<<<< HEAD
-if /i "%1"=="arm"           set target_arch=arm&goto arg-ok
-if /i "%1"=="vc2013"        set target_env=vc2013&goto arg-ok
-=======
->>>>>>> f9c98563
 if /i "%1"=="vc2015"        set target_env=vc2015&goto arg-ok
 if /i "%1"=="noprojgen"     set noprojgen=1&goto arg-ok
 if /i "%1"=="nobuild"       set nobuild=1&goto arg-ok
@@ -347,14 +342,9 @@
 if "%test_args%"=="" goto jslint
 if "%config%"=="Debug" set test_args=--mode=debug %test_args%
 if "%config%"=="Release" set test_args=--mode=release %test_args%
-<<<<<<< HEAD
 set test_args=--engine %engine% %test_args%
-echo running 'cctest'
-"%config%\cctest"
-=======
 echo running 'cctest %cctest_args%'
 "%config%\cctest" %cctest_args%
->>>>>>> f9c98563
 echo running 'python tools\test.py %test_args%'
 python tools\test.py %test_args%
 goto jslint
@@ -364,11 +354,7 @@
 if not defined jslint goto exit
 if not exist tools\eslint\lib\eslint.js goto no-lint
 echo running jslint
-<<<<<<< HEAD
-%config%\node tools\eslint\bin\eslint.js --cache --rulesdir=tools\eslint-rules benchmark lib test %chakra_jslint% tools
-=======
-%config%\node tools\eslint\bin\eslint.js --cache --rule "linebreak-style: 0" --rulesdir=tools\eslint-rules benchmark lib test tools
->>>>>>> f9c98563
+%config%\node tools\eslint\bin\eslint.js --cache --rule "linebreak-style: 0" --rulesdir=tools\eslint-rules benchmark lib test %chakra_jslint% tools
 goto exit
 
 :jslint-ci
