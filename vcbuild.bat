@echo off

cd %~dp0

if /i "%1"=="help" goto help
if /i "%1"=="--help" goto help
if /i "%1"=="-help" goto help
if /i "%1"=="/help" goto help
if /i "%1"=="?" goto help
if /i "%1"=="-?" goto help
if /i "%1"=="--?" goto help
if /i "%1"=="/?" goto help

@rem Process arguments.
set config=Release
set target=Build
set target_arch=x64
set target_env=
set noprojgen=
set nobuild=
set sign=
set nosnapshot=
set cctest_args=
set test_args=
set package=
set msi=
set upload=
set licensertf=
set jslint=
set cpplint=
set build_testgc_addon=
set noetw=
set noetw_msi_arg=
set noperfctr=
set noperfctr_msi_arg=
set i18n_arg=
set download_arg=
set build_release=
set enable_vtune_arg=
set configure_flags=
set build_addons=
set dll=
<<<<<<< HEAD
set engine=v8
=======
set build_addons_napi=
>>>>>>> 53828e8b
set test_node_inspect=

:next-arg
if "%1"=="" goto args-done
if /i "%1"=="debug"         set config=Debug&goto arg-ok
if /i "%1"=="release"       set config=Release&goto arg-ok
if /i "%1"=="clean"         set target=Clean&goto arg-ok
if /i "%1"=="ia32"          set target_arch=x86&goto arg-ok
if /i "%1"=="x86"           set target_arch=x86&goto arg-ok
if /i "%1"=="x64"           set target_arch=x64&goto arg-ok
if /i "%1"=="vc2015"        set target_env=vc2015&goto arg-ok
if /i "%1"=="noprojgen"     set noprojgen=1&goto arg-ok
if /i "%1"=="nobuild"       set nobuild=1&goto arg-ok
if /i "%1"=="nosign"        set "sign="&echo Note: vcbuild no longer signs by default. "nosign" is redundant.&goto arg-ok
if /i "%1"=="sign"          set sign=1&goto arg-ok
if /i "%1"=="nosnapshot"    set nosnapshot=1&goto arg-ok
if /i "%1"=="noetw"         set noetw=1&goto arg-ok
if /i "%1"=="noperfctr"     set noperfctr=1&goto arg-ok
if /i "%1"=="licensertf"    set licensertf=1&goto arg-ok
if /i "%1"=="test"          set test_args=%test_args% addons addons-napi doctool known_issues message parallel sequential -J&set cpplint=1&set jslint=1&set build_addons=1&set build_addons_napi=1&goto arg-ok
if /i "%1"=="test-ci"       set test_args=%test_args% %test_ci_args% -p tap --logfile test.tap addons addons-napi doctool inspector known_issues message sequential parallel&set cctest_args=%cctest_args% --gtest_output=tap:cctest.tap&set build_addons=1&set build_addons_napi=1&goto arg-ok
if /i "%1"=="test-addons"   set test_args=%test_args% addons&set build_addons=1&goto arg-ok
if /i "%1"=="test-addons-napi"   set test_args=%test_args% addons-napi&set build_addons_napi=1&goto arg-ok
if /i "%1"=="test-simple"   set test_args=%test_args% sequential parallel -J&goto arg-ok
if /i "%1"=="test-message"  set test_args=%test_args% message&goto arg-ok
if /i "%1"=="test-gc"       set test_args=%test_args% gc&set build_testgc_addon=1&goto arg-ok
if /i "%1"=="test-inspector" set test_args=%test_args% inspector&goto arg-ok
if /i "%1"=="test-tick-processor" set test_args=%test_args% tick-processor&goto arg-ok
if /i "%1"=="test-internet" set test_args=%test_args% internet&goto arg-ok
if /i "%1"=="test-pummel"   set test_args=%test_args% pummel&goto arg-ok
if /i "%1"=="test-all"      set test_args=%test_args% sequential parallel message gc inspector internet pummel&set build_testgc_addon=1&set cpplint=1&set jslint=1&goto arg-ok
if /i "%1"=="test-known-issues" set test_args=%test_args% known_issues&goto arg-ok
if /i "%1"=="test-node-inspect" set test_node_inspect=1&goto arg-ok
if /i "%1"=="jslint"        set jslint=1&goto arg-ok
if /i "%1"=="jslint-ci"     set jslint_ci=1&goto arg-ok
if /i "%1"=="lint"          set cpplint=1&set jslint=1&goto arg-ok
if /i "%1"=="lint-ci"       set cpplint=1&set jslint_ci=1&goto arg-ok
if /i "%1"=="package"       set package=1&goto arg-ok
if /i "%1"=="msi"           set msi=1&set licensertf=1&set download_arg="--download=all"&set i18n_arg=small-icu&goto arg-ok
if /i "%1"=="build-release" set build_release=1&set sign=1&goto arg-ok
if /i "%1"=="upload"        set upload=1&goto arg-ok
if /i "%1"=="small-icu"     set i18n_arg=%1&goto arg-ok
if /i "%1"=="full-icu"      set i18n_arg=%1&goto arg-ok
if /i "%1"=="intl-none"     set i18n_arg=%1&goto arg-ok
if /i "%1"=="without-intl"     set i18n_arg=%1&goto arg-ok
if /i "%1"=="download-all"  set download_arg="--download=all"&goto arg-ok
if /i "%1"=="ignore-flaky"  set test_args=%test_args% --flaky-tests=dontcare&goto arg-ok
if /i "%1"=="enable-vtune"  set enable_vtune_arg=1&goto arg-ok
if /i "%1"=="dll"           set dll=1&goto arg-ok
if /i "%1"=="v8"            set engine=v8&goto arg-ok
if /i "%1"=="chakracore"    set engine=chakracore&set chakra_jslint=deps\chakrashim\lib&goto arg-ok
if /i "%1"=="spidermonkey"  set engine=spidermonkey&goto arg-ok

echo Error: invalid command line option `%1`.
exit /b 1

:arg-ok
:arg-ok
shift
goto next-arg

:args-done

if defined build_release (
  set config=Release
  set package=1
  set msi=1
  set licensertf=1
  set download_arg="--download=all"
  set i18n_arg=small-icu
)

:: assign path to node_exe
set "node_exe=%config%\node.exe"

if "%config%"=="Debug" set configure_flags=%configure_flags% --debug
if defined nosnapshot set configure_flags=%configure_flags% --without-snapshot
if defined noetw set configure_flags=%configure_flags% --without-etw& set noetw_msi_arg=/p:NoETW=1
if defined noperfctr set configure_flags=%configure_flags% --without-perfctr& set noperfctr_msi_arg=/p:NoPerfCtr=1
if defined release_urlbase set configure_flags=%configure_flags% --release-urlbase=%release_urlbase%
if defined download_arg set configure_flags=%configure_flags% %download_arg%
if defined enable_vtune_arg set configure_flags=%configure_flags% --enable-vtune-profiling
if defined dll set configure_flags=%configure_flags% --shared

if "%i18n_arg%"=="full-icu" set configure_flags=%configure_flags% --with-intl=full-icu
if "%i18n_arg%"=="small-icu" set configure_flags=%configure_flags% --with-intl=small-icu
if "%i18n_arg%"=="intl-none" set configure_flags=%configure_flags% --with-intl=none
if "%i18n_arg%"=="without-intl" set configure_flags=%configure_flags% --without-intl
if "%engine%"=="chakracore" set configure_flags=%configure_flags% --without-intl --without-inspector --without-v8-platform --without-bundled-v8
if "%engine%"=="spidermonkey" set configure_flags=%configure_flags% --without-intl --without-inspector --without-v8-platform --without-bundled-v8

if defined config_flags set configure_flags=%configure_flags% %config_flags%

if not exist "%~dp0deps\icu" goto no-depsicu
if "%target%"=="Clean" echo deleting %~dp0deps\icu
if "%target%"=="Clean" rmdir /S /Q %~dp0deps\icu
:no-depsicu

call :getnodeversion || exit /b 1

if "%target%"=="Clean" rmdir /Q /S "%~dp0%config%\node-v%FULLVERSION%-win-%target_arch%" > nul 2> nul

if defined noprojgen if defined nobuild if not defined sign if not defined msi goto licensertf

@rem Set environment for msbuild

@rem Look for Visual Studio 2015
echo Looking for Visual Studio 2015
if not defined VS140COMNTOOLS goto msbuild-not-found
if not exist "%VS140COMNTOOLS%\..\..\vc\vcvarsall.bat" goto msbuild-not-found
echo Found Visual Studio 2015
if defined msi (
  echo Looking for WiX installation for Visual Studio 2015...
  if not exist "%WIX%\SDK\VS2015" (
    echo Failed to find WiX install for Visual Studio 2015
    echo VS2015 support for WiX is only present starting at version 3.10
    goto wix-not-found
  )
)
if "%VCVARS_VER%" NEQ "140" (
  call "%VS140COMNTOOLS%\..\..\vc\vcvarsall.bat"
  SET VCVARS_VER=140
)
if not defined VCINSTALLDIR goto msbuild-not-found
set GYP_MSVS_VERSION=2015
set PLATFORM_TOOLSET=v140
goto msbuild-found

:msbuild-not-found
echo Failed to find Visual Studio installation.
goto exit

:wix-not-found
echo Build skipped. To generate installer, you need to install Wix.
goto run

:msbuild-found

:project-gen
@rem Skip project generation if requested.
if defined noprojgen goto msbuild

@rem Generate the VS project.
echo configure %configure_flags% --engine=%engine% --dest-cpu=%target_arch% --tag=%TAG%
python configure %configure_flags% --engine=%engine% --dest-cpu=%target_arch% --tag=%TAG%
if errorlevel 1 goto create-msvs-files-failed
if not exist node.sln goto create-msvs-files-failed
echo Project files generated.

:msbuild
@rem Skip build if requested.
if defined nobuild goto sign

@rem Build the sln with msbuild.
set "msbplatform=Win32"
if "%target_arch%"=="x64" set "msbplatform=x64"
if "%target_arch%"=="arm" set "msbplatform=ARM"
msbuild node.sln /m /t:%target% /p:Configuration=%config% /p:Platform=%msbplatform% /clp:NoSummary;NoItemAndPropertyList;Verbosity=minimal /nologo
if errorlevel 1 goto exit
if "%target%" == "Clean" goto exit

:sign
@rem Skip signing unless the `sign` option was specified.
if not defined sign goto licensertf

call tools\sign.bat Release\node.exe
if errorlevel 1 echo Failed to sign exe&goto exit

:licensertf
@rem Skip license.rtf generation if not requested.
if not defined licensertf goto package

%config%\node tools\license2rtf.js < LICENSE > %config%\license.rtf
if errorlevel 1 echo Failed to generate license.rtf&goto exit

:package
if not defined package goto msi
echo Creating package...
cd Release
mkdir node-v%FULLVERSION%-win-%target_arch% > nul 2> nul
mkdir node-v%FULLVERSION%-win-%target_arch%\node_modules > nul 2>nul

copy /Y node.exe node-v%FULLVERSION%-win-%target_arch%\ > nul
if errorlevel 1 echo Cannot copy node.exe && goto package_error
copy /Y ..\LICENSE node-v%FULLVERSION%-win-%target_arch%\ > nul
if errorlevel 1 echo Cannot copy LICENSE && goto package_error
copy /Y ..\README.md node-v%FULLVERSION%-win-%target_arch%\ > nul
if errorlevel 1 echo Cannot copy README.md && goto package_error
copy /Y ..\CHANGELOG.md node-v%FULLVERSION%-win-%target_arch%\ > nul
if errorlevel 1 echo Cannot copy CHANGELOG.md && goto package_error
robocopy /e ..\deps\npm node-v%FULLVERSION%-win-%target_arch%\node_modules\npm > nul
if errorlevel 8 echo Cannot copy npm package && goto package_error
copy /Y ..\deps\npm\bin\npm node-v%FULLVERSION%-win-%target_arch%\ > nul
if errorlevel 1 echo Cannot copy npm && goto package_error
copy /Y ..\deps\npm\bin\npm.cmd node-v%FULLVERSION%-win-%target_arch%\ > nul
if errorlevel 1 echo Cannot copy npm.cmd && goto package_error
copy /Y ..\tools\msvs\nodevars.bat node-v%FULLVERSION%-win-%target_arch%\ > nul
if errorlevel 1 echo Cannot copy nodevars.bat && goto package_error
if not defined noetw (
    copy /Y ..\src\res\node_etw_provider.man node-v%FULLVERSION%-win-%target_arch%\ > nul
    if errorlevel 1 echo Cannot copy node_etw_provider.man && goto package_error
)
if not defined noperfctr (
    copy /Y ..\src\res\node_perfctr_provider.man node-v%FULLVERSION%-win-%target_arch%\ > nul
    if errorlevel 1 echo Cannot copy node_perfctr_provider.man && goto package_error
)

echo Creating node-v%FULLVERSION%-win-%target_arch%.7z
del node-v%FULLVERSION%-win-%target_arch%.7z > nul 2> nul
7z a -r -mx9 -t7z node-v%FULLVERSION%-win-%target_arch%.7z node-v%FULLVERSION%-win-%target_arch% > nul
if errorlevel 1 echo Cannot create node-v%FULLVERSION%-win-%target_arch%.7z && goto package_error

echo Creating node-v%FULLVERSION%-win-%target_arch%.zip
del node-v%FULLVERSION%-win-%target_arch%.zip > nul 2> nul
7z a -r -mx9 -tzip node-v%FULLVERSION%-win-%target_arch%.zip node-v%FULLVERSION%-win-%target_arch% > nul
if errorlevel 1 echo Cannot create node-v%FULLVERSION%-win-%target_arch%.zip && goto package_error

echo Creating node_pdb.7z
del node_pdb.7z > nul 2> nul
7z a -mx9 -t7z node_pdb.7z node.pdb > nul

echo Creating node_pdb.zip
del node_pdb.zip  > nul 2> nul
7z a -mx9 -tzip node_pdb.zip node.pdb > nul

cd ..
echo Package created!
goto package_done
:package_error
cd ..
exit /b 1
:package_done

:msi
@rem Skip msi generation if not requested
if not defined msi goto run

:msibuild
echo Building node-v%FULLVERSION%-%target_arch%.msi
msbuild "%~dp0tools\msvs\msi\nodemsi.sln" /m /t:Clean,Build /p:PlatformToolset=%PLATFORM_TOOLSET% /p:GypMsvsVersion=%GYP_MSVS_VERSION% /p:Configuration=%config% /p:Platform=%target_arch% /p:NodeVersion=%NODE_VERSION% /p:FullVersion=%FULLVERSION% /p:DistTypeDir=%DISTTYPEDIR% %noetw_msi_arg% %noperfctr_msi_arg% /clp:NoSummary;NoItemAndPropertyList;Verbosity=minimal /nologo
if errorlevel 1 goto exit

if not defined sign goto upload
call tools\sign.bat node-v%FULLVERSION%-%target_arch%.msi
if errorlevel 1 echo Failed to sign msi&goto exit

:upload
@rem Skip upload if not requested
if not defined upload goto run

if not defined SSHCONFIG (
  echo SSHCONFIG is not set for upload
  exit /b 1
)
if not defined STAGINGSERVER set STAGINGSERVER=node-www
ssh -F %SSHCONFIG% %STAGINGSERVER% "mkdir -p nodejs/%DISTTYPEDIR%/v%FULLVERSION%/win-%target_arch%"
scp -F %SSHCONFIG% Release\node.exe %STAGINGSERVER%:nodejs/%DISTTYPEDIR%/v%FULLVERSION%/win-%target_arch%/node.exe
scp -F %SSHCONFIG% Release\node.lib %STAGINGSERVER%:nodejs/%DISTTYPEDIR%/v%FULLVERSION%/win-%target_arch%/node.lib
scp -F %SSHCONFIG% Release\node_pdb.zip %STAGINGSERVER%:nodejs/%DISTTYPEDIR%/v%FULLVERSION%/win-%target_arch%/node_pdb.zip
scp -F %SSHCONFIG% Release\node_pdb.7z %STAGINGSERVER%:nodejs/%DISTTYPEDIR%/v%FULLVERSION%/win-%target_arch%/node_pdb.7z
scp -F %SSHCONFIG% Release\node-v%FULLVERSION%-win-%target_arch%.7z %STAGINGSERVER%:nodejs/%DISTTYPEDIR%/v%FULLVERSION%/node-v%FULLVERSION%-win-%target_arch%.7z
scp -F %SSHCONFIG% Release\node-v%FULLVERSION%-win-%target_arch%.zip %STAGINGSERVER%:nodejs/%DISTTYPEDIR%/v%FULLVERSION%/node-v%FULLVERSION%-win-%target_arch%.zip
scp -F %SSHCONFIG% node-v%FULLVERSION%-%target_arch%.msi %STAGINGSERVER%:nodejs/%DISTTYPEDIR%/v%FULLVERSION%/
ssh -F %SSHCONFIG% %STAGINGSERVER% "touch nodejs/%DISTTYPEDIR%/v%FULLVERSION%/node-v%FULLVERSION%-%target_arch%.msi.done nodejs/%DISTTYPEDIR%/v%FULLVERSION%/node-v%FULLVERSION%-win-%target_arch%.zip.done nodejs/%DISTTYPEDIR%/v%FULLVERSION%/node-v%FULLVERSION%-win-%target_arch%.7z.done nodejs/%DISTTYPEDIR%/v%FULLVERSION%/win-%target_arch%.done && chmod -R ug=rw-x+X,o=r+X nodejs/%DISTTYPEDIR%/v%FULLVERSION%/node-v%FULLVERSION%-%target_arch%.* nodejs/%DISTTYPEDIR%/v%FULLVERSION%/win-%target_arch%*"

:run
@rem Run tests if requested.

@rem Build test/gc add-on if required.
if "%build_testgc_addon%"=="" goto build-addons
"%config%\node" deps\npm\node_modules\node-gyp\bin\node-gyp rebuild --directory="%~dp0test\gc" --nodedir="%~dp0."
if errorlevel 1 goto build-testgc-addon-failed
goto build-addons

:build-testgc-addon-failed
echo Failed to build test/gc add-on."
goto exit

:build-addons
if not defined build_addons goto build-addons-napi
if not exist "%node_exe%" (
  echo Failed to find node.exe
  goto build-addons-napi
)
echo Building addons
:: clear
for /d %%F in (test\addons\??_*) do (
  rd /s /q %%F
)
:: generate
"%node_exe%" tools\doc\addon-verify.js
if %errorlevel% neq 0 exit /b %errorlevel%
:: building addons
setlocal EnableDelayedExpansion
for /d %%F in (test\addons\*) do (
  "%node_exe%" deps\npm\node_modules\node-gyp\bin\node-gyp rebuild ^
    --directory="%%F" ^
    --nodedir="%cd%"
  if !errorlevel! neq 0 exit /b !errorlevel!
)

:build-addons-napi
if not defined build_addons_napi goto run-tests
if not exist "%node_exe%" (
  echo Failed to find node.exe
  goto run-tests
)
echo Building addons-napi
:: clear
for /d %%F in (test\addons-napi\??_*) do (
  rd /s /q %%F
)
:: building addons-napi
for /d %%F in (test\addons-napi\*) do (
  "%node_exe%" deps\npm\node_modules\node-gyp\bin\node-gyp rebuild ^
    --directory="%%F" ^
    --nodedir="%cd%"
)
endlocal
goto run-tests

:run-tests
if not defined test_node_inspect goto node-tests
set USE_EMBEDDED_NODE_INSPECT=1
%config%\node tools\test-npm-package.js --install deps\node-inspect test
goto node-tests

:node-tests
if "%test_args%"=="" goto cpplint
if "%config%"=="Debug" set test_args=--mode=debug %test_args%
if "%config%"=="Release" set test_args=--mode=release %test_args%
echo running 'cctest %cctest_args%'
"%config%\cctest" %cctest_args%
echo running 'python tools\test.py %test_args%'
python tools\test.py %test_args%
goto cpplint

:cpplint
if not defined cpplint goto jslint
echo running cpplint
set cppfilelist=
setlocal enabledelayedexpansion
for /f "tokens=*" %%G in ('dir /b /s /a src\*.c src\*.cc src\*.h ^
test\addons\*.cc test\addons\*.h test\cctest\*.cc test\cctest\*.h ^
test\gc\binding.cc tools\icu\*.cc tools\icu\*.h') do (
  set relpath=%%G
  set relpath=!relpath:*%~dp0=!
  call :add-to-list !relpath!
)
( endlocal
  set cppfilelist=%localcppfilelist%
)
python tools/cpplint.py %cppfilelist%
python tools/check-imports.py
goto jslint

:add-to-list
echo %1 | findstr /c:"src\node_root_certs.h"
if %errorlevel% equ 0 goto exit

echo %1 | findstr /c:"src\queue.h"
if %errorlevel% equ 0 goto exit

echo %1 | findstr /c:"src\tree.h"
if %errorlevel% equ 0 goto exit

@rem skip subfolders under /src
echo %1 | findstr /r /c:"src\\.*\\.*"
if %errorlevel% equ 0 goto exit

echo %1 | findstr /r /c:"test\\addons\\[0-9].*_.*\.h"
if %errorlevel% equ 0 goto exit

echo %1 | findstr /r /c:"test\\addons\\[0-9].*_.*\.cc"
if %errorlevel% equ 0 goto exit

set "localcppfilelist=%localcppfilelist% %1"
goto exit

:jslint
if defined jslint_ci goto jslint-ci
if not defined jslint goto exit
if not exist tools\eslint\lib\eslint.js goto no-lint
echo running jslint
%config%\node tools\eslint\bin\eslint.js --cache --rule "linebreak-style: 0" --rulesdir=tools\eslint-rules benchmark lib test tools
goto exit

:jslint-ci
echo running jslint-ci
%config%\node tools\jslint.js -J -f tap -o test-eslint.tap benchmark lib test %chakra_jslint% tools
goto exit

:no-lint
echo Linting is not available through the source tarball.
echo Use the git repo instead: $ git clone https://github.com/nodejs/node.git
goto exit

:create-msvs-files-failed
echo Failed to create vc project files.
goto exit

:help
echo vcbuild.bat [debug/release] [msi] [test-all/test-uv/test-inspector/test-internet/test-pummel/test-simple/test-message] [clean] [noprojgen] [small-icu/full-icu/without-intl] [nobuild] [sign] [x86/x64] [vc2015] [download-all] [enable-vtune] [lint/lint-ci]
echo Examples:
echo   vcbuild.bat                : builds release build
echo   vcbuild.bat debug          : builds debug build
echo   vcbuild.bat release msi    : builds release build and MSI installer package
echo   vcbuild.bat test           : builds debug build and runs tests
echo   vcbuild.bat build-release  : builds the release distribution as used by nodejs.org
echo   vcbuild.bat enable-vtune   : builds nodejs with Intel VTune profiling support to profile JavaScript
goto exit

:exit
goto :EOF

rem ***************
rem   Subroutines
rem ***************

:getnodeversion
set NODE_VERSION=
set TAG=
set FULLVERSION=

for /F "usebackq tokens=*" %%i in (`python "%~dp0tools\getnodeversion.py"`) do set NODE_VERSION=%%i
if not defined NODE_VERSION (
  echo Cannot determine current version of Node.js
  exit /b 1
)

if not defined DISTTYPE set DISTTYPE=release
if "%DISTTYPE%"=="release" (
  set FULLVERSION=%NODE_VERSION%
  goto exit
)
if "%DISTTYPE%"=="custom" (
  if not defined CUSTOMTAG (
    echo "CUSTOMTAG is not set for DISTTYPE=custom"
    exit /b 1
  )
  set TAG=%CUSTOMTAG%
)
if not "%DISTTYPE%"=="custom" (
  if not defined DATESTRING (
    echo "DATESTRING is not set for nightly"
    exit /b 1
  )
  if not defined COMMIT (
    echo "COMMIT is not set for nightly"
    exit /b 1
  )
  if not "%DISTTYPE%"=="nightly" (
    if not "%DISTTYPE%"=="next-nightly" (
      echo "DISTTYPE is not release, custom, nightly or next-nightly"
      exit /b 1
    )
  )
  set TAG=%DISTTYPE%%DATESTRING%%COMMIT%
)
set FULLVERSION=%NODE_VERSION%-%TAG%

:exit
if not defined DISTTYPEDIR set DISTTYPEDIR=%DISTTYPE%
goto :EOF<|MERGE_RESOLUTION|>--- conflicted
+++ resolved
@@ -40,11 +40,8 @@
 set configure_flags=
 set build_addons=
 set dll=
-<<<<<<< HEAD
 set engine=v8
-=======
 set build_addons_napi=
->>>>>>> 53828e8b
 set test_node_inspect=
 
 :next-arg
