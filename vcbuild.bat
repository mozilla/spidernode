--- conflicted
+++ resolved
@@ -108,14 +108,10 @@
 if /i "%1"=="ignore-flaky"  set test_args=%test_args% --flaky-tests=dontcare&goto arg-ok
 if /i "%1"=="enable-vtune"  set enable_vtune_arg=1&goto arg-ok
 if /i "%1"=="dll"           set dll=1&goto arg-ok
-<<<<<<< HEAD
 if /i "%1"=="v8"            set engine=v8&goto arg-ok
 if /i "%1"=="chakracore"    set engine=chakracore&set chakra_jslint=deps\chakrashim\lib&goto arg-ok
 if /i "%1"=="spidermonkey"  set engine=spidermonkey&goto arg-ok
-if /i "%1"=="static"           set enable_static=1&goto arg-ok
-=======
 if /i "%1"=="static"        set enable_static=1&goto arg-ok
->>>>>>> cacce304
 if /i "%1"=="no-NODE-OPTIONS"	set no_NODE_OPTIONS=1&goto arg-ok
 if /i "%1"=="debug-http2"   set debug_http2=1&goto arg-ok
 if /i "%1"=="debug-nghttp2" set debug_nghttp2=1&goto arg-ok
