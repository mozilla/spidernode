@echo off

cd %~dp0

if /i "%1"=="help" goto help
if /i "%1"=="--help" goto help
if /i "%1"=="-help" goto help
if /i "%1"=="/help" goto help
if /i "%1"=="?" goto help
if /i "%1"=="-?" goto help
if /i "%1"=="--?" goto help
if /i "%1"=="/?" goto help

@rem Process arguments.
set config=Release
set target=Build
set target_arch=x86
set target_env=
set noprojgen=
set nobuild=
set nosign=
set nosnapshot=
set test_args=
set msi=
set upload=
set licensertf=
set jslint=
set buildnodeweak=
set noetw=
set noetw_msi_arg=
set noperfctr=
set noperfctr_msi_arg=
set i18n_arg=
set download_arg=
set release_urls_arg=
set build_release=
set enable_vtune_arg=
set configure_flags=
set build_addons=
set engine=v8

:next-arg
if "%1"=="" goto args-done
if /i "%1"=="debug"         set config=Debug&goto arg-ok
if /i "%1"=="release"       set config=Release&goto arg-ok
if /i "%1"=="clean"         set target=Clean&goto arg-ok
if /i "%1"=="ia32"          set target_arch=x86&goto arg-ok
if /i "%1"=="x86"           set target_arch=x86&goto arg-ok
if /i "%1"=="x64"           set target_arch=x64&goto arg-ok
if /i "%1"=="arm"           set target_arch=arm&goto arg-ok
if /i "%1"=="vc2013"        set target_env=vc2013&goto arg-ok
if /i "%1"=="vc2015"        set target_env=vc2015&goto arg-ok
if /i "%1"=="noprojgen"     set noprojgen=1&goto arg-ok
if /i "%1"=="nobuild"       set nobuild=1&goto arg-ok
if /i "%1"=="nosign"        set nosign=1&goto arg-ok
if /i "%1"=="nosnapshot"    set nosnapshot=1&goto arg-ok
if /i "%1"=="noetw"         set noetw=1&goto arg-ok
if /i "%1"=="noperfctr"     set noperfctr=1&goto arg-ok
if /i "%1"=="licensertf"    set licensertf=1&goto arg-ok
if /i "%1"=="test"          set test_args=%test_args% addons sequential parallel message -J&set jslint=1&set build_addons=1&goto arg-ok
if /i "%1"=="test-ci"       set test_args=%test_args% %test_ci_args% -p tap --logfile test.tap addons message sequential parallel&set build_addons=1&goto arg-ok
if /i "%1"=="test-addons"   set test_args=%test_args% addons&set build_addons=1&goto arg-ok
if /i "%1"=="test-simple"   set test_args=%test_args% sequential parallel -J&goto arg-ok
if /i "%1"=="test-message"  set test_args=%test_args% message&goto arg-ok
if /i "%1"=="test-gc"       set test_args=%test_args% gc&set buildnodeweak=1&goto arg-ok
if /i "%1"=="test-internet" set test_args=%test_args% internet&goto arg-ok
if /i "%1"=="test-pummel"   set test_args=%test_args% pummel&goto arg-ok
if /i "%1"=="test-all"      set test_args=%test_args% sequential parallel message gc internet pummel&set buildnodeweak=1&set jslint=1&goto arg-ok
if /i "%1"=="test-known-issues" set test_args=%test_args% known_issues --expect-fail&goto arg-ok
if /i "%1"=="jslint"        set jslint=1&goto arg-ok
if /i "%1"=="jslint-ci"     set jslint_ci=1&goto arg-ok
if /i "%1"=="msi"           set msi=1&set licensertf=1&set download_arg="--download=all"&set i18n_arg=small-icu&goto arg-ok
if /i "%1"=="build-release" set build_release=1&goto arg-ok
if /i "%1"=="upload"        set upload=1&goto arg-ok
if /i "%1"=="small-icu"     set i18n_arg=%1&goto arg-ok
if /i "%1"=="full-icu"      set i18n_arg=%1&goto arg-ok
if /i "%1"=="intl-none"     set i18n_arg=%1&goto arg-ok
if /i "%1"=="download-all"  set download_arg="--download=all"&goto arg-ok
if /i "%1"=="ignore-flaky"  set test_args=%test_args% --flaky-tests=dontcare&goto arg-ok
if /i "%1"=="enable-vtune"  set enable_vtune_arg=1&goto arg-ok
if /i "%1"=="v8"            set engine=v8&goto arg-ok
if /i "%1"=="chakracore"    set engine=chakracore&set chakra_jslint=deps\chakrashim\lib&goto arg-ok

echo Warning: ignoring invalid command line option `%1`.

:arg-ok
:arg-ok
shift
goto next-arg

:args-done

if defined build_release (
  set config=Release
  set msi=1
  set licensertf=1
  set download_arg="--download=all"
  set i18n_arg=small-icu
)

:: assign path to node_exe
set "node_exe=%config%\node.exe"

if "%config%"=="Debug" set configure_flags=%configure_flags% --debug
if defined nosnapshot set configure_flags=%configure_flags% --without-snapshot
if defined noetw set configure_flags=%configure_flags% --without-etw& set noetw_msi_arg=/p:NoETW=1
if defined noperfctr set configure_flags=%configure_flags% --without-perfctr& set noperfctr_msi_arg=/p:NoPerfCtr=1
if defined release_urlbase set release_urlbase_arg=--release-urlbase=%release_urlbase%
if defined download_arg set configure_flags=%configure_flags% %download_arg%
if defined enable_vtune_arg set configure_flags=%configure_flags% --enable-vtune-profiling

if "%i18n_arg%"=="full-icu" set configure_flags=%configure_flags% --with-intl=full-icu
if "%i18n_arg%"=="small-icu" set configure_flags=%configure_flags% --with-intl=small-icu
if "%i18n_arg%"=="intl-none" set configure_flags=%configure_flags% --with-intl=none

if defined config_flags set configure_flags=%configure_flags% %config_flags%

if not exist "%~dp0deps\icu" goto no-depsicu
if "%target%"=="Clean" echo deleting %~dp0deps\icu
if "%target%"=="Clean" rmdir /S /Q %~dp0deps\icu
:no-depsicu

call :getnodeversion || exit /b 1

@rem Set environment for msbuild

if defined target_env if "%target_env%" NEQ "vc2015" goto vc-set-2013
@rem Look for Visual Studio 2015
echo Looking for Visual Studio 2015
if not defined VS140COMNTOOLS goto vc-set-2013
if not exist "%VS140COMNTOOLS%\..\..\vc\vcvarsall.bat" goto vc-set-2013
echo Found Visual Studio 2015
if defined msi (
  echo Looking for WiX installation for Visual Studio 2015...
  if not exist "%WIX%\SDK\VS2015" (
    echo Failed to find WiX install for Visual Studio 2015
    echo VS2015 support for WiX is only present starting at version 3.10
    goto vc-set-2013
  )
)
if "%VCVARS_VER%" NEQ "140" (
  call "%VS140COMNTOOLS%\..\..\vc\vcvarsall.bat"
  SET VCVARS_VER=140
)
if not defined VCINSTALLDIR goto vc-set-2013
set GYP_MSVS_VERSION=2015
set PLATFORM_TOOLSET=v140
goto msbuild-found

:vc-set-2013
if defined target_env if "%target_env%" NEQ "vc2013" goto msbuild-not-found
@rem Look for Visual Studio 2013
echo Looking for Visual Studio 2013
if not defined VS120COMNTOOLS goto msbuild-not-found
if not exist "%VS120COMNTOOLS%\..\..\vc\vcvarsall.bat" goto msbuild-not-found
echo Found Visual Studio 2013
if defined msi (
  echo Looking for WiX installation for Visual Studio 2013...
  if not exist "%WIX%\SDK\VS2013" (
    echo Failed to find WiX install for Visual Studio 2013
    echo VS2013 support for WiX is only present starting at version 3.8
    goto wix-not-found
  )
)
if "%VCVARS_VER%" NEQ "120" (
  call "%VS120COMNTOOLS%\..\..\vc\vcvarsall.bat"
  SET VCVARS_VER=120
)
if not defined VCINSTALLDIR goto msbuild-not-found
set GYP_MSVS_VERSION=2013
set PLATFORM_TOOLSET=v120
goto msbuild-found

:msbuild-not-found
echo Failed to find Visual Studio installation.
goto exit

:wix-not-found
echo Build skipped. To generate installer, you need to install Wix.
goto run

:msbuild-found

:project-gen
@rem Skip project generation if requested.
if defined noprojgen goto msbuild

@rem Generate the VS project.
echo configure %configure_flags% --engine=%engine% --dest-cpu=%target_arch% --tag=%TAG%
python configure %configure_flags% --engine=%engine% --dest-cpu=%target_arch% --tag=%TAG%
if errorlevel 1 goto create-msvs-files-failed
if not exist node.sln goto create-msvs-files-failed
echo Project files generated.

:msbuild
@rem Skip build if requested.
if defined nobuild goto sign

@rem Build the sln with msbuild.
set "msbplatform=Win32"
if "%target_arch%"=="x64" set "msbplatform=x64"
if "%target_arch%"=="arm" set "msbplatform=ARM"
msbuild node.sln /m /t:%target% /p:Configuration=%config% /p:Platform=%msbplatform% /clp:NoSummary;NoItemAndPropertyList;Verbosity=minimal /nologo
if errorlevel 1 goto exit
if "%target%" == "Clean" goto exit

:sign
@rem Skip signing if the `nosign` option was specified.
if defined nosign goto licensertf

signtool sign /a /d "Node.js" /du "https://nodejs.org" /t http://timestamp.globalsign.com/scripts/timestamp.dll Release\node.exe
if errorlevel 1 echo Failed to sign exe&goto exit

:licensertf
@rem Skip license.rtf generation if not requested.
if not defined licensertf goto msi

%config%\node tools\license2rtf.js < LICENSE > %config%\license.rtf
if errorlevel 1 echo Failed to generate license.rtf&goto exit

:msi
@rem Skip msi generation if not requested
if not defined msi goto run

:msibuild
echo Building node-v%FULLVERSION%-%target_arch%.msi
msbuild "%~dp0tools\msvs\msi\nodemsi.sln" /m /t:Clean,Build /p:PlatformToolset=%PLATFORM_TOOLSET% /p:GypMsvsVersion=%GYP_MSVS_VERSION% /p:Configuration=%config% /p:Platform=%target_arch% /p:NodeVersion=%NODE_VERSION% /p:FullVersion=%FULLVERSION% /p:DistTypeDir=%DISTTYPEDIR% %noetw_msi_arg% %noperfctr_msi_arg% /clp:NoSummary;NoItemAndPropertyList;Verbosity=minimal /nologo
if errorlevel 1 goto exit

if defined nosign goto upload
signtool sign /a /d "Node.js" /du "https://nodejs.org" /t http://timestamp.globalsign.com/scripts/timestamp.dll node-v%FULLVERSION%-%target_arch%.msi
if errorlevel 1 echo Failed to sign msi&goto exit

:upload
@rem Skip upload if not requested
if not defined upload goto run

if not defined SSHCONFIG (
  echo SSHCONFIG is not set for upload
  exit /b 1
)
if not defined STAGINGSERVER set STAGINGSERVER=node-www
ssh -F %SSHCONFIG% %STAGINGSERVER% "mkdir -p nodejs/%DISTTYPEDIR%/v%FULLVERSION%/win-%target_arch%"
scp -F %SSHCONFIG% Release\node.exe %STAGINGSERVER%:nodejs/%DISTTYPEDIR%/v%FULLVERSION%/win-%target_arch%/node.exe
scp -F %SSHCONFIG% Release\node.lib %STAGINGSERVER%:nodejs/%DISTTYPEDIR%/v%FULLVERSION%/win-%target_arch%/node.lib
scp -F %SSHCONFIG% node-v%FULLVERSION%-%target_arch%.msi %STAGINGSERVER%:nodejs/%DISTTYPEDIR%/v%FULLVERSION%/
ssh -F %SSHCONFIG% %STAGINGSERVER% "touch nodejs/%DISTTYPEDIR%/v%FULLVERSION%/node-v%FULLVERSION%-%target_arch%.msi.done nodejs/%DISTTYPEDIR%/v%FULLVERSION%/win-%target_arch%.done && chmod -R ug=rw-x+X,o=r+X nodejs/%DISTTYPEDIR%/v%FULLVERSION%/node-v%FULLVERSION%-%target_arch%.msi* nodejs/%DISTTYPEDIR%/v%FULLVERSION%/win-%target_arch%*"

:run
@rem Run tests if requested.

:build-node-weak
@rem Build node-weak if required
if "%buildnodeweak%"=="" goto build-addons
"%config%\node" deps\npm\node_modules\node-gyp\bin\node-gyp rebuild --directory="%~dp0test\gc\node_modules\weak" --nodedir="%~dp0."
if errorlevel 1 goto build-node-weak-failed
goto build-addons

:build-node-weak-failed
echo Failed to build node-weak.
goto exit

:build-addons
if not defined build_addons goto run-tests
if not exist "%node_exe%" (
  echo Failed to find node.exe
  goto run-tests
)
echo Building add-ons
:: clear
for /d %%F in (test\addons\??_*) do (
  rd /s /q %%F
)
:: generate
"%node_exe%" tools\doc\addon-verify.js
:: building addons
for /d %%F in (test\addons\*) do (
  "%node_exe%" deps\npm\node_modules\node-gyp\bin\node-gyp rebuild ^
    --directory="%%F" ^
    --nodedir="%cd%"
)
goto run-tests

:run-tests
if "%test_args%"=="" goto jslint
if "%config%"=="Debug" set test_args=--mode=debug %test_args%
if "%config%"=="Release" set test_args=--mode=release %test_args%
set test_args=--engine %engine% %test_args%
echo running 'cctest'
"%config%\cctest"
echo running 'python tools\test.py %test_args%'
python tools\test.py %test_args%
goto jslint

:jslint
if defined jslint_ci goto jslint-ci
if not defined jslint goto exit
if not exist tools\eslint\bin\eslint.js goto no-lint
echo running jslint
<<<<<<< HEAD
%config%\node tools\eslint\bin\eslint.js benchmark lib src test %chakra_jslint% tools\doc tools\eslint-rules --rulesdir tools\eslint-rules
=======
%config%\node tools\jslint.js -J benchmark lib src test tools\doc tools\eslint-rules tools\jslint.js
goto exit

:jslint-ci
echo running jslint-ci
%config%\node tools\jslint.js -J -f tap -o test-eslint.tap benchmark lib src test tools\doc tools\eslint-rules tools\jslint.js
>>>>>>> 3cdb5063
goto exit

:no-lint
echo Linting is not available through the source tarball.
echo Use the git repo instead: $ git clone https://github.com/nodejs/node.git
goto exit

:create-msvs-files-failed
echo Failed to create vc project files.
goto exit

:help
echo vcbuild.bat [debug/release] [msi] [test-all/test-uv/test-internet/test-pummel/test-simple/test-message] [clean] [noprojgen] [small-icu/full-icu/intl-none] [nobuild] [nosign] [x86/x64] [vc2013/vc2015] [download-all] [enable-vtune]
echo Examples:
echo   vcbuild.bat                : builds release build
echo   vcbuild.bat debug          : builds debug build
echo   vcbuild.bat release msi    : builds release build and MSI installer package
echo   vcbuild.bat test           : builds debug build and runs tests
echo   vcbuild.bat build-release  : builds the release distribution as used by nodejs.org
echo   vcbuild.bat enable-vtune   : builds nodejs with Intel VTune profiling support to profile JavaScript
goto exit

:exit
goto :EOF

rem ***************
rem   Subroutines
rem ***************

:getnodeversion
set NODE_VERSION=
set TAG=
set FULLVERSION=

for /F "usebackq tokens=*" %%i in (`python "%~dp0tools\getnodeversion.py"`) do set NODE_VERSION=%%i
if not defined NODE_VERSION (
  echo Cannot determine current version of Node.js
  exit /b 1
)

if not defined DISTTYPE set DISTTYPE=release
if "%DISTTYPE%"=="release" (
  set FULLVERSION=%NODE_VERSION%
  goto exit
)
if "%DISTTYPE%"=="custom" (
  if not defined CUSTOMTAG (
    echo "CUSTOMTAG is not set for DISTTYPE=custom"
    exit /b 1
  )
  set TAG=%CUSTOMTAG%
)
if not "%DISTTYPE%"=="custom" (
  if not defined DATESTRING (
    echo "DATESTRING is not set for nightly"
    exit /b 1
  )
  if not defined COMMIT (
    echo "COMMIT is not set for nightly"
    exit /b 1
  )
  if not "%DISTTYPE%"=="nightly" (
    if not "%DISTTYPE%"=="next-nightly" (
      echo "DISTTYPE is not release, custom, nightly or next-nightly"
      exit /b 1
    )
  )
  set TAG=%DISTTYPE%%DATESTRING%%COMMIT%
)
set FULLVERSION=%NODE_VERSION%-%TAG%

:exit
if not defined DISTTYPEDIR set DISTTYPEDIR=%DISTTYPE%
goto :EOF<|MERGE_RESOLUTION|>--- conflicted
+++ resolved
@@ -297,16 +297,12 @@
 if not defined jslint goto exit
 if not exist tools\eslint\bin\eslint.js goto no-lint
 echo running jslint
-<<<<<<< HEAD
-%config%\node tools\eslint\bin\eslint.js benchmark lib src test %chakra_jslint% tools\doc tools\eslint-rules --rulesdir tools\eslint-rules
-=======
-%config%\node tools\jslint.js -J benchmark lib src test tools\doc tools\eslint-rules tools\jslint.js
+%config%\node tools\jslint.js -J benchmark lib src test %chakra_jslint% tools\doc tools\eslint-rules tools\jslint.js
 goto exit
 
 :jslint-ci
 echo running jslint-ci
-%config%\node tools\jslint.js -J -f tap -o test-eslint.tap benchmark lib src test tools\doc tools\eslint-rules tools\jslint.js
->>>>>>> 3cdb5063
+%config%\node tools\jslint.js -J -f tap -o test-eslint.tap benchmark lib src test %chakra_jslint% tools\doc tools\eslint-rules tools\jslint.js
 goto exit
 
 :no-lint
