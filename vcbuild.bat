@echo off

cd %~dp0

if /i "%1"=="help" goto help
if /i "%1"=="--help" goto help
if /i "%1"=="-help" goto help
if /i "%1"=="/help" goto help
if /i "%1"=="?" goto help
if /i "%1"=="-?" goto help
if /i "%1"=="--?" goto help
if /i "%1"=="/?" goto help

@rem Process arguments.
set config=Release
set target=Build
set target_arch=x86
set target_env=
set noprojgen=
set nobuild=
set nosign=
set nosnapshot=
set test_args=
set package=
set msi=
set upload=
set licensertf=
set jslint=
set buildnodeweak=
set noetw=
set noetw_msi_arg=
set noperfctr=
set noperfctr_msi_arg=
set i18n_arg=
set download_arg=
set release_urls_arg=
set build_release=
set enable_vtune_arg=
set configure_flags=
set build_addons=
<<<<<<< HEAD
set engine=v8
=======
set dll=
>>>>>>> 24e44888

:next-arg
if "%1"=="" goto args-done
if /i "%1"=="debug"         set config=Debug&goto arg-ok
if /i "%1"=="release"       set config=Release&goto arg-ok
if /i "%1"=="clean"         set target=Clean&goto arg-ok
if /i "%1"=="ia32"          set target_arch=x86&goto arg-ok
if /i "%1"=="x86"           set target_arch=x86&goto arg-ok
if /i "%1"=="x64"           set target_arch=x64&goto arg-ok
if /i "%1"=="arm"           set target_arch=arm&goto arg-ok
if /i "%1"=="vc2013"        set target_env=vc2013&goto arg-ok
if /i "%1"=="vc2015"        set target_env=vc2015&goto arg-ok
if /i "%1"=="noprojgen"     set noprojgen=1&goto arg-ok
if /i "%1"=="nobuild"       set nobuild=1&goto arg-ok
if /i "%1"=="nosign"        set nosign=1&goto arg-ok
if /i "%1"=="nosnapshot"    set nosnapshot=1&goto arg-ok
if /i "%1"=="noetw"         set noetw=1&goto arg-ok
if /i "%1"=="noperfctr"     set noperfctr=1&goto arg-ok
if /i "%1"=="licensertf"    set licensertf=1&goto arg-ok
if /i "%1"=="test"          set test_args=%test_args% addons doctool known_issues message parallel sequential -J&set jslint=1&set build_addons=1&goto arg-ok
if /i "%1"=="test-ci"       set test_args=%test_args% %test_ci_args% -p tap --logfile test.tap addons doctool known_issues message sequential parallel&set build_addons=1&goto arg-ok
if /i "%1"=="test-addons"   set test_args=%test_args% addons&set build_addons=1&goto arg-ok
if /i "%1"=="test-simple"   set test_args=%test_args% sequential parallel -J&goto arg-ok
if /i "%1"=="test-message"  set test_args=%test_args% message&goto arg-ok
if /i "%1"=="test-gc"       set test_args=%test_args% gc&set buildnodeweak=1&goto arg-ok
if /i "%1"=="test-internet" set test_args=%test_args% internet&goto arg-ok
if /i "%1"=="test-pummel"   set test_args=%test_args% pummel&goto arg-ok
if /i "%1"=="test-all"      set test_args=%test_args% sequential parallel message gc internet pummel&set buildnodeweak=1&set jslint=1&goto arg-ok
if /i "%1"=="test-known-issues" set test_args=%test_args% known_issues&goto arg-ok
if /i "%1"=="jslint"        set jslint=1&goto arg-ok
if /i "%1"=="jslint-ci"     set jslint_ci=1&goto arg-ok
if /i "%1"=="package"       set package=1&goto arg-ok
if /i "%1"=="msi"           set msi=1&set licensertf=1&set download_arg="--download=all"&set i18n_arg=small-icu&goto arg-ok
if /i "%1"=="build-release" set build_release=1&goto arg-ok
if /i "%1"=="upload"        set upload=1&goto arg-ok
if /i "%1"=="small-icu"     set i18n_arg=%1&goto arg-ok
if /i "%1"=="full-icu"      set i18n_arg=%1&goto arg-ok
if /i "%1"=="intl-none"     set i18n_arg=%1&goto arg-ok
if /i "%1"=="without-intl"     set i18n_arg=%1&goto arg-ok
if /i "%1"=="download-all"  set download_arg="--download=all"&goto arg-ok
if /i "%1"=="ignore-flaky"  set test_args=%test_args% --flaky-tests=dontcare&goto arg-ok
if /i "%1"=="enable-vtune"  set enable_vtune_arg=1&goto arg-ok
<<<<<<< HEAD
if /i "%1"=="v8"            set engine=v8&goto arg-ok
if /i "%1"=="chakracore"    set engine=chakracore&set chakra_jslint=deps\chakrashim\lib&goto arg-ok
=======
if /i "%1"=="dll"           set dll=1&goto arg-ok
>>>>>>> 24e44888

echo Warning: ignoring invalid command line option `%1`.

:arg-ok
:arg-ok
shift
goto next-arg

:args-done

if defined build_release (
  set config=Release
  set package=1
  set msi=1
  set licensertf=1
  set download_arg="--download=all"
  set i18n_arg=small-icu
)

:: assign path to node_exe
set "node_exe=%config%\node.exe"

if "%config%"=="Debug" set configure_flags=%configure_flags% --debug
if defined nosnapshot set configure_flags=%configure_flags% --without-snapshot
if defined noetw set configure_flags=%configure_flags% --without-etw& set noetw_msi_arg=/p:NoETW=1
if defined noperfctr set configure_flags=%configure_flags% --without-perfctr& set noperfctr_msi_arg=/p:NoPerfCtr=1
if defined release_urlbase set release_urlbase_arg=--release-urlbase=%release_urlbase%
if defined download_arg set configure_flags=%configure_flags% %download_arg%
if defined enable_vtune_arg set configure_flags=%configure_flags% --enable-vtune-profiling
if defined dll set configure_flags=%configure_flags% --shared

if "%i18n_arg%"=="full-icu" set configure_flags=%configure_flags% --with-intl=full-icu
if "%i18n_arg%"=="small-icu" set configure_flags=%configure_flags% --with-intl=small-icu
if "%i18n_arg%"=="intl-none" set configure_flags=%configure_flags% --with-intl=none
if "%i18n_arg%"=="without-intl" set configure_flags=%configure_flags% --without-intl
if "%engine%"=="chakracore" set configure_flags=%configure_flags% --without-intl --without-inspector --without-v8-platform --without-bundled-v8

if defined config_flags set configure_flags=%configure_flags% %config_flags%

if not exist "%~dp0deps\icu" goto no-depsicu
if "%target%"=="Clean" echo deleting %~dp0deps\icu
if "%target%"=="Clean" rmdir /S /Q %~dp0deps\icu
:no-depsicu

call :getnodeversion || exit /b 1

@rem Set environment for msbuild

if defined target_env if "%target_env%" NEQ "vc2015" goto vc-set-2013
@rem Look for Visual Studio 2015
echo Looking for Visual Studio 2015
if not defined VS140COMNTOOLS goto vc-set-2013
if not exist "%VS140COMNTOOLS%\..\..\vc\vcvarsall.bat" goto vc-set-2013
echo Found Visual Studio 2015
if defined msi (
  echo Looking for WiX installation for Visual Studio 2015...
  if not exist "%WIX%\SDK\VS2015" (
    echo Failed to find WiX install for Visual Studio 2015
    echo VS2015 support for WiX is only present starting at version 3.10
    goto vc-set-2013
  )
)
if "%VCVARS_VER%" NEQ "140" (
  call "%VS140COMNTOOLS%\..\..\vc\vcvarsall.bat"
  SET VCVARS_VER=140
)
if not defined VCINSTALLDIR goto vc-set-2013
set GYP_MSVS_VERSION=2015
set PLATFORM_TOOLSET=v140
goto msbuild-found

:vc-set-2013
if defined target_env if "%target_env%" NEQ "vc2013" goto msbuild-not-found
@rem Look for Visual Studio 2013
echo Looking for Visual Studio 2013
if not defined VS120COMNTOOLS goto msbuild-not-found
if not exist "%VS120COMNTOOLS%\..\..\vc\vcvarsall.bat" goto msbuild-not-found
echo Found Visual Studio 2013
if defined msi (
  echo Looking for WiX installation for Visual Studio 2013...
  if not exist "%WIX%\SDK\VS2013" (
    echo Failed to find WiX install for Visual Studio 2013
    echo VS2013 support for WiX is only present starting at version 3.8
    goto wix-not-found
  )
)
if "%VCVARS_VER%" NEQ "120" (
  call "%VS120COMNTOOLS%\..\..\vc\vcvarsall.bat"
  SET VCVARS_VER=120
)
if not defined VCINSTALLDIR goto msbuild-not-found
set GYP_MSVS_VERSION=2013
set PLATFORM_TOOLSET=v120
goto msbuild-found

:msbuild-not-found
echo Failed to find Visual Studio installation.
goto exit

:wix-not-found
echo Build skipped. To generate installer, you need to install Wix.
goto run

:msbuild-found

:project-gen
@rem Skip project generation if requested.
if defined noprojgen goto msbuild

@rem Generate the VS project.
echo configure %configure_flags% --engine=%engine% --dest-cpu=%target_arch% --tag=%TAG%
python configure %configure_flags% --engine=%engine% --dest-cpu=%target_arch% --tag=%TAG%
if errorlevel 1 goto create-msvs-files-failed
if not exist node.sln goto create-msvs-files-failed
echo Project files generated.

:msbuild
@rem Skip build if requested.
if defined nobuild goto sign

@rem Build the sln with msbuild.
set "msbplatform=Win32"
if "%target_arch%"=="x64" set "msbplatform=x64"
if "%target_arch%"=="arm" set "msbplatform=ARM"
msbuild node.sln /m /t:%target% /p:Configuration=%config% /p:Platform=%msbplatform% /clp:NoSummary;NoItemAndPropertyList;Verbosity=minimal /nologo
if errorlevel 1 goto exit
if "%target%" == "Clean" goto exit

:sign
@rem Skip signing if the `nosign` option was specified.
if defined nosign goto licensertf

signtool sign /a /d "Node.js" /du "https://nodejs.org" /t http://timestamp.globalsign.com/scripts/timestamp.dll Release\node.exe
if errorlevel 1 echo Failed to sign exe&goto exit

:licensertf
@rem Skip license.rtf generation if not requested.
if not defined licensertf goto package

%config%\node tools\license2rtf.js < LICENSE > %config%\license.rtf
if errorlevel 1 echo Failed to generate license.rtf&goto exit

:package
if not defined package goto msi
echo Creating package...
cd Release
mkdir node-v%FULLVERSION%-win-%target_arch% > nul 2> nul
mkdir node-v%FULLVERSION%-win-%target_arch%\node_modules > nul 2>nul

copy /Y node.exe node-v%FULLVERSION%-win-%target_arch%\ > nul
if errorlevel 1 echo Cannot copy node.exe && goto package_error
copy /Y ..\LICENSE node-v%FULLVERSION%-win-%target_arch%\ > nul
if errorlevel 1 echo Cannot copy LICENSE && goto package_error
copy /Y ..\README.md node-v%FULLVERSION%-win-%target_arch%\ > nul
if errorlevel 1 echo Cannot copy README.md && goto package_error
copy /Y ..\CHANGELOG.md node-v%FULLVERSION%-win-%target_arch%\ > nul
if errorlevel 1 echo Cannot copy CHANGELOG.md && goto package_error
robocopy /e ..\deps\npm node-v%FULLVERSION%-win-%target_arch%\node_modules\npm > nul
if errorlevel 8 echo Cannot copy npm package && goto package_error
copy /Y ..\deps\npm\bin\npm node-v%FULLVERSION%-win-%target_arch%\ > nul
if errorlevel 1 echo Cannot copy npm && goto package_error
copy /Y ..\deps\npm\bin\npm.cmd node-v%FULLVERSION%-win-%target_arch%\ > nul
if errorlevel 1 echo Cannot copy npm.cmd && goto package_error

echo Creating node-v%FULLVERSION%-win-%target_arch%.7z
del node-v%FULLVERSION%-win-%target_arch%.7z > nul 2> nul
7z a -r -mx9 -t7z node-v%FULLVERSION%-win-%target_arch%.7z node-v%FULLVERSION%-win-%target_arch% > nul
if errorlevel 1 echo Cannot create node-v%FULLVERSION%-win-%target_arch%.7z && goto package_error

echo Creating node-v%FULLVERSION%-win-%target_arch%.zip
del node-v%FULLVERSION%-win-%target_arch%.zip > nul 2> nul
7z a -r -mx9 -tzip node-v%FULLVERSION%-win-%target_arch%.zip node-v%FULLVERSION%-win-%target_arch% > nul
if errorlevel 1 echo Cannot create node-v%FULLVERSION%-win-%target_arch%.zip && goto package_error

echo Creating node_pdb.7z
del node_pdb.7z > nul 2> nul
7z a -mx9 -t7z node_pdb.7z node.pdb > nul

echo Creating node_pdb.zip
del node_pdb.zip  > nul 2> nul
7z a -mx9 -tzip node_pdb.zip node.pdb > nul

cd ..
echo Package created!
goto package_done
:package_error
cd ..
exit /b 1
:package_done

:msi
@rem Skip msi generation if not requested
if not defined msi goto run

:msibuild
echo Building node-v%FULLVERSION%-%target_arch%.msi
msbuild "%~dp0tools\msvs\msi\nodemsi.sln" /m /t:Clean,Build /p:PlatformToolset=%PLATFORM_TOOLSET% /p:GypMsvsVersion=%GYP_MSVS_VERSION% /p:Configuration=%config% /p:Platform=%target_arch% /p:NodeVersion=%NODE_VERSION% /p:FullVersion=%FULLVERSION% /p:DistTypeDir=%DISTTYPEDIR% %noetw_msi_arg% %noperfctr_msi_arg% /clp:NoSummary;NoItemAndPropertyList;Verbosity=minimal /nologo
if errorlevel 1 goto exit

if defined nosign goto upload
signtool sign /a /d "Node.js" /du "https://nodejs.org" /t http://timestamp.globalsign.com/scripts/timestamp.dll node-v%FULLVERSION%-%target_arch%.msi
if errorlevel 1 echo Failed to sign msi&goto exit

:upload
@rem Skip upload if not requested
if not defined upload goto run

if not defined SSHCONFIG (
  echo SSHCONFIG is not set for upload
  exit /b 1
)
if not defined STAGINGSERVER set STAGINGSERVER=node-www
ssh -F %SSHCONFIG% %STAGINGSERVER% "mkdir -p nodejs/%DISTTYPEDIR%/v%FULLVERSION%/win-%target_arch%"
scp -F %SSHCONFIG% Release\node.exe %STAGINGSERVER%:nodejs/%DISTTYPEDIR%/v%FULLVERSION%/win-%target_arch%/node.exe
scp -F %SSHCONFIG% Release\node.lib %STAGINGSERVER%:nodejs/%DISTTYPEDIR%/v%FULLVERSION%/win-%target_arch%/node.lib
scp -F %SSHCONFIG% Release\node_pdb.zip %STAGINGSERVER%:nodejs/%DISTTYPEDIR%/v%FULLVERSION%/win-%target_arch%/node_pdb.zip
scp -F %SSHCONFIG% Release\node_pdb.7z %STAGINGSERVER%:nodejs/%DISTTYPEDIR%/v%FULLVERSION%/win-%target_arch%/node_pdb.7z
scp -F %SSHCONFIG% Release\node-v%FULLVERSION%-win-%target_arch%.7z %STAGINGSERVER%:nodejs/%DISTTYPEDIR%/v%FULLVERSION%/node-v%FULLVERSION%-win-%target_arch%.7z
scp -F %SSHCONFIG% Release\node-v%FULLVERSION%-win-%target_arch%.zip %STAGINGSERVER%:nodejs/%DISTTYPEDIR%/v%FULLVERSION%/node-v%FULLVERSION%-win-%target_arch%.zip
scp -F %SSHCONFIG% node-v%FULLVERSION%-%target_arch%.msi %STAGINGSERVER%:nodejs/%DISTTYPEDIR%/v%FULLVERSION%/
ssh -F %SSHCONFIG% %STAGINGSERVER% "touch nodejs/%DISTTYPEDIR%/v%FULLVERSION%/node-v%FULLVERSION%-%target_arch%.msi.done nodejs/%DISTTYPEDIR%/v%FULLVERSION%/node-v%FULLVERSION%-win-%target_arch%.zip.done nodejs/%DISTTYPEDIR%/v%FULLVERSION%/node-v%FULLVERSION%-win-%target_arch%.7z.done nodejs/%DISTTYPEDIR%/v%FULLVERSION%/win-%target_arch%.done && chmod -R ug=rw-x+X,o=r+X nodejs/%DISTTYPEDIR%/v%FULLVERSION%/node-v%FULLVERSION%-%target_arch%.* nodejs/%DISTTYPEDIR%/v%FULLVERSION%/win-%target_arch%*"

:run
@rem Run tests if requested.

:build-node-weak
@rem Build node-weak if required
if "%buildnodeweak%"=="" goto build-addons
"%config%\node" deps\npm\node_modules\node-gyp\bin\node-gyp rebuild --directory="%~dp0test\gc\node_modules\weak" --nodedir="%~dp0."
if errorlevel 1 goto build-node-weak-failed
goto build-addons

:build-node-weak-failed
echo Failed to build node-weak.
goto exit

:build-addons
if not defined build_addons goto run-tests
if not exist "%node_exe%" (
  echo Failed to find node.exe
  goto run-tests
)
echo Building add-ons
:: clear
for /d %%F in (test\addons\??_*) do (
  rd /s /q %%F
)
:: generate
"%node_exe%" tools\doc\addon-verify.js
:: building addons
for /d %%F in (test\addons\*) do (
  "%node_exe%" deps\npm\node_modules\node-gyp\bin\node-gyp rebuild ^
    --directory="%%F" ^
    --nodedir="%cd%"
)
goto run-tests

:run-tests
if "%test_args%"=="" goto jslint
if "%config%"=="Debug" set test_args=--mode=debug %test_args%
if "%config%"=="Release" set test_args=--mode=release %test_args%
set test_args=--engine %engine% %test_args%
echo running 'cctest'
"%config%\cctest"
echo running 'python tools\test.py %test_args%'
python tools\test.py %test_args%
goto jslint

:jslint
if defined jslint_ci goto jslint-ci
if not defined jslint goto exit
if not exist tools\eslint\lib\eslint.js goto no-lint
echo running jslint
%config%\node tools\jslint.js -J benchmark lib src test %chakra_jslint% tools
goto exit

:jslint-ci
echo running jslint-ci
%config%\node tools\jslint.js -J -f tap -o test-eslint.tap benchmark lib src test %chakra_jslint% tools
goto exit

:no-lint
echo Linting is not available through the source tarball.
echo Use the git repo instead: $ git clone https://github.com/nodejs/node.git
goto exit

:create-msvs-files-failed
echo Failed to create vc project files.
goto exit

:help
echo vcbuild.bat [debug/release] [msi] [test-all/test-uv/test-internet/test-pummel/test-simple/test-message] [clean] [noprojgen] [small-icu/full-icu/without-intl] [nobuild] [nosign] [x86/x64] [vc2013/vc2015] [download-all] [enable-vtune]
echo Examples:
echo   vcbuild.bat                : builds release build
echo   vcbuild.bat debug          : builds debug build
echo   vcbuild.bat release msi    : builds release build and MSI installer package
echo   vcbuild.bat test           : builds debug build and runs tests
echo   vcbuild.bat build-release  : builds the release distribution as used by nodejs.org
echo   vcbuild.bat enable-vtune   : builds nodejs with Intel VTune profiling support to profile JavaScript
goto exit

:exit
goto :EOF

rem ***************
rem   Subroutines
rem ***************

:getnodeversion
set NODE_VERSION=
set TAG=
set FULLVERSION=

for /F "usebackq tokens=*" %%i in (`python "%~dp0tools\getnodeversion.py"`) do set NODE_VERSION=%%i
if not defined NODE_VERSION (
  echo Cannot determine current version of Node.js
  exit /b 1
)

if not defined DISTTYPE set DISTTYPE=release
if "%DISTTYPE%"=="release" (
  set FULLVERSION=%NODE_VERSION%
  goto exit
)
if "%DISTTYPE%"=="custom" (
  if not defined CUSTOMTAG (
    echo "CUSTOMTAG is not set for DISTTYPE=custom"
    exit /b 1
  )
  set TAG=%CUSTOMTAG%
)
if not "%DISTTYPE%"=="custom" (
  if not defined DATESTRING (
    echo "DATESTRING is not set for nightly"
    exit /b 1
  )
  if not defined COMMIT (
    echo "COMMIT is not set for nightly"
    exit /b 1
  )
  if not "%DISTTYPE%"=="nightly" (
    if not "%DISTTYPE%"=="next-nightly" (
      echo "DISTTYPE is not release, custom, nightly or next-nightly"
      exit /b 1
    )
  )
  set TAG=%DISTTYPE%%DATESTRING%%COMMIT%
)
set FULLVERSION=%NODE_VERSION%-%TAG%

:exit
if not defined DISTTYPEDIR set DISTTYPEDIR=%DISTTYPE%
goto :EOF<|MERGE_RESOLUTION|>--- conflicted
+++ resolved
@@ -38,11 +38,8 @@
 set enable_vtune_arg=
 set configure_flags=
 set build_addons=
-<<<<<<< HEAD
+set dll=
 set engine=v8
-=======
-set dll=
->>>>>>> 24e44888
 
 :next-arg
 if "%1"=="" goto args-done
@@ -85,12 +82,9 @@
 if /i "%1"=="download-all"  set download_arg="--download=all"&goto arg-ok
 if /i "%1"=="ignore-flaky"  set test_args=%test_args% --flaky-tests=dontcare&goto arg-ok
 if /i "%1"=="enable-vtune"  set enable_vtune_arg=1&goto arg-ok
-<<<<<<< HEAD
+if /i "%1"=="dll"           set dll=1&goto arg-ok
 if /i "%1"=="v8"            set engine=v8&goto arg-ok
 if /i "%1"=="chakracore"    set engine=chakracore&set chakra_jslint=deps\chakrashim\lib&goto arg-ok
-=======
-if /i "%1"=="dll"           set dll=1&goto arg-ok
->>>>>>> 24e44888
 
 echo Warning: ignoring invalid command line option `%1`.
 
