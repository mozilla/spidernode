--- conflicted
+++ resolved
@@ -13,17 +13,7 @@
   test (or a benchmark) included?
 - [ ] Is a documentation update included (if this change modifies
   existing APIs, or introduces new ones)?
-
-<<<<<<< HEAD
-Finally, read through our contributors guide and make adjustments as necessary:
-https://github.com/nodejs/node/blob/master/CONTRIBUTING.md
 -->
-=======
-- [ ] `make -j4 test` (UNIX), or `vcbuild test` (Windows) passes
-- [ ] tests and/or benchmarks are included
-- [ ] documentation is changed or added
-- [ ] commit message follows [commit guidelines](https://github.com/nodejs/node/blob/master/CONTRIBUTING.md#commit-message-guidelines)
->>>>>>> ea1b8a5c
 
 ### Description of change
 <!-- provide a description of the change below this comment -->