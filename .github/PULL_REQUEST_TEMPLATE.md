<!--
Thank you for your pull request. Please review below requirements and walk
through the checklist. You can 'tick' a box by using the letter "x": [x].

Run the test suite with: `make -j4 test` on UNIX or `vcbuild test nosign` on
Windows.

<<<<<<< HEAD
- [ ] Have you enabled debug builds by passing `--debug` to `./configure`?
- [ ] Have you run the test binaries under `out/{Debug,Release}/` after running
  `make -k`? Do they pass?
- [ ] If this is a change to spidershim, does the commit message begin with
  "spidershim: "?  Does it explain what the commit does?
- [ ] If this change fixes a bug (or a performance problem), is a regression
  test (or a benchmark) included?
- [ ] Is a documentation update included (if this change modifies
  existing APIs, or introduces new ones)?
=======
If this aims to fix a regression or you’re adding a feature, make sure you also
write a test. If possible, include a benchmark that quantifies your changes.
>>>>>>> 8d11795c

Finally, read through our contributors guide and make adjustments as necessary:
https://github.com/nodejs/node/blob/master/CONTRIBUTING.md
-->

<<<<<<< HEAD
### Description of change
=======
##### Checklist
<!-- remove lines that do not apply to you -->

- [ ] tests and code linting passes
- [ ] a test and/or benchmark is included
- [ ] documentation is changed or added
- [ ] the commit message follows commit guidelines

>>>>>>> 8d11795c

##### Affected core subsystem(s)
<!-- provide affected core subsystem(s) (like doc, cluster, crypto, etc) -->


##### Description of change
<!-- provide a description of the change below this comment --><|MERGE_RESOLUTION|>--- conflicted
+++ resolved
@@ -5,7 +5,6 @@
 Run the test suite with: `make -j4 test` on UNIX or `vcbuild test nosign` on
 Windows.
 
-<<<<<<< HEAD
 - [ ] Have you enabled debug builds by passing `--debug` to `./configure`?
 - [ ] Have you run the test binaries under `out/{Debug,Release}/` after running
   `make -k`? Do they pass?
@@ -15,31 +14,10 @@
   test (or a benchmark) included?
 - [ ] Is a documentation update included (if this change modifies
   existing APIs, or introduces new ones)?
-=======
-If this aims to fix a regression or you’re adding a feature, make sure you also
-write a test. If possible, include a benchmark that quantifies your changes.
->>>>>>> 8d11795c
 
 Finally, read through our contributors guide and make adjustments as necessary:
 https://github.com/nodejs/node/blob/master/CONTRIBUTING.md
 -->
 
-<<<<<<< HEAD
 ### Description of change
-=======
-##### Checklist
-<!-- remove lines that do not apply to you -->
-
-- [ ] tests and code linting passes
-- [ ] a test and/or benchmark is included
-- [ ] documentation is changed or added
-- [ ] the commit message follows commit guidelines
-
->>>>>>> 8d11795c
-
-##### Affected core subsystem(s)
-<!-- provide affected core subsystem(s) (like doc, cluster, crypto, etc) -->
-
-
-##### Description of change
 <!-- provide a description of the change below this comment -->