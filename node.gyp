--- conflicted
+++ resolved
@@ -730,12 +730,7 @@
         'deps/openssl/openssl.gyp:openssl',
         'deps/http_parser/http_parser.gyp:http_parser',
         'deps/gtest/gtest.gyp:gtest',
-<<<<<<< HEAD
-=======
         'deps/uv/uv.gyp:libuv',
-        'deps/v8/tools/gyp/v8.gyp:v8',
-        'deps/v8/tools/gyp/v8.gyp:v8_libplatform'
->>>>>>> 08ea9ee5
       ],
       'include_dirs': [
         'src',
