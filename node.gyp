--- conflicted
+++ resolved
@@ -922,56 +922,55 @@
             'deps/v8/include'
           ],
           'dependencies': [
-<<<<<<< HEAD
             'deps/v8/tools/gyp/v8.gyp:v8',
             'deps/v8/tools/gyp/v8.gyp:v8_libplatform'
-=======
-            'v8_inspector_compress_protocol_json#host'
-          ],
-          'include_dirs': [
-            '<(SHARED_INTERMEDIATE_DIR)'
->>>>>>> 04da44af
           ],
           'conditions' : [
-              ['v8_inspector=="true"', {
-                'sources': [
-                    'src/inspector_socket.cc',
-                    'test/cctest/test_inspector_socket.cc'
-          ],
-          'conditions': [
-            [ 'node_shared_zlib=="false"', {
+            ['v8_inspector=="true"', {
               'dependencies': [
-                'deps/zlib/zlib.gyp:zlib',
+                'v8_inspector_compress_protocol_json#host'
+              ],
+              'include_dirs': [
+                '<(SHARED_INTERMEDIATE_DIR)'
+              ],
+              'sources': [
+                'src/inspector_socket.cc',
+                'test/cctest/test_inspector_socket.cc'
+              ],
+              'conditions': [
+                [ 'node_shared_zlib=="false"', {
+                  'dependencies': [
+                    'deps/zlib/zlib.gyp:zlib',
+                  ]
+                }],
+                [ 'node_shared_openssl=="false"', {
+                  'dependencies': [
+                    'deps/openssl/openssl.gyp:openssl'
+                  ]
+                }],
+                [ 'node_shared_http_parser=="false"', {
+                  'dependencies': [
+                    'deps/http_parser/http_parser.gyp:http_parser'
+                  ]
+                }],
+                [ 'node_shared_libuv=="false"', {
+                  'dependencies': [
+                    'deps/uv/uv.gyp:libuv'
+                  ]
+                }]
               ]
             }],
-            [ 'node_shared_openssl=="false"', {
+            ['node_use_v8_platform=="true"', {
+               'dependencies': [
+                  'deps/v8/tools/gyp/v8.gyp:v8_libplatform',
+              ],
+            }],
+            ['node_use_bundled_v8=="true"', {
               'dependencies': [
-                'deps/openssl/openssl.gyp:openssl'
-              ]
+                  'deps/v8/tools/gyp/v8.gyp:v8',
+                  'deps/v8/tools/gyp/v8.gyp:v8_libplatform'
+              ],
             }],
-            [ 'node_shared_http_parser=="false"', {
-              'dependencies': [
-                'deps/http_parser/http_parser.gyp:http_parser'
-              ]
-            }],
-            [ 'node_shared_libuv=="false"', {
-              'dependencies': [
-                'deps/uv/uv.gyp:libuv'
-              ]
-            }]
-                ]
-              }],
-              ['node_use_v8_platform=="true"', {
-                 'dependencies': [
-                    'deps/v8/tools/gyp/v8.gyp:v8_libplatform',
-                ],
-              }],
-              ['node_use_bundled_v8=="true"', {
-                'dependencies': [
-                    'deps/v8/tools/gyp/v8.gyp:v8',
-                    'deps/v8/tools/gyp/v8.gyp:v8_libplatform'
-                ],
-              }],
           ]
         }],
         ['node_engine=="chakracore"', {
