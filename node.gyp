--- conflicted
+++ resolved
@@ -636,25 +636,16 @@
 
       'defines': [ 'NODE_WANT_INTERNALS=1' ],
 
-<<<<<<< HEAD
       'conditions': [
         [ 'node_engine=="v8"', {
           'sources': [
+            'src/node_platform.cc',
+            'src/node_platform.h',
             'test/cctest/test_base64.cc',
             'test/cctest/test_environment.cc',
             'test/cctest/test_util.cc',
             'test/cctest/test_url.cc'
           ],
-=======
-      'sources': [
-        'src/node_platform.cc',
-        'src/node_platform.h',
-        'test/cctest/test_base64.cc',
-        'test/cctest/test_environment.cc',
-        'test/cctest/test_util.cc',
-        'test/cctest/test_url.cc'
-      ],
->>>>>>> ffed7b6e
 
           'sources!': [
             'src/node_main.cc'
@@ -670,9 +661,6 @@
           'dependencies': [ 'deps/spidershim/spidershim.gyp:spidershim' ],
         }],
 
-<<<<<<< HEAD
-        ['node_engine=="v8" and v8_enable_inspector==1', {
-=======
       'conditions': [
         ['node_target_type!="static_library"', {
           'libraries': [
@@ -695,8 +683,7 @@
             '<(OBJ_TRACING_PATH)<(OBJ_SEPARATOR)trace_event.<(OBJ_SUFFIX)',
           ],
         }],
-        ['v8_enable_inspector==1', {
->>>>>>> ffed7b6e
+        ['node_engine=="v8" and v8_enable_inspector==1', {
           'sources': [
             'test/cctest/test_inspector_socket.cc',
             'test/cctest/test_inspector_socket_server.cc'
