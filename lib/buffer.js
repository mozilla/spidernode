// Copyright Joyent, Inc. and other Node contributors.
//
// Permission is hereby granted, free of charge, to any person obtaining a
// copy of this software and associated documentation files (the
// "Software"), to deal in the Software without restriction, including
// without limitation the rights to use, copy, modify, merge, publish,
// distribute, sublicense, and/or sell copies of the Software, and to permit
// persons to whom the Software is furnished to do so, subject to the
// following conditions:
//
// The above copyright notice and this permission notice shall be included
// in all copies or substantial portions of the Software.
//
// THE SOFTWARE IS PROVIDED "AS IS", WITHOUT WARRANTY OF ANY KIND, EXPRESS
// OR IMPLIED, INCLUDING BUT NOT LIMITED TO THE WARRANTIES OF
// MERCHANTABILITY, FITNESS FOR A PARTICULAR PURPOSE AND NONINFRINGEMENT. IN
// NO EVENT SHALL THE AUTHORS OR COPYRIGHT HOLDERS BE LIABLE FOR ANY CLAIM,
// DAMAGES OR OTHER LIABILITY, WHETHER IN AN ACTION OF CONTRACT, TORT OR
// OTHERWISE, ARISING FROM, OUT OF OR IN CONNECTION WITH THE SOFTWARE OR THE
// USE OR OTHER DEALINGS IN THE SOFTWARE.

'use strict';

const binding = process.binding('buffer');
const config = process.binding('config');
const { compare: compare_, compareOffset } = binding;
const { isAnyArrayBuffer, isUint8Array } = process.binding('util');
const bindingObj = {};
const internalUtil = require('internal/util');
const pendingDeprecation = !!config.pendingDeprecation;

class FastBuffer extends Uint8Array {
  constructor(arg1, arg2, arg3) {
    super(arg1, arg2, arg3);
  }
}
FastBuffer.prototype.constructor = Buffer;

Buffer.prototype = FastBuffer.prototype;

exports.Buffer = Buffer;
exports.SlowBuffer = SlowBuffer;
exports.INSPECT_MAX_BYTES = 50;
exports.kMaxLength = binding.kMaxLength;

const kFromErrorMsg = 'First argument must be a string, Buffer, ' +
                      'ArrayBuffer, Array, or array-like object.';

Buffer.poolSize = 8 * 1024;
var poolSize, poolOffset, allocPool;


binding.setupBufferJS(Buffer.prototype, bindingObj);

// |binding.zeroFill| can be undefined when running inside an isolate where we
// do not own the ArrayBuffer allocator.  Zero fill is always on in that case.
const zeroFill = bindingObj.zeroFill || [0];

function createUnsafeBuffer(size) {
  return new FastBuffer(createUnsafeArrayBuffer(size));
}

function createUnsafeArrayBuffer(size) {
  zeroFill[0] = 0;
  try {
    return new ArrayBuffer(size);
  } finally {
    zeroFill[0] = 1;
  }
}

function createPool() {
  poolSize = Buffer.poolSize;
  allocPool = createUnsafeArrayBuffer(poolSize);
  poolOffset = 0;
}
createPool();


function alignPool() {
  // Ensure aligned slices
  if (poolOffset & 0x7) {
    poolOffset |= 0x7;
    poolOffset++;
  }
}

<<<<<<< HEAD
// Mark a constructor not supporting @@species
function markNoSpeciesConstructor(constructor) {
  if (Symbol.species) {
    Object.defineProperty(constructor, Symbol.species, {
      get: function() { return undefined; },
      configurable: true,
    });
  }
}

=======
var bufferWarn = true;
const bufferWarning = 'The Buffer() and new Buffer() constructors are not ' +
                      'recommended for use due to security and usability ' +
                      'concerns. Please use the new Buffer.alloc(), ' +
                      'Buffer.allocUnsafe(), or Buffer.from() construction ' +
                      'methods instead.';

function showFlaggedDeprecation() {
  if (bufferWarn) {
    // This is a *pending* deprecation warning. It is not emitted by
    // default unless the --pending-deprecation command-line flag is
    // used or the NODE_PENDING_DEPRECATION=1 envvar is set.
    process.emitWarning(bufferWarning, 'DeprecationWarning', 'DEP0005');
    bufferWarn = false;
  }
}

const doFlaggedDeprecation =
  pendingDeprecation ?
    showFlaggedDeprecation :
    function() {};

>>>>>>> ef6a7cf2
/**
 * The Buffer() construtor is deprecated in documentation and should not be
 * used moving forward. Rather, developers should use one of the three new
 * factory APIs: Buffer.from(), Buffer.allocUnsafe() or Buffer.alloc() based on
 * their specific needs. There is no runtime deprecation because of the extent
 * to which the Buffer constructor is used in the ecosystem currently -- a
 * runtime deprecation would introduce too much breakage at this time. It's not
 * likely that the Buffer constructors would ever actually be removed.
 * Deprecation Code: DEP0005
 **/
function Buffer(arg, encodingOrOffset, length) {
  doFlaggedDeprecation();
  // Common case.
  if (typeof arg === 'number') {
    if (typeof encodingOrOffset === 'string') {
      throw new Error(
        'If encoding is specified then the first argument must be a string'
      );
    }
    return Buffer.alloc(arg);
  }
  return Buffer.from(arg, encodingOrOffset, length);
}

Object.defineProperty(Buffer, Symbol.species, {
  enumerable: false,
  configurable: true,
  get() { return FastBuffer; }
});

/**
 * Functionally equivalent to Buffer(arg, encoding) but throws a TypeError
 * if value is a number.
 * Buffer.from(str[, encoding])
 * Buffer.from(array)
 * Buffer.from(buffer)
 * Buffer.from(arrayBuffer[, byteOffset[, length]])
 **/
Buffer.from = function(value, encodingOrOffset, length) {
  if (typeof value === 'string')
    return fromString(value, encodingOrOffset);

  if (isAnyArrayBuffer(value))
    return fromArrayBuffer(value, encodingOrOffset, length);

  var b = fromObject(value);
  if (b)
    return b;

  if (typeof value === 'number')
    throw new TypeError('"value" argument must not be a number');
  throw new TypeError(kFromErrorMsg);
};

Object.setPrototypeOf(Buffer, Uint8Array);
markNoSpeciesConstructor(Buffer);

// The 'assertSize' method will remove itself from the callstack when an error
// occurs. This is done simply to keep the internal details of the
// implementation from bleeding out to users.
function assertSize(size) {
  let err = null;

  if (typeof size !== 'number')
    err = new TypeError('"size" argument must be a number');
  else if (size < 0)
    err = new RangeError('"size" argument must not be negative');
  else if (size > binding.kMaxLength)
    err = new RangeError('"size" argument must not be larger ' +
                         'than ' + binding.kMaxLength);

  if (err) {
    Error.captureStackTrace(err, assertSize);
    throw err;
  }
}

/**
 * Creates a new filled Buffer instance.
 * alloc(size[, fill[, encoding]])
 **/
Buffer.alloc = function(size, fill, encoding) {
  assertSize(size);
  if (size > 0 && fill !== undefined) {
    // Since we are filling anyway, don't zero fill initially.
    // Only pay attention to encoding if it's a string. This
    // prevents accidentally sending in a number that would
    // be interpretted as a start offset.
    if (typeof encoding !== 'string')
      encoding = undefined;
    return createUnsafeBuffer(size).fill(fill, encoding);
  }
  return new FastBuffer(size);
};

/**
 * Equivalent to Buffer(num), by default creates a non-zero-filled Buffer
 * instance. If `--zero-fill-buffers` is set, will zero-fill the buffer.
 **/
Buffer.allocUnsafe = function(size) {
  assertSize(size);
  return allocate(size);
};

/**
 * Equivalent to SlowBuffer(num), by default creates a non-zero-filled
 * Buffer instance that is not allocated off the pre-initialized pool.
 * If `--zero-fill-buffers` is set, will zero-fill the buffer.
 **/
Buffer.allocUnsafeSlow = function(size) {
  assertSize(size);
  return createUnsafeBuffer(size);
};

// If --zero-fill-buffers command line argument is set, a zero-filled
// buffer is returned.
function SlowBuffer(length) {
  // eslint-disable-next-line eqeqeq
  if (+length != length)
    length = 0;
  assertSize(+length);
  return createUnsafeBuffer(+length);
}

Object.setPrototypeOf(SlowBuffer.prototype, Uint8Array.prototype);
Object.setPrototypeOf(SlowBuffer, Uint8Array);
markNoSpeciesConstructor(SlowBuffer);


function allocate(size) {
  if (size <= 0) {
    return new FastBuffer();
  }
  if (size < (Buffer.poolSize >>> 1)) {
    if (size > (poolSize - poolOffset))
      createPool();
    var b = new FastBuffer(allocPool, poolOffset, size);
    poolOffset += size;
    alignPool();
    return b;
  } else {
    return createUnsafeBuffer(size);
  }
}


function fromString(string, encoding) {
  var length;
  if (typeof encoding !== 'string' || encoding.length === 0) {
    encoding = 'utf8';
    if (string.length === 0)
      return new FastBuffer();
    length = binding.byteLengthUtf8(string);
  } else {
    length = byteLength(string, encoding, true);
    if (length === -1)
      throw new TypeError('"encoding" must be a valid string encoding');
    if (string.length === 0)
      return new FastBuffer();
  }

  if (length >= (Buffer.poolSize >>> 1))
    return binding.createFromString(string, encoding);

  if (length > (poolSize - poolOffset))
    createPool();
  var b = new FastBuffer(allocPool, poolOffset, length);
  const actual = b.write(string, encoding);
  if (actual !== length) {
    // byteLength() may overestimate. That's a rare case, though.
    b = new FastBuffer(allocPool, poolOffset, actual);
  }
  poolOffset += actual;
  alignPool();
  return b;
}

function fromArrayLike(obj) {
  const length = obj.length;
  const b = allocate(length);
  for (var i = 0; i < length; i++)
    b[i] = obj[i];
  return b;
}

function fromArrayBuffer(obj, byteOffset, length) {
  // convert byteOffset to integer
  if (byteOffset === undefined) {
    byteOffset = 0;
  } else {
    byteOffset = +byteOffset;
    // check for NaN
    if (byteOffset !== byteOffset)
      byteOffset = 0;
  }

  const maxLength = obj.byteLength - byteOffset;

  if (maxLength < 0)
    throw new RangeError("'offset' is out of bounds");

  if (length === undefined) {
    length = maxLength;
  } else {
    // convert length to non-negative integer
    length = +length;
    // Check for NaN
    if (length !== length) {
      length = 0;
    } else if (length > 0) {
      length = (length < Number.MAX_SAFE_INTEGER ?
                length : Number.MAX_SAFE_INTEGER);
      if (length > maxLength)
        throw new RangeError("'length' is out of bounds");
    } else {
      length = 0;
    }
  }

  return new FastBuffer(obj, byteOffset, length);
}

function fromObject(obj) {
  if (isUint8Array(obj)) {
    const b = allocate(obj.length);

    if (b.length === 0)
      return b;

    binding.copy(obj, b, 0, 0, obj.length);
    return b;
  }

  if (obj != null) {
    if (obj.length !== undefined || isAnyArrayBuffer(obj.buffer)) {
      if (typeof obj.length !== 'number' || obj.length !== obj.length) {
        return new FastBuffer();
      }
      return fromArrayLike(obj);
    }

    if (obj.type === 'Buffer' && Array.isArray(obj.data)) {
      return fromArrayLike(obj.data);
    }
  }
}


// Static methods

Buffer.isBuffer = function isBuffer(b) {
  return b instanceof Buffer;
};


Buffer.compare = function compare(a, b) {
  if (!isUint8Array(a) || !isUint8Array(b)) {
    throw new TypeError('Arguments must be Buffers or Uint8Arrays');
  }

  if (a === b) {
    return 0;
  }

  return binding.compare(a, b);
};


Buffer.isEncoding = function(encoding) {
  return typeof encoding === 'string' &&
         typeof internalUtil.normalizeEncoding(encoding) === 'string';
};
Buffer[internalUtil.kIsEncodingSymbol] = Buffer.isEncoding;

const kConcatErrMsg = '"list" argument must be an Array ' +
                      'of Buffer or Uint8Array instances';

Buffer.concat = function(list, length) {
  var i;
  if (!Array.isArray(list))
    throw new TypeError(kConcatErrMsg);

  if (list.length === 0)
    return new FastBuffer();

  if (length === undefined) {
    length = 0;
    for (i = 0; i < list.length; i++)
      length += list[i].length;
  } else {
    length = length >>> 0;
  }

  var buffer = Buffer.allocUnsafe(length);
  var pos = 0;
  for (i = 0; i < list.length; i++) {
    var buf = list[i];
    if (!isUint8Array(buf))
      throw new TypeError(kConcatErrMsg);
    binding.copy(buf, buffer, pos);
    pos += buf.length;
  }

  // Note: `length` is always equal to `buffer.length` at this point
  if (pos < length) {
    // Zero-fill the remaining bytes if the specified `length` was more than
    // the actual total length, i.e. if we have some remaining allocated bytes
    // there were not initialized.
    buffer.fill(0, pos, length);
  }

  return buffer;
};


function base64ByteLength(str, bytes) {
  // Handle padding
  if (str.charCodeAt(bytes - 1) === 0x3D)
    bytes--;
  if (bytes > 1 && str.charCodeAt(bytes - 1) === 0x3D)
    bytes--;

  // Base64 ratio: 3/4
  return (bytes * 3) >>> 2;
}


function byteLength(string, encoding) {
  if (typeof string !== 'string') {
    if (ArrayBuffer.isView(string) || isAnyArrayBuffer(string)) {
      return string.byteLength;
    }

    throw new TypeError('"string" must be a string, Buffer, or ArrayBuffer');
  }

  const len = string.length;
  const mustMatch = (arguments.length > 2 && arguments[2] === true);
  if (!mustMatch && len === 0)
    return 0;

  if (!encoding)
    return (mustMatch ? -1 : binding.byteLengthUtf8(string));

  encoding += '';
  switch (encoding.length) {
    case 4:
      if (encoding === 'utf8') return binding.byteLengthUtf8(string);
      if (encoding === 'ucs2') return len * 2;
      encoding = encoding.toLowerCase();
      if (encoding === 'utf8') return binding.byteLengthUtf8(string);
      if (encoding === 'ucs2') return len * 2;
      break;
    case 5:
      if (encoding === 'utf-8') return binding.byteLengthUtf8(string);
      if (encoding === 'ascii') return len;
      if (encoding === 'ucs-2') return len * 2;
      encoding = encoding.toLowerCase();
      if (encoding === 'utf-8') return binding.byteLengthUtf8(string);
      if (encoding === 'ascii') return len;
      if (encoding === 'ucs-2') return len * 2;
      break;
    case 7:
      if (encoding === 'utf16le' || encoding.toLowerCase() === 'utf16le')
        return len * 2;
      break;
    case 8:
      if (encoding === 'utf-16le' || encoding.toLowerCase() === 'utf-16le')
        return len * 2;
      break;
    case 6:
      if (encoding === 'latin1' || encoding === 'binary') return len;
      if (encoding === 'base64') return base64ByteLength(string, len);
      encoding = encoding.toLowerCase();
      if (encoding === 'latin1' || encoding === 'binary') return len;
      if (encoding === 'base64') return base64ByteLength(string, len);
      break;
    case 3:
      if (encoding === 'hex' || encoding.toLowerCase() === 'hex')
        return len >>> 1;
      break;
  }
  return (mustMatch ? -1 : binding.byteLengthUtf8(string));
}

Buffer.byteLength = byteLength;


// For backwards compatibility.
Object.defineProperty(Buffer.prototype, 'parent', {
  enumerable: true,
  get: function() {
    if (!(this instanceof Buffer))
      return undefined;
    return this.buffer;
  }
});
Object.defineProperty(Buffer.prototype, 'offset', {
  enumerable: true,
  get: function() {
    if (!(this instanceof Buffer))
      return undefined;
    return this.byteOffset;
  }
});


function stringSlice(buf, encoding, start, end) {
  if (encoding === undefined) return buf.utf8Slice(start, end);
  encoding += '';
  switch (encoding.length) {
    case 4:
      if (encoding === 'utf8') return buf.utf8Slice(start, end);
      if (encoding === 'ucs2') return buf.ucs2Slice(start, end);
      encoding = encoding.toLowerCase();
      if (encoding === 'utf8') return buf.utf8Slice(start, end);
      if (encoding === 'ucs2') return buf.ucs2Slice(start, end);
      break;
    case 5:
      if (encoding === 'utf-8') return buf.utf8Slice(start, end);
      if (encoding === 'ascii') return buf.asciiSlice(start, end);
      if (encoding === 'ucs-2') return buf.ucs2Slice(start, end);
      encoding = encoding.toLowerCase();
      if (encoding === 'utf-8') return buf.utf8Slice(start, end);
      if (encoding === 'ascii') return buf.asciiSlice(start, end);
      if (encoding === 'ucs-2') return buf.ucs2Slice(start, end);
      break;
    case 6:
      if (encoding === 'latin1' || encoding === 'binary')
        return buf.latin1Slice(start, end);
      if (encoding === 'base64') return buf.base64Slice(start, end);
      encoding = encoding.toLowerCase();
      if (encoding === 'latin1' || encoding === 'binary')
        return buf.latin1Slice(start, end);
      if (encoding === 'base64') return buf.base64Slice(start, end);
      break;
    case 3:
      if (encoding === 'hex' || encoding.toLowerCase() === 'hex')
        return buf.hexSlice(start, end);
      break;
    case 7:
      if (encoding === 'utf16le' || encoding.toLowerCase() === 'utf16le')
        return buf.ucs2Slice(start, end);
      break;
    case 8:
      if (encoding === 'utf-16le' || encoding.toLowerCase() === 'utf-16le')
        return buf.ucs2Slice(start, end);
      break;
  }
  throw new TypeError('Unknown encoding: ' + encoding);
}


Buffer.prototype.copy = function(target, targetStart, sourceStart, sourceEnd) {
  return binding.copy(this, target, targetStart, sourceStart, sourceEnd);
};

// No need to verify that "buf.length <= MAX_UINT32" since it's a read-only
// property of a typed array.
// This behaves neither like String nor Uint8Array in that we set start/end
// to their upper/lower bounds if the value passed is out of range.
Buffer.prototype.toString = function(encoding, start, end) {
  var result;
  if (arguments.length === 0) {
    result = this.utf8Slice(0, this.length);
  } else {
    const len = this.length;
    if (len === 0)
      return '';

    if (!start || start < 0)
      start = 0;
    else if (start >= len)
      return '';

    if (end === undefined || end > len)
      end = len;
    else if (end <= 0)
      return '';

    start |= 0;
    end |= 0;

    if (end <= start)
      return '';
    result = stringSlice(this, encoding, start, end);
  }
  if (result === undefined)
    throw new Error('"toString()" failed');
  return result;
};


Buffer.prototype.equals = function equals(b) {
  if (!isUint8Array(b))
    throw new TypeError('Argument must be a Buffer or Uint8Array');

  if (this === b)
    return true;

  return binding.compare(this, b) === 0;
};


// Override how buffers are presented by util.inspect().
Buffer.prototype[internalUtil.customInspectSymbol] = function inspect() {
  var str = '';
  var max = exports.INSPECT_MAX_BYTES;
  str = this.toString('hex', 0, max).replace(/(.{2})/g, '$1 ').trim();
  if (this.length > max)
    str += ' ... ';
  return `<${this.constructor.name} ${str}>`;
};
Buffer.prototype.inspect = Buffer.prototype[internalUtil.customInspectSymbol];

Buffer.prototype.compare = function compare(target,
                                            start,
                                            end,
                                            thisStart,
                                            thisEnd) {
  if (!isUint8Array(target))
    throw new TypeError('Argument must be a Buffer or Uint8Array');
  if (arguments.length === 1)
    return compare_(this, target);

  if (start === undefined)
    start = 0;
  else if (start < 0)
    throw new RangeError('out of range index');
  else
    start >>>= 0;

  if (end === undefined)
    end = target.length;
  else if (end > target.length)
    throw new RangeError('out of range index');
  else
    end >>>= 0;

  if (thisStart === undefined)
    thisStart = 0;
  else if (thisStart < 0)
    throw new RangeError('out of range index');
  else
    thisStart >>>= 0;

  if (thisEnd === undefined)
    thisEnd = this.length;
  else if (thisEnd > this.length)
    throw new RangeError('out of range index');
  else
    thisEnd >>>= 0;

  if (thisStart >= thisEnd)
    return (start >= end ? 0 : -1);
  else if (start >= end)
    return 1;

  return compareOffset(this, target, start, thisStart, end, thisEnd);
};


// Finds either the first index of `val` in `buffer` at offset >= `byteOffset`,
// OR the last index of `val` in `buffer` at offset <= `byteOffset`.
//
// Arguments:
// - buffer - a Buffer to search
// - val - a string, Buffer, or number
// - byteOffset - an index into `buffer`; will be clamped to an int32
// - encoding - an optional encoding, relevant is val is a string
// - dir - true for indexOf, false for lastIndexOf
function bidirectionalIndexOf(buffer, val, byteOffset, encoding, dir) {
  if (typeof byteOffset === 'string') {
    encoding = byteOffset;
    byteOffset = undefined;
  } else if (byteOffset > 0x7fffffff) {
    byteOffset = 0x7fffffff;
  } else if (byteOffset < -0x80000000) {
    byteOffset = -0x80000000;
  }
  // Coerce to Number. Values like null and [] become 0.
  byteOffset = +byteOffset;
  // If the offset is undefined, "foo", {}, coerces to NaN, search whole buffer.
  // `x !== x`-style conditionals are a faster form of `isNaN(x)`
  if (byteOffset !== byteOffset) {
    byteOffset = dir ? 0 : (buffer.length - 1);
  }
  dir = !!dir;  // Cast to bool.

  if (typeof val === 'string') {
    if (encoding === undefined) {
      return binding.indexOfString(buffer, val, byteOffset, encoding, dir);
    }
    return slowIndexOf(buffer, val, byteOffset, encoding, dir);
  } else if (isUint8Array(val)) {
    return binding.indexOfBuffer(buffer, val, byteOffset, encoding, dir);
  } else if (typeof val === 'number') {
    return binding.indexOfNumber(buffer, val, byteOffset, dir);
  }

  throw new TypeError('"val" argument must be string, number, Buffer ' +
                      'or Uint8Array');
}


function slowIndexOf(buffer, val, byteOffset, encoding, dir) {
  var loweredCase = false;
  for (;;) {
    switch (encoding) {
      case 'utf8':
      case 'utf-8':
      case 'ucs2':
      case 'ucs-2':
      case 'utf16le':
      case 'utf-16le':
      case 'latin1':
      case 'binary':
        return binding.indexOfString(buffer, val, byteOffset, encoding, dir);

      case 'base64':
      case 'ascii':
      case 'hex':
        return binding.indexOfBuffer(
            buffer, Buffer.from(val, encoding), byteOffset, encoding, dir);

      default:
        if (loweredCase) {
          throw new TypeError('Unknown encoding: ' + encoding);
        }

        encoding = ('' + encoding).toLowerCase();
        loweredCase = true;
    }
  }
}


Buffer.prototype.indexOf = function indexOf(val, byteOffset, encoding) {
  return bidirectionalIndexOf(this, val, byteOffset, encoding, true);
};


Buffer.prototype.lastIndexOf = function lastIndexOf(val, byteOffset, encoding) {
  return bidirectionalIndexOf(this, val, byteOffset, encoding, false);
};


Buffer.prototype.includes = function includes(val, byteOffset, encoding) {
  return this.indexOf(val, byteOffset, encoding) !== -1;
};


// Usage:
//    buffer.fill(number[, offset[, end]])
//    buffer.fill(buffer[, offset[, end]])
//    buffer.fill(string[, offset[, end]][, encoding])
Buffer.prototype.fill = function fill(val, start, end, encoding) {
  // Handle string cases:
  if (typeof val === 'string') {
    if (typeof start === 'string') {
      encoding = start;
      start = 0;
      end = this.length;
    } else if (typeof end === 'string') {
      encoding = end;
      end = this.length;
    }

    if (encoding !== undefined && typeof encoding !== 'string') {
      throw new TypeError('encoding must be a string');
    }
    var normalizedEncoding = internalUtil.normalizeEncoding(encoding);
    if (normalizedEncoding === undefined) {
      throw new TypeError('Unknown encoding: ' + encoding);
    }

    if (val.length === 0) {
      // Previously, if val === '', the Buffer would not fill,
      // which is rather surprising.
      val = 0;
    } else if (val.length === 1) {
      var code = val.charCodeAt(0);
      if ((normalizedEncoding === 'utf8' && code < 128) ||
          normalizedEncoding === 'latin1') {
        // Fast path: If `val` fits into a single byte, use that numeric value.
        val = code;
      }
    }
  } else if (typeof val === 'number') {
    val = val & 255;
  }

  // Invalid ranges are not set to a default, so can range check early.
  if (start < 0 || end > this.length)
    throw new RangeError('Out of range index');

  if (end <= start)
    return this;

  start = start >>> 0;
  end = end === undefined ? this.length : end >>> 0;

  binding.fill(this, val, start, end, encoding);

  return this;
};


Buffer.prototype.write = function(string, offset, length, encoding) {
  // Buffer#write(string);
  if (offset === undefined) {
    return this.utf8Write(string, 0, this.length);

  // Buffer#write(string, encoding)
  } else if (length === undefined && typeof offset === 'string') {
    encoding = offset;
    length = this.length;
    offset = 0;

  // Buffer#write(string, offset[, length][, encoding])
  } else if (isFinite(offset)) {
    offset = offset >>> 0;
    if (isFinite(length)) {
      length = length >>> 0;
    } else {
      encoding = length;
      length = undefined;
    }

    var remaining = this.length - offset;
    if (length === undefined || length > remaining)
      length = remaining;

    if (string.length > 0 && (length < 0 || offset < 0))
      throw new RangeError('Attempt to write outside buffer bounds');
  } else {
    // if someone is still calling the obsolete form of write(), tell them.
    // we don't want eg buf.write("foo", "utf8", 10) to silently turn into
    // buf.write("foo", "utf8"), so we can't ignore extra args
    throw new Error('Buffer.write(string, encoding, offset[, length]) ' +
                    'is no longer supported');
  }

  if (!encoding) return this.utf8Write(string, offset, length);

  encoding += '';
  switch (encoding.length) {
    case 4:
      if (encoding === 'utf8') return this.utf8Write(string, offset, length);
      if (encoding === 'ucs2') return this.ucs2Write(string, offset, length);
      encoding = encoding.toLowerCase();
      if (encoding === 'utf8') return this.utf8Write(string, offset, length);
      if (encoding === 'ucs2') return this.ucs2Write(string, offset, length);
      break;
    case 5:
      if (encoding === 'utf-8') return this.utf8Write(string, offset, length);
      if (encoding === 'ascii') return this.asciiWrite(string, offset, length);
      if (encoding === 'ucs-2') return this.ucs2Write(string, offset, length);
      encoding = encoding.toLowerCase();
      if (encoding === 'utf-8') return this.utf8Write(string, offset, length);
      if (encoding === 'ascii') return this.asciiWrite(string, offset, length);
      if (encoding === 'ucs-2') return this.ucs2Write(string, offset, length);
      break;
    case 7:
      if (encoding === 'utf16le' || encoding.toLowerCase() === 'utf16le')
        return this.ucs2Write(string, offset, length);
      break;
    case 8:
      if (encoding === 'utf-16le' || encoding.toLowerCase() === 'utf-16le')
        return this.ucs2Write(string, offset, length);
      break;
    case 6:
      if (encoding === 'latin1' || encoding === 'binary')
        return this.latin1Write(string, offset, length);
      if (encoding === 'base64')
        return this.base64Write(string, offset, length);
      encoding = encoding.toLowerCase();
      if (encoding === 'latin1' || encoding === 'binary')
        return this.latin1Write(string, offset, length);
      if (encoding === 'base64')
        return this.base64Write(string, offset, length);
      break;
    case 3:
      if (encoding === 'hex' || encoding.toLowerCase() === 'hex')
        return this.hexWrite(string, offset, length);
      break;
  }
  throw new TypeError('Unknown encoding: ' + encoding);
};


Buffer.prototype.toJSON = function() {
  if (this.length > 0) {
    const data = new Array(this.length);
    for (var i = 0; i < this.length; ++i)
      data[i] = this[i];
    return { type: 'Buffer', data };
  } else {
    return { type: 'Buffer', data: [] };
  }
};


function adjustOffset(offset, length) {
  // Use Math.trunc() to convert offset to an integer value that can be larger
  // than an Int32. Hence, don't use offset | 0 or similar techniques.
  offset = Math.trunc(offset);
  // `x !== x`-style conditionals are a faster form of `isNaN(x)`
  if (offset === 0 || offset !== offset) {
    return 0;
  } else if (offset < 0) {
    offset += length;
    return offset > 0 ? offset : 0;
  } else {
    return offset < length ? offset : length;
  }
}


Buffer.prototype.slice = function slice(start, end) {
  const srcLength = this.length;
  start = adjustOffset(start, srcLength);
  end = end !== undefined ? adjustOffset(end, srcLength) : srcLength;
  const newLength = end > start ? end - start : 0;
  return new FastBuffer(this.buffer, this.byteOffset + start, newLength);
};


function checkOffset(offset, ext, length) {
  if (offset + ext > length)
    throw new RangeError('Index out of range');
}


Buffer.prototype.readUIntLE = function(offset, byteLength, noAssert) {
  offset = offset >>> 0;
  byteLength = byteLength >>> 0;
  if (!noAssert)
    checkOffset(offset, byteLength, this.length);

  var val = this[offset];
  var mul = 1;
  var i = 0;
  while (++i < byteLength && (mul *= 0x100))
    val += this[offset + i] * mul;

  return val;
};


Buffer.prototype.readUIntBE = function(offset, byteLength, noAssert) {
  offset = offset >>> 0;
  byteLength = byteLength >>> 0;
  if (!noAssert)
    checkOffset(offset, byteLength, this.length);

  var val = this[offset + --byteLength];
  var mul = 1;
  while (byteLength > 0 && (mul *= 0x100))
    val += this[offset + --byteLength] * mul;

  return val;
};


Buffer.prototype.readUInt8 = function(offset, noAssert) {
  offset = offset >>> 0;
  if (!noAssert)
    checkOffset(offset, 1, this.length);
  return this[offset];
};


Buffer.prototype.readUInt16LE = function(offset, noAssert) {
  offset = offset >>> 0;
  if (!noAssert)
    checkOffset(offset, 2, this.length);
  return this[offset] | (this[offset + 1] << 8);
};


Buffer.prototype.readUInt16BE = function(offset, noAssert) {
  offset = offset >>> 0;
  if (!noAssert)
    checkOffset(offset, 2, this.length);
  return (this[offset] << 8) | this[offset + 1];
};


Buffer.prototype.readUInt32LE = function(offset, noAssert) {
  offset = offset >>> 0;
  if (!noAssert)
    checkOffset(offset, 4, this.length);

  return ((this[offset]) |
      (this[offset + 1] << 8) |
      (this[offset + 2] << 16)) +
      (this[offset + 3] * 0x1000000);
};


Buffer.prototype.readUInt32BE = function(offset, noAssert) {
  offset = offset >>> 0;
  if (!noAssert)
    checkOffset(offset, 4, this.length);

  return (this[offset] * 0x1000000) +
      ((this[offset + 1] << 16) |
      (this[offset + 2] << 8) |
      this[offset + 3]);
};


Buffer.prototype.readIntLE = function(offset, byteLength, noAssert) {
  offset = offset >>> 0;
  byteLength = byteLength >>> 0;
  if (!noAssert)
    checkOffset(offset, byteLength, this.length);

  var val = this[offset];
  var mul = 1;
  var i = 0;
  while (++i < byteLength && (mul *= 0x100))
    val += this[offset + i] * mul;
  mul *= 0x80;

  if (val >= mul)
    val -= Math.pow(2, 8 * byteLength);

  return val;
};


Buffer.prototype.readIntBE = function(offset, byteLength, noAssert) {
  offset = offset >>> 0;
  byteLength = byteLength >>> 0;
  if (!noAssert)
    checkOffset(offset, byteLength, this.length);

  var i = byteLength;
  var mul = 1;
  var val = this[offset + --i];
  while (i > 0 && (mul *= 0x100))
    val += this[offset + --i] * mul;
  mul *= 0x80;

  if (val >= mul)
    val -= Math.pow(2, 8 * byteLength);

  return val;
};


Buffer.prototype.readInt8 = function(offset, noAssert) {
  offset = offset >>> 0;
  if (!noAssert)
    checkOffset(offset, 1, this.length);
  var val = this[offset];
  return !(val & 0x80) ? val : (0xff - val + 1) * -1;
};


Buffer.prototype.readInt16LE = function(offset, noAssert) {
  offset = offset >>> 0;
  if (!noAssert)
    checkOffset(offset, 2, this.length);
  var val = this[offset] | (this[offset + 1] << 8);
  return (val & 0x8000) ? val | 0xFFFF0000 : val;
};


Buffer.prototype.readInt16BE = function(offset, noAssert) {
  offset = offset >>> 0;
  if (!noAssert)
    checkOffset(offset, 2, this.length);
  var val = this[offset + 1] | (this[offset] << 8);
  return (val & 0x8000) ? val | 0xFFFF0000 : val;
};


Buffer.prototype.readInt32LE = function(offset, noAssert) {
  offset = offset >>> 0;
  if (!noAssert)
    checkOffset(offset, 4, this.length);

  return (this[offset]) |
      (this[offset + 1] << 8) |
      (this[offset + 2] << 16) |
      (this[offset + 3] << 24);
};


Buffer.prototype.readInt32BE = function(offset, noAssert) {
  offset = offset >>> 0;
  if (!noAssert)
    checkOffset(offset, 4, this.length);

  return (this[offset] << 24) |
      (this[offset + 1] << 16) |
      (this[offset + 2] << 8) |
      (this[offset + 3]);
};


Buffer.prototype.readFloatLE = function readFloatLE(offset, noAssert) {
  offset = offset >>> 0;
  if (!noAssert)
    checkOffset(offset, 4, this.length);
  return binding.readFloatLE(this, offset);
};


Buffer.prototype.readFloatBE = function readFloatBE(offset, noAssert) {
  offset = offset >>> 0;
  if (!noAssert)
    checkOffset(offset, 4, this.length);
  return binding.readFloatBE(this, offset);
};


Buffer.prototype.readDoubleLE = function readDoubleLE(offset, noAssert) {
  offset = offset >>> 0;
  if (!noAssert)
    checkOffset(offset, 8, this.length);
  return binding.readDoubleLE(this, offset);
};


Buffer.prototype.readDoubleBE = function readDoubleBE(offset, noAssert) {
  offset = offset >>> 0;
  if (!noAssert)
    checkOffset(offset, 8, this.length);
  return binding.readDoubleBE(this, offset);
};


function checkInt(buffer, value, offset, ext, max, min) {
  if (value > max || value < min)
    throw new TypeError('"value" argument is out of bounds');
  if (offset + ext > buffer.length)
    throw new RangeError('Index out of range');
}


Buffer.prototype.writeUIntLE = function(value, offset, byteLength, noAssert) {
  value = +value;
  offset = offset >>> 0;
  byteLength = byteLength >>> 0;
  if (!noAssert) {
    const maxBytes = Math.pow(2, 8 * byteLength) - 1;
    checkInt(this, value, offset, byteLength, maxBytes, 0);
  }

  var mul = 1;
  var i = 0;
  this[offset] = value;
  while (++i < byteLength && (mul *= 0x100))
    this[offset + i] = (value / mul) >>> 0;

  return offset + byteLength;
};


Buffer.prototype.writeUIntBE = function(value, offset, byteLength, noAssert) {
  value = +value;
  offset = offset >>> 0;
  byteLength = byteLength >>> 0;
  if (!noAssert) {
    const maxBytes = Math.pow(2, 8 * byteLength) - 1;
    checkInt(this, value, offset, byteLength, maxBytes, 0);
  }

  var i = byteLength - 1;
  var mul = 1;
  this[offset + i] = value;
  while (--i >= 0 && (mul *= 0x100))
    this[offset + i] = (value / mul) >>> 0;

  return offset + byteLength;
};


Buffer.prototype.writeUInt8 = function(value, offset, noAssert) {
  value = +value;
  offset = offset >>> 0;
  if (!noAssert)
    checkInt(this, value, offset, 1, 0xff, 0);
  this[offset] = value;
  return offset + 1;
};


Buffer.prototype.writeUInt16LE = function(value, offset, noAssert) {
  value = +value;
  offset = offset >>> 0;
  if (!noAssert)
    checkInt(this, value, offset, 2, 0xffff, 0);
  this[offset] = value;
  this[offset + 1] = (value >>> 8);
  return offset + 2;
};


Buffer.prototype.writeUInt16BE = function(value, offset, noAssert) {
  value = +value;
  offset = offset >>> 0;
  if (!noAssert)
    checkInt(this, value, offset, 2, 0xffff, 0);
  this[offset] = (value >>> 8);
  this[offset + 1] = value;
  return offset + 2;
};


Buffer.prototype.writeUInt32LE = function(value, offset, noAssert) {
  value = +value;
  offset = offset >>> 0;
  if (!noAssert)
    checkInt(this, value, offset, 4, 0xffffffff, 0);
  this[offset + 3] = (value >>> 24);
  this[offset + 2] = (value >>> 16);
  this[offset + 1] = (value >>> 8);
  this[offset] = value;
  return offset + 4;
};


Buffer.prototype.writeUInt32BE = function(value, offset, noAssert) {
  value = +value;
  offset = offset >>> 0;
  if (!noAssert)
    checkInt(this, value, offset, 4, 0xffffffff, 0);
  this[offset] = (value >>> 24);
  this[offset + 1] = (value >>> 16);
  this[offset + 2] = (value >>> 8);
  this[offset + 3] = value;
  return offset + 4;
};


Buffer.prototype.writeIntLE = function(value, offset, byteLength, noAssert) {
  value = +value;
  offset = offset >>> 0;
  if (!noAssert) {
    checkInt(this,
             value,
             offset,
             byteLength,
             Math.pow(2, 8 * byteLength - 1) - 1,
             -Math.pow(2, 8 * byteLength - 1));
  }

  var i = 0;
  var mul = 1;
  var sub = 0;
  this[offset] = value;
  while (++i < byteLength && (mul *= 0x100)) {
    if (value < 0 && sub === 0 && this[offset + i - 1] !== 0)
      sub = 1;
    this[offset + i] = ((value / mul) >> 0) - sub;
  }

  return offset + byteLength;
};


Buffer.prototype.writeIntBE = function(value, offset, byteLength, noAssert) {
  value = +value;
  offset = offset >>> 0;
  if (!noAssert) {
    checkInt(this,
             value,
             offset,
             byteLength,
             Math.pow(2, 8 * byteLength - 1) - 1,
             -Math.pow(2, 8 * byteLength - 1));
  }

  var i = byteLength - 1;
  var mul = 1;
  var sub = 0;
  this[offset + i] = value;
  while (--i >= 0 && (mul *= 0x100)) {
    if (value < 0 && sub === 0 && this[offset + i + 1] !== 0)
      sub = 1;
    this[offset + i] = ((value / mul) >> 0) - sub;
  }

  return offset + byteLength;
};


Buffer.prototype.writeInt8 = function(value, offset, noAssert) {
  value = +value;
  offset = offset >>> 0;
  if (!noAssert)
    checkInt(this, value, offset, 1, 0x7f, -0x80);
  this[offset] = value;
  return offset + 1;
};


Buffer.prototype.writeInt16LE = function(value, offset, noAssert) {
  value = +value;
  offset = offset >>> 0;
  if (!noAssert)
    checkInt(this, value, offset, 2, 0x7fff, -0x8000);
  this[offset] = value;
  this[offset + 1] = (value >>> 8);
  return offset + 2;
};


Buffer.prototype.writeInt16BE = function(value, offset, noAssert) {
  value = +value;
  offset = offset >>> 0;
  if (!noAssert)
    checkInt(this, value, offset, 2, 0x7fff, -0x8000);
  this[offset] = (value >>> 8);
  this[offset + 1] = value;
  return offset + 2;
};


Buffer.prototype.writeInt32LE = function(value, offset, noAssert) {
  value = +value;
  offset = offset >>> 0;
  if (!noAssert)
    checkInt(this, value, offset, 4, 0x7fffffff, -0x80000000);
  this[offset] = value;
  this[offset + 1] = (value >>> 8);
  this[offset + 2] = (value >>> 16);
  this[offset + 3] = (value >>> 24);
  return offset + 4;
};


Buffer.prototype.writeInt32BE = function(value, offset, noAssert) {
  value = +value;
  offset = offset >>> 0;
  if (!noAssert)
    checkInt(this, value, offset, 4, 0x7fffffff, -0x80000000);
  this[offset] = (value >>> 24);
  this[offset + 1] = (value >>> 16);
  this[offset + 2] = (value >>> 8);
  this[offset + 3] = value;
  return offset + 4;
};


Buffer.prototype.writeFloatLE = function writeFloatLE(val, offset, noAssert) {
  val = +val;
  offset = offset >>> 0;
  if (!noAssert)
    binding.writeFloatLE(this, val, offset);
  else
    binding.writeFloatLE(this, val, offset, true);
  return offset + 4;
};


Buffer.prototype.writeFloatBE = function writeFloatBE(val, offset, noAssert) {
  val = +val;
  offset = offset >>> 0;
  if (!noAssert)
    binding.writeFloatBE(this, val, offset);
  else
    binding.writeFloatBE(this, val, offset, true);
  return offset + 4;
};


Buffer.prototype.writeDoubleLE = function writeDoubleLE(val, offset, noAssert) {
  val = +val;
  offset = offset >>> 0;
  if (!noAssert)
    binding.writeDoubleLE(this, val, offset);
  else
    binding.writeDoubleLE(this, val, offset, true);
  return offset + 8;
};


Buffer.prototype.writeDoubleBE = function writeDoubleBE(val, offset, noAssert) {
  val = +val;
  offset = offset >>> 0;
  if (!noAssert)
    binding.writeDoubleBE(this, val, offset);
  else
    binding.writeDoubleBE(this, val, offset, true);
  return offset + 8;
};

const swap16n = binding.swap16;
const swap32n = binding.swap32;
const swap64n = binding.swap64;

function swap(b, n, m) {
  const i = b[n];
  b[n] = b[m];
  b[m] = i;
}


Buffer.prototype.swap16 = function swap16() {
  // For Buffer.length < 128, it's generally faster to
  // do the swap in javascript. For larger buffers,
  // dropping down to the native code is faster.
  const len = this.length;
  if (len % 2 !== 0)
    throw new RangeError('Buffer size must be a multiple of 16-bits');
  if (len < 128) {
    for (var i = 0; i < len; i += 2)
      swap(this, i, i + 1);
    return this;
  }
  return swap16n(this);
};


Buffer.prototype.swap32 = function swap32() {
  // For Buffer.length < 192, it's generally faster to
  // do the swap in javascript. For larger buffers,
  // dropping down to the native code is faster.
  const len = this.length;
  if (len % 4 !== 0)
    throw new RangeError('Buffer size must be a multiple of 32-bits');
  if (len < 192) {
    for (var i = 0; i < len; i += 4) {
      swap(this, i, i + 3);
      swap(this, i + 1, i + 2);
    }
    return this;
  }
  return swap32n(this);
};


Buffer.prototype.swap64 = function swap64() {
  // For Buffer.length < 192, it's generally faster to
  // do the swap in javascript. For larger buffers,
  // dropping down to the native code is faster.
  const len = this.length;
  if (len % 8 !== 0)
    throw new RangeError('Buffer size must be a multiple of 64-bits');
  if (len < 192) {
    for (var i = 0; i < len; i += 8) {
      swap(this, i, i + 7);
      swap(this, i + 1, i + 6);
      swap(this, i + 2, i + 5);
      swap(this, i + 3, i + 4);
    }
    return this;
  }
  return swap64n(this);
};

Buffer.prototype.toLocaleString = Buffer.prototype.toString;

// Put this at the end because internal/buffer has a circular
// dependency on Buffer.
const internalBuffer = require('internal/buffer');
exports.transcode = internalBuffer.transcode;
internalBuffer.FastBuffer = FastBuffer;<|MERGE_RESOLUTION|>--- conflicted
+++ resolved
@@ -85,18 +85,6 @@
   }
 }
 
-<<<<<<< HEAD
-// Mark a constructor not supporting @@species
-function markNoSpeciesConstructor(constructor) {
-  if (Symbol.species) {
-    Object.defineProperty(constructor, Symbol.species, {
-      get: function() { return undefined; },
-      configurable: true,
-    });
-  }
-}
-
-=======
 var bufferWarn = true;
 const bufferWarning = 'The Buffer() and new Buffer() constructors are not ' +
                       'recommended for use due to security and usability ' +
@@ -119,7 +107,6 @@
     showFlaggedDeprecation :
     function() {};
 
->>>>>>> ef6a7cf2
 /**
  * The Buffer() construtor is deprecated in documentation and should not be
  * used moving forward. Rather, developers should use one of the three new
@@ -175,7 +162,6 @@
 };
 
 Object.setPrototypeOf(Buffer, Uint8Array);
-markNoSpeciesConstructor(Buffer);
 
 // The 'assertSize' method will remove itself from the callstack when an error
 // occurs. This is done simply to keep the internal details of the
@@ -246,7 +232,6 @@
 
 Object.setPrototypeOf(SlowBuffer.prototype, Uint8Array.prototype);
 Object.setPrototypeOf(SlowBuffer, Uint8Array);
-markNoSpeciesConstructor(SlowBuffer);
 
 
 function allocate(size) {
