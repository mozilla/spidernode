--- conflicted
+++ resolved
@@ -1254,73 +1254,6 @@
   return cmd;
 }, 'replServer.convertToContext() is deprecated', 'DEP0024');
 
-<<<<<<< HEAD
-function bailOnIllegalToken(parser) {
-  return parser._literal === null &&
-         !parser.blockComment &&
-         !parser.regExpLiteral;
-}
-var isIncompleteSyntaxErrorMessage = (function() {
-  if (process.jsEngine === 'v8') {
-    return function(message, self) {
-      if (message.startsWith('Unexpected end of input') ||
-          message.startsWith('missing ) after argument list') ||
-          message.startsWith('Unexpected token'))
-        return true;
-
-      if (message === 'Invalid or unexpected token') {
-        return !bailOnIllegalToken(self.lineParser);
-      }
-      return false;
-    };
-  } else if (process.jsEngine.match(/^chakra/)) {
-    return function(message, self) {
-      if (/^(Expected|Unterminated)/.test(message) &&
-            !/ in regular expression$/.test(message)) {
-        return true;
-      }
-      if (message === 'Invalid or unexpected token') {
-        return !bailOnIllegalToken(self.lineParser);
-      }
-      return false;
-    };
-  } else if (process.jsEngine === 'spidermonkey') {
-    return function(message, self) {
-      if (message.startsWith('missing {') ||
-          message.startsWith('missing }') ||
-          message.startsWith('missing ]') ||
-          message.startsWith('missing (') ||
-          message.startsWith('missing )') ||
-          message.startsWith('missing ;') ||
-          message.startsWith('missing :') ||
-          message.startsWith('missing =') ||
-          message.startsWith('missing keyword') ||
-          message.startsWith('missing declaration') ||
-          message == "missing name after . operator" ||
-          message == "function statement requires a name" ||
-          message == "missing formal parameter" ||
-          message == "missing catch or finally after try" ||
-          message == "missing identifier in catch" ||
-          message == "missing variable name" ||
-          message == "invalid switch statement" ||
-          message == "missing while after do-loop body" ||
-          message == "class statement requires a name" ||
-          message == "invalid property id" ||
-          message == "bad method definition" ||
-          message == "no parameter name after ..." ||
-          /^expected .+, got (end of script|\'\)\'|\'=>\')$/.test(message)) {
-        return true;
-      }
-      if (/^expected .+, got /.test(message)) {
-        return !bailOnIllegalToken(self.lineParser);
-      }
-      return false;
-    };
-  }
-})();
-
-=======
->>>>>>> 66e7dc55
 // If the error is that we've unexpectedly ended the input,
 // then let the user try to recover by adding more input.
 function isRecoverableError(e, code) {
@@ -1330,10 +1263,7 @@
         message === 'Missing } in template expression') {
       return true;
     }
-    return isIncompleteSyntaxErrorMessage(message, self);
-
-<<<<<<< HEAD
-=======
+
     if (message.startsWith('Unexpected end of input') ||
         message.startsWith('missing ) after argument list') ||
         message.startsWith('Unexpected token'))
@@ -1341,7 +1271,6 @@
 
     if (message === 'Invalid or unexpected token')
       return isCodeRecoverable(code);
->>>>>>> 66e7dc55
   }
   return false;
 }
