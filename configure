--- conflicted
+++ resolved
@@ -415,19 +415,17 @@
     help='do not export browser globals like setTimeout, console, etc. ' +
          '(This mode is not officially supported for regular applications)')
 
-<<<<<<< HEAD
+parser.add_option('--without-inspector',
+    action='store_true',
+    dest='without_inspector',
+    help='disable experimental V8 inspector support')
+
 parser.add_option('--engine',
     action='store',
     dest='engine',
     default='v8',
     help='Use specified JS engine (default is V8)')
 
-=======
-parser.add_option('--without-inspector',
-    action='store_true',
-    dest='without_inspector',
-    help='disable experimental V8 inspector support')
->>>>>>> 08ea9ee5
 
 (options, args) = parser.parse_args()
 
