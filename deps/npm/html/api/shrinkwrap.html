--- conflicted
+++ resolved
@@ -26,11 +26,7 @@
 <p>Finally, &#39;callback&#39; is a function that will be called when the shrinkwrap has
 been saved.</p>
 </div>
-<<<<<<< HEAD
-<p id="footer">shrinkwrap &mdash; npm@1.2.12</p>
-=======
 <p id="footer">shrinkwrap &mdash; npm@1.2.14</p>
->>>>>>> 80fb5809
 <script>
 ;(function () {
 var wrapper = document.getElementById("wrapper")
