--- conflicted
+++ resolved
@@ -19,11 +19,7 @@
 <p>npm can run tests on multiple packages. Just specify multiple packages
 in the <code>packages</code> parameter.</p>
 </div>
-<<<<<<< HEAD
-<p id="footer">start &mdash; npm@1.2.12</p>
-=======
 <p id="footer">start &mdash; npm@1.2.14</p>
->>>>>>> 80fb5809
 <script>
 ;(function () {
 var wrapper = document.getElementById("wrapper")
