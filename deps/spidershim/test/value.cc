// Copyright 2015 the V8 project authors. All rights reserved.
// Use of this source code is governed by a BSD-style license that can be
// found in the LICENSE file.

#include <math.h>
#include <stdio.h>
#include <stdlib.h>
#include <string.h>

#include "v8engine.h"

#include "gtest/gtest.h"

// From test-api.cc.
static int StrCmp16(uint16_t* a, uint16_t* b) {
  while (true) {
    if (*a == 0 && *b == 0) return 0;
    if (*a != *b) return 0 + *a - *b;
    a++;
    b++;
  }
}

// From test-api.cc.
static int StrNCmp16(uint16_t* a, uint16_t* b, int n) {
  while (true) {
    if (n-- == 0) return 0;
    if (*a == 0 && *b == 0) return 0;
    if (*a != *b) return 0 + *a - *b;
    a++;
    b++;
  }
}

/**
 * Ensure that the JSString object referenced by the first Local<String>
 * is the same JSString object referenced by the second Local<String>, i.e.
 * that both Local<String>s reference the same JSString (as they should do
 * when the string in question was interned).
 *
 * This is based on the function of the same name in test-api.cc, but modified
 * to compare JSString objects in a SpiderShim-compatible way.  This invokes
 * the operator== method for Value, which compares the spidershim_padding
 * data members of the two Value objects to determine whether or not they refer
 * to the same JSString.
 *
 * Since the operator== method is protected, we access it through Persistent<T>,
 * which is a friend of Value.  See the comment for the Value class in v8.h
 * for more information about the way a Value instance encapsulates a JS::Value.
 */
static bool SameSymbol(Local<String> s1, Local<String> s2) {
  Isolate* isolate = Isolate::GetCurrent();
  // Use Persistent<T> to get access to the protected Value "equal to" operator.
  Persistent<String> p1(isolate, s1);
  Persistent<String> p2(isolate, s2);
  bool same = p1 == p2;
  p1.Reset();
  p2.Reset();
  return same;
}

// Translations from cctest assertion macros to gtest equivalents, so we can
// copy code from test-api.cc into this file with minimal modifications.
#define CHECK(expression) EXPECT_TRUE(expression)
#define CHECK_EQ(a, b) EXPECT_EQ(a, b)
#define CHECK_NE(a, b) EXPECT_NE(a, b)

// From test-api.cc.
class RandomLengthOneByteResource
    : public String::ExternalOneByteStringResource {
 public:
  explicit RandomLengthOneByteResource(int length) : length_(length) {}
  virtual const char* data() const { return string_; }
  virtual size_t length() const { return length_; }

 private:
  char string_[10];
  int length_;
};

void TestBoolean(Isolate* isolate, bool value) {
  Local<Boolean> boolean = Boolean::New(isolate, value);
  EXPECT_TRUE(boolean->IsBoolean());
  EXPECT_FALSE(boolean->IsNumber());
  EXPECT_FALSE(boolean->IsBooleanObject());
  EXPECT_EQ(value, boolean->IsTrue());
  EXPECT_EQ(!value, boolean->IsFalse());
  EXPECT_EQ(value, boolean->Value());
  String::Utf8Value utf8(boolean->ToString());
  EXPECT_STREQ(value ? "true" : "false", *utf8);
  EXPECT_EQ(value, boolean->ToBoolean()->Value());
  EXPECT_EQ(value, boolean->BooleanValue());
  EXPECT_EQ(value ? 1.0 : 0.0, boolean->ToNumber()->Value());
  EXPECT_EQ(value ? 1.0 : 0.0, boolean->NumberValue());
  EXPECT_EQ(value ? 1 : 0, boolean->ToInteger()->Value());
  EXPECT_EQ(value ? 1 : 0, boolean->IntegerValue());
  EXPECT_EQ(value ? 1 : 0, boolean->ToInt32()->Value());
  EXPECT_EQ(value ? 1 : 0, boolean->Int32Value());
  EXPECT_EQ(value ? 1u : 0u, boolean->ToUint32()->Value());
  EXPECT_EQ(value ? 1u : 0u, boolean->Uint32Value());
  EXPECT_TRUE(boolean->ToObject()->IsBooleanObject());
  EXPECT_EQ(value, BooleanObject::Cast(*boolean->ToObject())->ValueOf());
}

TEST(SpiderShim, Boolean) {
  V8Engine engine;

  Isolate::Scope isolate_scope(engine.isolate());

  HandleScope handle_scope(engine.isolate());
  Local<Context> context = Context::New(engine.isolate());
  Context::Scope context_scope(context);

  TestBoolean(engine.isolate(), true);
  TestBoolean(engine.isolate(), false);
}

template<class T>
void TestNumber(Isolate* isolate, T value, const char* strValue) {
  Local<Number> number = Number::New(isolate, value);
  EXPECT_TRUE(number->IsNumber());
  EXPECT_FALSE(number->IsBoolean());
  EXPECT_EQ(double(value), number->Value());
  String::Utf8Value utf8(number->ToString());
  EXPECT_STREQ(strValue, *utf8);
  EXPECT_EQ(!!value, number->ToBoolean()->Value());
  EXPECT_EQ(!!value, number->BooleanValue());
  EXPECT_EQ(value, number->ToNumber()->Value());
  EXPECT_EQ(value, number->NumberValue());
  EXPECT_EQ(value < 0 ? ceil(value) : floor(value), number->ToInteger()->Value());
  EXPECT_EQ(value < 0 ? ceil(value) : floor(value), number->IntegerValue());
  EXPECT_EQ(value < 0 ? ceil(value) : floor(value), number->ToInt32()->Value());
  EXPECT_EQ(value < 0 ? ceil(value) : floor(value), number->Int32Value());
  EXPECT_EQ(value < 0 ? uint32_t(ceil(value)) : floor(value), number->ToUint32()->Value());
  EXPECT_EQ(value < 0 ? uint32_t(ceil(value)) : floor(value), number->Uint32Value());
  EXPECT_TRUE(number->ToObject()->IsNumberObject());
  EXPECT_EQ(value, NumberObject::Cast(*number->ToObject())->ValueOf());
}

TEST(SpiderShim, Number) {
  V8Engine engine;

  Isolate::Scope isolate_scope(engine.isolate());

  HandleScope handle_scope(engine.isolate());
  Local<Context> context = Context::New(engine.isolate());
  Context::Scope context_scope(context);

  TestNumber(engine.isolate(), 0, "0");
  TestNumber(engine.isolate(), 42, "42");
  TestNumber(engine.isolate(), 42.42, "42.42");
  TestNumber(engine.isolate(), -42.42, "-42.42");
}

template<class T>
class IntegerMaker;

template<>
class IntegerMaker<int> {
public:
  static Local<Integer> New(Isolate* isolate, int value) {
    return Integer::New(isolate, value);
  }
  typedef Int32 IntType;
  static constexpr const char* formatString = "%d";
};

template<>
class IntegerMaker<uint32_t> {
public:
  static Local<Integer> New(Isolate* isolate, uint32_t value) {
    return Integer::NewFromUnsigned(isolate, value);
  }
  typedef Uint32 IntType;
  static constexpr const char* formatString = "%u";
};

template<class T>
void TestInteger(Isolate* isolate, T value) {
  Local<Integer> integer = IntegerMaker<T>::New(isolate, value);
  EXPECT_TRUE(integer->IsNumber());
  EXPECT_FALSE(integer->IsBoolean());
  EXPECT_EQ(int64_t(value), integer->Value());
  typedef typename IntegerMaker<T>::IntType IntType;
  IntType* intVal = IntType::Cast(*integer);
  EXPECT_EQ(value, intVal->Value());
  String::Utf8Value utf8(intVal->ToString());
  char strValue[1024];
  sprintf(strValue, IntegerMaker<T>::formatString, value);
  EXPECT_STREQ(strValue, *utf8);
  EXPECT_EQ(!!value, intVal->ToBoolean()->Value());
  EXPECT_EQ(!!value, intVal->BooleanValue());
  EXPECT_EQ(value, intVal->ToNumber()->Value());
  EXPECT_EQ(value, intVal->NumberValue());
  EXPECT_EQ(value, intVal->ToInteger()->Value());
  EXPECT_EQ(value, intVal->IntegerValue());
  EXPECT_EQ(static_cast<int>(value), intVal->ToInt32()->Value());
  EXPECT_EQ(static_cast<int>(value), intVal->Int32Value());
  EXPECT_EQ(static_cast<uint32_t>(value), intVal->ToUint32()->Value());
  EXPECT_EQ(static_cast<uint32_t>(value), intVal->Uint32Value());
  EXPECT_TRUE(intVal->ToObject()->IsNumberObject());
  EXPECT_EQ(value, NumberObject::Cast(*intVal->ToObject())->ValueOf());
}

TEST(SpiderShim, Integer) {
  V8Engine engine;

  Isolate::Scope isolate_scope(engine.isolate());

  HandleScope handle_scope(engine.isolate());
  Local<Context> context = Context::New(engine.isolate());
  Context::Scope context_scope(context);

  TestInteger(engine.isolate(), 0);
  TestInteger(engine.isolate(), 42);
  TestInteger(engine.isolate(), INT32_MAX);
  TestInteger(engine.isolate(), UINT32_MAX);
}

TEST(SpiderShim, Object) {
  V8Engine engine;

  Isolate::Scope isolate_scope(engine.isolate());

  HandleScope handle_scope(engine.isolate());
  Local<Context> context = Context::New(engine.isolate());
  Context::Scope context_scope(context);

  Local<Object> object = Object::New(engine.isolate());
  Local<String> foo =
    String::NewFromUtf8(engine.isolate(), "foo", NewStringType::kNormal).
      ToLocalChecked();
  Local<String> bar =
    String::NewFromUtf8(engine.isolate(), "bar", NewStringType::kNormal).
      ToLocalChecked();
  Local<String> baz =
    String::NewFromUtf8(engine.isolate(), "baz", NewStringType::kNormal).
      ToLocalChecked();
  Local<String> qux =
    String::NewFromUtf8(engine.isolate(), "qux", NewStringType::kNormal).
      ToLocalChecked();
  Local<String> value =
    String::NewFromUtf8(engine.isolate(), "value", NewStringType::kNormal).
      ToLocalChecked();
  Local<String> writable =
    String::NewFromUtf8(engine.isolate(), "writable", NewStringType::kNormal).
      ToLocalChecked();
  Local<String> get =
    String::NewFromUtf8(engine.isolate(), "get", NewStringType::kNormal).
      ToLocalChecked();
  Local<String> set =
    String::NewFromUtf8(engine.isolate(), "set", NewStringType::kNormal).
      ToLocalChecked();
  Local<String> configurable =
    String::NewFromUtf8(engine.isolate(), "configurable", NewStringType::kNormal).
      ToLocalChecked();
  Local<String> enumerable =
    String::NewFromUtf8(engine.isolate(), "enumerable", NewStringType::kNormal).
      ToLocalChecked();
  Local<Integer> zero = Integer::New(engine.isolate(), 0);
  Local<Integer> one = Integer::New(engine.isolate(), 1);
  Local<String> two =
    String::NewFromUtf8(engine.isolate(), "two", NewStringType::kNormal).
      ToLocalChecked();

  EXPECT_FALSE(object->Has(foo));
  EXPECT_FALSE(object->Has(context, foo).FromJust());
  EXPECT_FALSE(object->Has(bar));
  EXPECT_FALSE(object->Has(context, bar).FromJust());
  EXPECT_FALSE(object->Has(baz));
  EXPECT_FALSE(object->Has(context, baz).FromJust());
  EXPECT_FALSE(object->Has(1));
  EXPECT_FALSE(object->Has(context, 1).FromJust());
  EXPECT_FALSE(object->Has(0));
  EXPECT_FALSE(object->Has(context, 0).FromJust());

  EXPECT_EQ(true, object->ToBoolean()->Value());
  EXPECT_EQ(true, object->BooleanValue());

  EXPECT_TRUE(object->Set(context, foo, zero).FromJust());
  EXPECT_TRUE(object->DefineOwnProperty(context, bar, one, ReadOnly).FromJust());
  EXPECT_TRUE(object->DefineOwnProperty(context, baz, two, PropertyAttribute(DontEnum | DontDelete)).FromJust());
  EXPECT_TRUE(object->Set(context, 1, zero).FromJust());
  EXPECT_TRUE(object->Set(context, 0, two).FromJust());

  Local<String> str = object->ToString();
  String::Utf8Value utf8(str);
  EXPECT_STREQ("[object Object]", *utf8);
  EXPECT_EQ(true, object->ToBoolean()->Value());
  EXPECT_EQ(true, object->BooleanValue());
  EXPECT_TRUE(object->ToNumber(context).IsEmpty());
  EXPECT_TRUE(object->NumberValue(context).IsNothing());
  EXPECT_NE(object->NumberValue(), object->NumberValue()); // NaN
  EXPECT_TRUE(object->ToInteger(context).IsEmpty());
  EXPECT_TRUE(object->IntegerValue(context).IsNothing());
  EXPECT_EQ(0, object->ToInt32()->Value());
  EXPECT_EQ(0, object->Int32Value());
  EXPECT_EQ(0u, object->ToUint32()->Value());
  EXPECT_EQ(0u, object->Uint32Value());
  EXPECT_EQ(0, object->IntegerValue());
  EXPECT_TRUE(object->ToObject()->IsObject());
  EXPECT_TRUE(Object::Cast(*object->ToObject())->Has(foo));

  EXPECT_TRUE(object->Has(foo));
  EXPECT_TRUE(object->Has(context, foo).FromJust());
  EXPECT_TRUE(object->Has(bar));
  EXPECT_TRUE(object->Has(context, bar).FromJust());
  EXPECT_TRUE(object->Has(baz));
  EXPECT_TRUE(object->Has(context, baz).FromJust());
  EXPECT_TRUE(object->Has(1));
  EXPECT_TRUE(object->Has(context, 1).FromJust());
  EXPECT_TRUE(object->Has(0));
  EXPECT_TRUE(object->Has(context, 0).FromJust());

  {
    MaybeLocal<Value> fooVal = object->Get(context, foo);
    EXPECT_FALSE(fooVal.IsEmpty());
    Integer* intVal = Integer::Cast(*fooVal.ToLocalChecked());
    EXPECT_EQ(0, intVal->Value());
  }
  {
    Local<Value> fooVal = object->Get(foo);
    Integer* intVal = Integer::Cast(*fooVal);
    EXPECT_EQ(0, intVal->Value());
  }

  {
    MaybeLocal<Value> barVal = object->Get(context, bar);
    EXPECT_FALSE(barVal.IsEmpty());
    Integer* intVal = Integer::Cast(*barVal.ToLocalChecked());
    EXPECT_EQ(1, intVal->Value());
  }
  {
    Local<Value> barVal = object->Get(bar);
    Integer* intVal = Integer::Cast(*barVal);
    EXPECT_EQ(1, intVal->Value());
  }

  {
    MaybeLocal<Value> bazVal = object->Get(context, baz);
    EXPECT_FALSE(bazVal.IsEmpty());
    String::Utf8Value utf8(bazVal.ToLocalChecked());
    EXPECT_STREQ("two", *utf8);
  }
  {
    Local<Value> bazVal = object->Get(baz);
    String::Utf8Value utf8(bazVal);
    EXPECT_STREQ("two", *utf8);
  }

  {
    MaybeLocal<Value> oneVal = object->Get(context, 1);
    EXPECT_FALSE(oneVal.IsEmpty());
    Integer* intVal = Integer::Cast(*oneVal.ToLocalChecked());
    EXPECT_EQ(0, intVal->Value());
  }
  {
    Local<Value> oneVal = object->Get(1);
    Integer* intVal = Integer::Cast(*oneVal);
    EXPECT_EQ(0, intVal->Value());
  }

  {
    MaybeLocal<Value> zeroVal = object->Get(context, 0);
    EXPECT_FALSE(zeroVal.IsEmpty());
    String::Utf8Value utf8(zeroVal.ToLocalChecked());
    EXPECT_STREQ("two", *utf8);
  }
  {
    Local<Value> zeroVal = object->Get(0);
    String::Utf8Value utf8(zeroVal);
    EXPECT_STREQ("two", *utf8);
  }

  {
    Maybe<PropertyAttribute> attributes =
      object->GetPropertyAttributes(context, foo);
    EXPECT_TRUE(attributes.IsJust());
    EXPECT_EQ(None, attributes.FromJust());
  }
  {
    PropertyAttribute attributes = object->GetPropertyAttributes(foo);
    EXPECT_EQ(None, attributes);
  }

  {
    Maybe<PropertyAttribute> attributes =
      object->GetPropertyAttributes(context, bar);
    EXPECT_TRUE(attributes.IsJust());
    EXPECT_EQ(ReadOnly, attributes.FromJust());
  }
  {
    PropertyAttribute attributes = object->GetPropertyAttributes(bar);
    EXPECT_EQ(ReadOnly, attributes);
  }

  {
    Maybe<PropertyAttribute> attributes =
      object->GetPropertyAttributes(context, baz);
    EXPECT_TRUE(attributes.IsJust());
    EXPECT_EQ(DontEnum | DontDelete, attributes.FromJust());
  }
  {
    PropertyAttribute attributes = object->GetPropertyAttributes(baz);
    EXPECT_EQ(DontEnum | DontDelete, attributes);
  }

  auto CheckPropertyDescriptor = [&](Object* desc, bool readonly, bool enum_, bool config) {
    Local<Value> writableVal = desc->Get(writable);
    Boolean* boolVal = Boolean::Cast(*writableVal);
    EXPECT_EQ(!readonly, boolVal->Value());
    Local<Value> getVal = desc->Get(get);
    EXPECT_TRUE(getVal->IsUndefined());
    Local<Value> setVal = desc->Get(set);
    EXPECT_TRUE(setVal->IsUndefined());
    Local<Value> configurableVal = desc->Get(configurable);
    boolVal = Boolean::Cast(*configurableVal);
    EXPECT_EQ(config, boolVal->Value());
    Local<Value> enumerableVal = desc->Get(enumerable);
    boolVal = Boolean::Cast(*enumerableVal);
    EXPECT_EQ(enum_, boolVal->Value());
  };

  {
    MaybeLocal<Value> maybeDesc =
      object->GetOwnPropertyDescriptor(context, foo);
    EXPECT_FALSE(maybeDesc.IsEmpty());
    Object* desc = Object::Cast(*maybeDesc.ToLocalChecked());
    Local<Value> valueVal = desc->Get(value);
    Integer* intVal = Integer::Cast(*valueVal);
    EXPECT_EQ(0, intVal->Value());
    CheckPropertyDescriptor(desc, false, true, true);
  }
  {
    Local<Value> descVal = object->GetOwnPropertyDescriptor(foo);
    EXPECT_TRUE(*descVal);
    Object* desc = Object::Cast(*descVal);
    Local<Value> valueVal = desc->Get(value);
    Integer* intVal = Integer::Cast(*valueVal);
    EXPECT_EQ(0, intVal->Value());
    CheckPropertyDescriptor(desc, false, true, true);
  }

  {
    MaybeLocal<Value> maybeDesc =
      object->GetOwnPropertyDescriptor(context, bar);
    EXPECT_FALSE(maybeDesc.IsEmpty());
    Object* desc = Object::Cast(*maybeDesc.ToLocalChecked());
    Local<Value> valueVal = desc->Get(value);
    Integer* intVal = Integer::Cast(*valueVal);
    EXPECT_EQ(1, intVal->Value());
    CheckPropertyDescriptor(desc, true, true, true);
  }
  {
    Local<Value> descVal = object->GetOwnPropertyDescriptor(bar);
    EXPECT_TRUE(*descVal);
    Object* desc = Object::Cast(*descVal);
    Local<Value> valueVal = desc->Get(value);
    Integer* intVal = Integer::Cast(*valueVal);
    EXPECT_EQ(1, intVal->Value());
    CheckPropertyDescriptor(desc, true, true, true);
  }

  {
    MaybeLocal<Value> maybeDesc =
      object->GetOwnPropertyDescriptor(context, baz);
    EXPECT_FALSE(maybeDesc.IsEmpty());
    Object* desc = Object::Cast(*maybeDesc.ToLocalChecked());
    Local<Value> valueVal = desc->Get(value);
    String::Utf8Value utf8(valueVal);
    EXPECT_STREQ("two", *utf8);
    CheckPropertyDescriptor(desc, false, false, false);
  }
  {
    Local<Value> descVal = object->GetOwnPropertyDescriptor(baz);
    EXPECT_TRUE(*descVal);
    Object* desc = Object::Cast(*descVal);
    Local<Value> valueVal = desc->Get(value);
    String::Utf8Value utf8(valueVal);
    EXPECT_STREQ("two", *utf8);
    CheckPropertyDescriptor(desc, false, false, false);
  }

  // Test ForceSet by attempting to overwrite a readonly property.
  // Set will succeed without changing the value.
  EXPECT_TRUE(object->Set(context, bar, two).FromJust());
  {
    MaybeLocal<Value> barVal = object->Get(context, bar);
    EXPECT_FALSE(barVal.IsEmpty());
    Integer* intVal = Integer::Cast(*barVal.ToLocalChecked());
    EXPECT_EQ(1, intVal->Value());
  }
  // Now try ForceSet and verify that the value and the PropertyAttribute change.
  EXPECT_TRUE(object->ForceSet(context, bar, two, DontDelete).FromJust());
  {
    MaybeLocal<Value> barVal = object->Get(context, bar);
    EXPECT_FALSE(barVal.IsEmpty());
    String::Utf8Value utf8(barVal.ToLocalChecked());
    EXPECT_STREQ("two", *utf8);
  }
  {
    Maybe<PropertyAttribute> attributes =
      object->GetPropertyAttributes(context, bar);
    EXPECT_TRUE(attributes.IsJust());
    EXPECT_EQ(DontDelete, attributes.FromJust());
  }
  EXPECT_TRUE(object->ForceSet(bar, two, PropertyAttribute(DontDelete | ReadOnly)));
  {
    Maybe<PropertyAttribute> attributes =
      object->GetPropertyAttributes(context, bar);
    EXPECT_TRUE(attributes.IsJust());
    EXPECT_EQ(DontDelete | ReadOnly, attributes.FromJust());
  }

  EXPECT_TRUE(object->Delete(foo));
  EXPECT_TRUE(object->Delete(context, foo).FromJust());
  EXPECT_TRUE(object->Delete(context, bar).FromJust());
  EXPECT_TRUE(object->Delete(bar));
  EXPECT_TRUE(object->Delete(context, 1).FromJust());
  EXPECT_TRUE(object->Delete(1));

  EXPECT_FALSE(object->Has(foo));
  EXPECT_FALSE(object->Has(context, foo).FromJust());
  EXPECT_TRUE(object->Has(bar)); // non-configurable property can't be deleted.
  EXPECT_TRUE(object->Has(context, bar).FromJust());
  EXPECT_TRUE(object->Has(baz));
  EXPECT_TRUE(object->Has(context, baz).FromJust());
  EXPECT_FALSE(object->Has(1));
  EXPECT_FALSE(object->Has(context, 1).FromJust());
  EXPECT_TRUE(object->Has(0));
  EXPECT_TRUE(object->Has(context, 0).FromJust());

  Local<Value> protoVal = object->GetPrototype();
  Object* proto = Object::Cast(*protoVal);

  EXPECT_FALSE(object->Has(qux));
  EXPECT_FALSE(proto->Has(qux));
  EXPECT_TRUE(proto->Set(context, qux, one).FromJust());
  EXPECT_TRUE(object->Has(qux));
  {
    MaybeLocal<Value> quxVal = object->Get(context, qux);
    EXPECT_FALSE(quxVal.IsEmpty());
    Integer* intVal = Integer::Cast(*quxVal.ToLocalChecked());
    EXPECT_EQ(1, intVal->Value());
  }
  Local<Object> newProto = Object::New(engine.isolate());
  EXPECT_TRUE(newProto->Set(context, foo, one).FromJust());
  EXPECT_TRUE(object->SetPrototype(context, newProto).FromJust());
  EXPECT_TRUE(object->Has(context, bar).FromJust()); // bar is an own property!
  EXPECT_TRUE(object->Has(context, foo).FromJust());
  {
    MaybeLocal<Value> fooVal = object->Get(context, foo);
    EXPECT_FALSE(fooVal.IsEmpty());
    Integer* intVal = Integer::Cast(*fooVal.ToLocalChecked());
    EXPECT_EQ(1, intVal->Value());
  }

  Local<Object> clone = object->Clone();
  // TODO: The below line should be EXPECT_TRUE once Clone() is fully fixed.
  EXPECT_FALSE(clone->Has(context, bar).FromJust()); // bar is an own property!
  EXPECT_TRUE(clone->Has(context, foo).FromJust());
  Local<Value> cloneProtoVal = clone->GetPrototype();
  Object* cloneProto = Object::Cast(*cloneProtoVal);
  EXPECT_TRUE(cloneProto->Has(qux));
}

void CheckProperties(Isolate* isolate, Local<Value> val,
                     unsigned elmc, const char* elmv[]) {
  Local<Context> context = isolate->GetCurrentContext();
  Object* obj = Object::Cast(*val);
  Local<Array> props = obj->GetPropertyNames(context).ToLocalChecked();
  EXPECT_EQ(elmc, props->Length());
  for (unsigned i = 0; i < elmc; i++) {
    String::Utf8Value elm(
        props->Get(context, Integer::New(isolate, i)).ToLocalChecked());
    EXPECT_STREQ(elmv[i], *elm);
  }
}

void CheckOwnProperties(Isolate* isolate, Local<Value> val,
                        unsigned elmc, const char* elmv[]) {
  Local<Context> context = isolate->GetCurrentContext();
  Object* obj = Object::Cast(*val);
  Local<Array> props =
      obj->GetOwnPropertyNames(context).ToLocalChecked();
  EXPECT_EQ(elmc, props->Length());
  for (unsigned i = 0; i < elmc; i++) {
    String::Utf8Value elm(
        props->Get(context, Integer::New(isolate, i)).ToLocalChecked());
    EXPECT_STREQ(elmv[i], *elm);
  }
}

TEST(SpiderShim, ObjectPropertyEnumeration) {
  // This test is adopted from the V8 PropertyEnumeration test.
  V8Engine engine;

  Isolate::Scope isolate_scope(engine.isolate());

  HandleScope handle_scope(engine.isolate());
  Local<Context> context = Context::New(engine.isolate());
  Context::Scope context_scope(context);

  Isolate* isolate = engine.isolate();
  Local<Value> obj = engine.CompileRun(context,
      "var result = [];"
      "result[0] = {};"
      "result[1] = {a: 1, b: 2};"
      "result[2] = [1, 2, 3];"
      "var proto = {x: 1, y: 2, z: 3};"
      "var x = { __proto__: proto, w: 0, z: 1 };"
      "result[3] = x;"
      "result;");
  Array* elms = Array::Cast(*obj);
  EXPECT_EQ(4u, elms->Length());
  int elmc0 = 0;
  const char** elmv0 = NULL;
  CheckProperties(
      isolate,
      elms->Get(context, Integer::New(isolate, 0)).ToLocalChecked(),
      elmc0, elmv0);
  CheckOwnProperties(
      isolate,
      elms->Get(context, Integer::New(isolate, 0)).ToLocalChecked(),
      elmc0, elmv0);
  int elmc1 = 2;
  const char* elmv1[] = {"a", "b"};
  CheckProperties(
      isolate,
      elms->Get(context, Integer::New(isolate, 1)).ToLocalChecked(),
      elmc1, elmv1);
  CheckOwnProperties(
      isolate,
      elms->Get(context, Integer::New(isolate, 1)).ToLocalChecked(),
      elmc1, elmv1);
  int elmc2 = 3;
  const char* elmv2[] = {"0", "1", "2"};
  CheckProperties(
      isolate,
      elms->Get(context, Integer::New(isolate, 2)).ToLocalChecked(),
      elmc2, elmv2);
  CheckOwnProperties(
      isolate,
      elms->Get(context, Integer::New(isolate, 2)).ToLocalChecked(),
      elmc2, elmv2);
  int elmc3 = 4;
  const char* elmv3[] = {"w", "z", "x", "y"};
  CheckProperties(
      isolate,
      elms->Get(context, Integer::New(isolate, 3)).ToLocalChecked(),
      elmc3, elmv3);
  int elmc4 = 2;
  const char* elmv4[] = {"w", "z"};
  CheckOwnProperties(
      isolate,
      elms->Get(context, Integer::New(isolate, 3)).ToLocalChecked(),
      elmc4, elmv4);
}

TEST(SpiderShim, Array) {
  V8Engine engine;

  Isolate::Scope isolate_scope(engine.isolate());

  HandleScope handle_scope(engine.isolate());
  Local<Context> context = Context::New(engine.isolate());
  Context::Scope context_scope(context);

  Local<Array> array = Array::New(engine.isolate(), 10);
  EXPECT_EQ(Array::Cast(*array), *array);
  EXPECT_EQ(10u, array->Length());
  for (int i = 0; i < 10; ++i) {
    MaybeLocal<Value> val = array->Get(context, i);
    EXPECT_TRUE(val.ToLocalChecked()->IsUndefined());
    EXPECT_TRUE(array->Set(context, i, Integer::New(engine.isolate(), i * i)).FromJust());
    val = array->Get(context, i);
    EXPECT_EQ(i * i, Integer::Cast(*val.ToLocalChecked())->Value());
  }
  EXPECT_TRUE(array->Set(context, 14, Integer::New(engine.isolate(), 42)).FromJust());
  MaybeLocal<Value> val = array->Get(context, 14);
  EXPECT_EQ(42, Integer::Cast(*val.ToLocalChecked())->Value());
  EXPECT_EQ(15u, array->Length());

  Local<String> str = array->ToString();
  String::Utf8Value utf8(str);
  EXPECT_STREQ("0,1,4,9,16,25,36,49,64,81,,,,,42", *utf8);
  EXPECT_EQ(true, array->ToBoolean()->Value());
  EXPECT_EQ(true, array->BooleanValue());
  EXPECT_TRUE(array->ToNumber(context).IsEmpty());
  EXPECT_TRUE(array->NumberValue(context).IsNothing());
  EXPECT_NE(array->NumberValue(), array->NumberValue()); // NaN
  EXPECT_TRUE(array->ToInteger(context).IsEmpty());
  EXPECT_TRUE(array->IntegerValue(context).IsNothing());
  EXPECT_EQ(0, array->ToInt32()->Value());
  EXPECT_EQ(0, array->Int32Value());
  EXPECT_EQ(0u, array->ToUint32()->Value());
  EXPECT_EQ(0u, array->Uint32Value());
  EXPECT_EQ(0, array->IntegerValue());
  EXPECT_TRUE(array->ToObject()->IsObject());
  EXPECT_EQ(4, Object::Cast(*array->ToObject())->Get(2)->ToInteger()->Value());
}

TEST(SpiderShim, BooleanObject) {
  V8Engine engine;

  Isolate::Scope isolate_scope(engine.isolate());

  HandleScope handle_scope(engine.isolate());
  Local<Context> context = Context::New(engine.isolate());
  Context::Scope context_scope(context);

  Local<Value> boolean = BooleanObject::New(true);
  EXPECT_EQ(BooleanObject::Cast(*boolean), *boolean);
  EXPECT_TRUE(boolean->IsBooleanObject());
  EXPECT_TRUE(BooleanObject::Cast(*boolean)->ValueOf());

  Local<String> str = boolean->ToString();
  String::Utf8Value utf8(str);
  EXPECT_STREQ("true", *utf8);
  EXPECT_EQ(true, boolean->ToBoolean()->Value());
  EXPECT_EQ(true, boolean->BooleanValue());
  EXPECT_EQ(1.0, boolean->ToNumber()->Value());
  EXPECT_EQ(1.0, boolean->NumberValue());
  EXPECT_EQ(1, boolean->ToInteger()->Value());
  EXPECT_EQ(1, boolean->IntegerValue());
  EXPECT_EQ(1, boolean->ToInt32()->Value());
  EXPECT_EQ(1, boolean->Int32Value());
  EXPECT_EQ(1u, boolean->ToUint32()->Value());
  EXPECT_EQ(1u, boolean->Uint32Value());
  EXPECT_TRUE(boolean->ToObject()->IsBooleanObject());
  EXPECT_EQ(true, BooleanObject::Cast(*boolean->ToObject())->ValueOf());
}

TEST(SpiderShim, NumberObject) {
  V8Engine engine;

  Isolate::Scope isolate_scope(engine.isolate());

  HandleScope handle_scope(engine.isolate());
  Local<Context> context = Context::New(engine.isolate());
  Context::Scope context_scope(context);

  Local<Value> num = NumberObject::New(engine.isolate(), 42);
  EXPECT_EQ(NumberObject::Cast(*num), *num);
  EXPECT_TRUE(num->IsNumberObject());
  EXPECT_EQ(42, NumberObject::Cast(*num)->ValueOf());

  Local<String> str = num->ToString();
  String::Utf8Value utf8(str);
  EXPECT_STREQ("42", *utf8);
  EXPECT_EQ(true, num->ToBoolean()->Value());
  EXPECT_EQ(true, num->BooleanValue());
  EXPECT_DOUBLE_EQ(42.0, num->ToNumber()->Value());
  EXPECT_DOUBLE_EQ(42.0, num->NumberValue());
  EXPECT_DOUBLE_EQ(42, num->ToInteger()->Value());
  EXPECT_DOUBLE_EQ(42, num->IntegerValue());
  EXPECT_DOUBLE_EQ(42, num->ToInt32()->Value());
  EXPECT_DOUBLE_EQ(42, num->Int32Value());
  EXPECT_DOUBLE_EQ(42, num->ToUint32()->Value());
  EXPECT_DOUBLE_EQ(42, num->Uint32Value());
  EXPECT_TRUE(num->ToObject()->IsNumberObject());
  EXPECT_EQ(42.0, NumberObject::Cast(*num->ToObject())->ValueOf());
}

TEST(SpiderShim, StringObject) {
  V8Engine engine;

  Isolate::Scope isolate_scope(engine.isolate());

  HandleScope handle_scope(engine.isolate());
  Local<Context> context = Context::New(engine.isolate());
  Context::Scope context_scope(context);

  Local<String> foobar =
    String::NewFromUtf8(engine.isolate(), "foobar", NewStringType::kNormal).
      ToLocalChecked();
  Local<Value> str = StringObject::New(foobar);
  EXPECT_EQ(StringObject::Cast(*str), *str);
  EXPECT_TRUE(str->IsStringObject());
  String::Utf8Value utf8(StringObject::Cast(*str)->ValueOf());
  EXPECT_STREQ("foobar", *utf8);

  Local<String> str_2 = str->ToString();
  String::Utf8Value utf8_2(str_2);
  EXPECT_STREQ("foobar", *utf8_2);
  EXPECT_EQ(true, str->ToBoolean()->Value());
  EXPECT_EQ(true, str->BooleanValue());
  EXPECT_TRUE(str->ToNumber(context).IsEmpty());
  EXPECT_TRUE(str->NumberValue(context).IsNothing());
  EXPECT_NE(str->NumberValue(), str->NumberValue()); // NaN
  EXPECT_TRUE(str->ToInteger(context).IsEmpty());
  EXPECT_TRUE(str->IntegerValue(context).IsNothing());
  EXPECT_EQ(0, str->IntegerValue());
  EXPECT_EQ(0, str->ToInt32()->Value());
  EXPECT_EQ(0, str->Int32Value());
  EXPECT_EQ(0u, str->ToUint32()->Value());
  EXPECT_EQ(0u, str->Uint32Value());
  EXPECT_TRUE(str->ToObject()->IsStringObject());
  EXPECT_EQ(6, StringObject::Cast(*str->ToObject())->ValueOf()->Length());
}

TEST(SpiderShim, Date) {
  V8Engine engine;

  Isolate::Scope isolate_scope(engine.isolate());

  HandleScope handle_scope(engine.isolate());
  Local<Context> context = Context::New(engine.isolate());
  Context::Scope context_scope(context);

  const double time = 1224744689038.0;
  MaybeLocal<Value> date = Date::New(context, time);
  EXPECT_FALSE(date.IsEmpty());
  EXPECT_EQ(Date::Cast(*date.ToLocalChecked()), *date.ToLocalChecked());
  EXPECT_TRUE(date.ToLocalChecked()->IsDate());
  EXPECT_EQ(time, Date::Cast(*date.ToLocalChecked())->ValueOf());

  Local<String> str = date.ToLocalChecked()->ToString();
  String::Utf8Value utf8(str);
  const char datePortion[] = "Thu Oct 23 2008 02:51:29 GMT-0400 (EDT)";
  //                              ^      ^          ^     ^
  //                              4     11         21    27
  // Parts of this string are timezone dependent, so only compare the rest!
  struct TimeZoneIndependentOffsets {
    size_t begin, length;
  } offsets[] = {
    {4, 4},
    {11, 5},
    {21, 6}
  };
  for (auto& o : offsets) {
    EXPECT_EQ(0, strncmp(*utf8 + o.begin, datePortion + o.begin, o.length));
  }
  EXPECT_EQ(true, date.ToLocalChecked()->ToBoolean()->Value());
  EXPECT_EQ(true, date.ToLocalChecked()->BooleanValue());
  EXPECT_DOUBLE_EQ(time, date.ToLocalChecked()->ToNumber()->Value());
  EXPECT_DOUBLE_EQ(time, date.ToLocalChecked()->NumberValue());
  EXPECT_EQ(time, date.ToLocalChecked()->ToInteger()->Value());
  EXPECT_EQ(time, date.ToLocalChecked()->IntegerValue());
  EXPECT_EQ(int64_t(time) & 0xffffffff, date.ToLocalChecked()->ToInt32()->Value());
  EXPECT_EQ(int64_t(time) & 0xffffffff, date.ToLocalChecked()->Int32Value());
  EXPECT_EQ(uint64_t(time) & 0xffffffff, date.ToLocalChecked()->ToUint32()->Value());
  EXPECT_EQ(uint64_t(time) & 0xffffffff, date.ToLocalChecked()->Uint32Value());
  EXPECT_TRUE(date.ToLocalChecked()->ToObject()->IsDate());
  EXPECT_EQ(time, Date::Cast(*date.ToLocalChecked()->ToObject())->ValueOf());
}

TEST(SpiderShim, NativeError) {
  V8Engine engine;

  Isolate::Scope isolate_scope(engine.isolate());

  HandleScope handle_scope(engine.isolate());
  Local<Context> context = Context::New(engine.isolate());
  Context::Scope context_scope(context);

#define FOR_EACH_NATIVEERROR(_)                   \
  _(EvalError)                                    \
  _(RangeError)                                   \
  _(ReferenceError)                               \
  _(SyntaxError)                                  \
  _(TypeError)                                    \
  _(URIError)
#define CHECK_ERROR(ERR)                          \
  Local<Value> err_ ## ERR =                      \
    engine.CompileRun(context, "new " #ERR "()"); \
  EXPECT_TRUE(err_ ## ERR->IsNativeError());
FOR_EACH_NATIVEERROR(CHECK_ERROR)
#undef CHECK_ERROR
#undef FOR_EACH_NATIVEERROR

  Local<Value> err_InternalError =
    engine.CompileRun(context, "new InternalError()");
  EXPECT_FALSE(err_InternalError->IsNativeError());
}

namespace {

bool externalStringResourceDestructorCalled = false;

class TestExternalStringResource : public String::ExternalStringResource {
  public:
    TestExternalStringResource(const uint16_t* source, size_t length)
        : data_(source), length_(length) {}
    ~TestExternalStringResource() {
      externalStringResourceDestructorCalled = true;
    }
    const uint16_t* data() const override { return data_; }
    size_t length() const override { return length_; }
  private:
    const uint16_t* data_;
    size_t length_;
};

bool externalOneByteStringResourceDestructorCalled = false;

class TestExternalOneByteStringResource : public String::ExternalOneByteStringResource {
  public:
    TestExternalOneByteStringResource(const char* source, size_t length)
        : data_(source), length_(length) {}
    ~TestExternalOneByteStringResource() {
      externalOneByteStringResourceDestructorCalled = true;
    }
    const char* data() const override { return data_; }
    size_t length() const override { return length_; }
  private:
    const char* data_;
    size_t length_;
};

}  // namespace

TEST(SpiderShim, String) {
  V8Engine engine;

  Isolate::Scope isolate_scope(engine.isolate());

  HandleScope handle_scope(engine.isolate());
  Local<Context> context = Context::New(engine.isolate());
  Context::Scope context_scope(context);

  Local<String> foobar =
    String::NewFromUtf8(engine.isolate(), "foobar", NewStringType::kNormal).
      ToLocalChecked();
  Local<String> baz =
    String::NewFromUtf8(engine.isolate(), "baz", NewStringType::kNormal).
      ToLocalChecked();
  EXPECT_EQ(6, foobar->Length());
  EXPECT_EQ(6, foobar->Utf8Length());
  EXPECT_EQ(0, String::Empty(engine.isolate())->Length());
  String::Utf8Value utf8(foobar);
  EXPECT_STREQ("foobar", *utf8);
  String::Value twobytes(foobar);
  EXPECT_EQ(0, memcmp(*twobytes, u"foobar", sizeof(u"foobar")));
  Local<String> concat = String::Concat(foobar, baz);
  String::Utf8Value utf8Concat(concat);
  EXPECT_STREQ("foobarbaz", *utf8Concat);
  EXPECT_TRUE(foobar->ToObject()->IsStringObject());
  EXPECT_EQ(6, StringObject::Cast(*foobar->ToObject())->ValueOf()->Length());

  const uint8_t asciiData[] = { 0x4F, 0x68, 0x61, 0x69, 0x00 }; // "Ohai"
  const uint16_t asciiResult[] = { 0x4F, 0x68, 0x61, 0x69 };

  {
    Local<String> asciiStr =
      String::NewFromOneByte(engine.isolate(), asciiData, NewStringType::kNormal).
        ToLocalChecked();
    EXPECT_EQ(4, asciiStr->Length());
    EXPECT_EQ(4, asciiStr->Utf8Length());
    String::Value asciiVal(asciiStr);
    EXPECT_EQ(0, memcmp(*asciiVal, asciiResult, sizeof(asciiResult)));
  }

  {
    Local<String> asciiStr =
      String::NewFromOneByte(engine.isolate(), asciiData, NewStringType::kNormal, 3).
        ToLocalChecked();
    EXPECT_EQ(3, asciiStr->Length());
    EXPECT_EQ(3, asciiStr->Utf8Length());
    String::Value asciiVal(asciiStr);
    EXPECT_EQ(0, memcmp(*asciiVal, asciiResult, 3 * sizeof(*asciiResult)));
  }

  {
    Local<String> asciiStr =
      String::NewFromOneByte(engine.isolate(), asciiData, NewStringType::kInternalized, 3).
        ToLocalChecked();
    EXPECT_EQ(3, asciiStr->Length());
    EXPECT_EQ(3, asciiStr->Utf8Length());
    String::Value asciiVal(asciiStr);
    EXPECT_EQ(0, memcmp(*asciiVal, asciiResult, 3 * sizeof(*asciiResult)));
  }

  const uint8_t latin1Data[] = { 0xD3, 0x68, 0xE3, 0xEF, 0x00 }; // "Óhãï"
  const uint16_t latin1Result[] = { 0xD3, 0x68, 0xE3, 0xEF };

  {
    Local<String> latin1Str =
      String::NewFromOneByte(engine.isolate(), latin1Data, NewStringType::kNormal).
        ToLocalChecked();
    EXPECT_EQ(4, latin1Str->Length());
    EXPECT_EQ(7, latin1Str->Utf8Length());
    String::Value latin1Val(latin1Str);
    EXPECT_EQ(0, memcmp(*latin1Val, latin1Result, sizeof(latin1Result)));
  }

  {
    Local<String> latin1Str =
      String::NewFromOneByte(engine.isolate(), latin1Data, NewStringType::kNormal, 3).
        ToLocalChecked();
    EXPECT_EQ(3, latin1Str->Length());
    EXPECT_EQ(5, latin1Str->Utf8Length());
    String::Value latin1Val(latin1Str);
    EXPECT_EQ(0, memcmp(*latin1Val, latin1Result, 3 * sizeof(*latin1Result)));
  }

  {
    Local<String> latin1Str =
      String::NewFromOneByte(engine.isolate(), latin1Data, NewStringType::kInternalized, 3).
        ToLocalChecked();
    EXPECT_EQ(3, latin1Str->Length());
    EXPECT_EQ(5, latin1Str->Utf8Length());
    String::Value latin1Val(latin1Str);
    EXPECT_EQ(0, memcmp(*latin1Val, latin1Result, 3 * sizeof(*latin1Result)));
  }

  // A five character string (u"ˤdዤ0ぅ", from V8's test-strings.cc) in UTF-16
  // and UTF-8 bytes.
  // UTF-16 -> UTF-8
  // ------    -----
  // U+02E4 -> CB A4
  // U+0064 -> 64
  // U+12E4 -> E1 8B A4
  // U+0030 -> 30
  // U+3045 -> E3 81 85
  const uint16_t utf16Data[] = { 0x02E4, 0x0064, 0x12E4, 0x0030, 0x3045, 0x0000 };
  const unsigned char utf8Data[] = { 0xCB, 0xA4, 0x64, 0xE1, 0x8B, 0xA4, 0x30, 0xE3, 0x81, 0x85, 0x00 };

  {
    Local<String> fromTwoByteStr =
      String::NewFromTwoByte(engine.isolate(), utf16Data, NewStringType::kNormal).
        ToLocalChecked();
    EXPECT_EQ(5, fromTwoByteStr->Length());
    EXPECT_EQ(10, fromTwoByteStr->Utf8Length());
    String::Value fromTwoByteVal(fromTwoByteStr);
    String::Utf8Value fromTwoByteUtf8Val(fromTwoByteStr);
    EXPECT_EQ(0, memcmp(*fromTwoByteVal, utf16Data, sizeof(utf16Data)));
    EXPECT_EQ(0, memcmp(*fromTwoByteUtf8Val, utf8Data, sizeof(utf8Data)));
  }

  {
    Local<String> fromTwoByteStr =
      String::NewFromTwoByte(engine.isolate(), utf16Data, NewStringType::kNormal, 4).
        ToLocalChecked();
    EXPECT_EQ(4, fromTwoByteStr->Length());
    EXPECT_EQ(7, fromTwoByteStr->Utf8Length());
    String::Value fromTwoByteVal(fromTwoByteStr);
    String::Utf8Value fromTwoByteUtf8Val(fromTwoByteStr);
    EXPECT_EQ(0, memcmp(*fromTwoByteVal, utf16Data, 4 * sizeof(*utf16Data)));
    EXPECT_EQ(0, memcmp(*fromTwoByteUtf8Val, utf8Data, 7 * sizeof(*utf8Data)));
  }

  {
    Local<String> fromTwoByteStr =
      String::NewFromTwoByte(engine.isolate(), utf16Data, NewStringType::kInternalized, 4).
        ToLocalChecked();
    EXPECT_EQ(4, fromTwoByteStr->Length());
    EXPECT_EQ(7, fromTwoByteStr->Utf8Length());
    String::Value fromTwoByteVal(fromTwoByteStr);
    String::Utf8Value fromTwoByteUtf8Val(fromTwoByteStr);
    EXPECT_EQ(0, memcmp(*fromTwoByteVal, utf16Data, 4 * sizeof(*utf16Data)));
    EXPECT_EQ(0, memcmp(*fromTwoByteUtf8Val, utf8Data, 7 * sizeof(*utf8Data)));
  }

  {
    Local<String> fromUtf8Str =
      String::NewFromUtf8(engine.isolate(), reinterpret_cast<const char*>(utf8Data), NewStringType::kNormal).
        ToLocalChecked();
    EXPECT_EQ(5, fromUtf8Str->Length());
    EXPECT_EQ(10, fromUtf8Str->Utf8Length());
    String::Value fromUtf8Val(fromUtf8Str);
    String::Utf8Value fromUtf8Utf8Val(fromUtf8Str);
    EXPECT_EQ(0, memcmp(*fromUtf8Val, utf16Data, sizeof(utf16Data)));
    EXPECT_EQ(0, memcmp(*fromUtf8Utf8Val, utf8Data, sizeof(utf8Data)));
  }

  {
    Local<String> fromUtf8Str =
      String::NewFromUtf8(engine.isolate(), reinterpret_cast<const char*>(utf8Data), NewStringType::kNormal, 7).
        ToLocalChecked();
    EXPECT_EQ(4, fromUtf8Str->Length());
    EXPECT_EQ(7, fromUtf8Str->Utf8Length());
    String::Value fromUtf8Val(fromUtf8Str);
    String::Utf8Value fromUtf8Utf8Val(fromUtf8Str);
    EXPECT_EQ(0, memcmp(*fromUtf8Val, utf16Data, 4 * sizeof(*utf16Data)));
    EXPECT_EQ(0, memcmp(*fromUtf8Utf8Val, utf8Data, 7));
  }

  {
    Local<String> fromUtf8Str =
      String::NewFromUtf8(engine.isolate(), reinterpret_cast<const char*>(utf8Data), NewStringType::kInternalized, 7).
        ToLocalChecked();
    EXPECT_EQ(4, fromUtf8Str->Length());
    EXPECT_EQ(7, fromUtf8Str->Utf8Length());
    String::Value fromUtf8Val(fromUtf8Str);
    String::Utf8Value fromUtf8Utf8Val(fromUtf8Str);
    EXPECT_EQ(0, memcmp(*fromUtf8Val, utf16Data, 4 * sizeof(*utf16Data)));
    EXPECT_EQ(0, memcmp(*fromUtf8Utf8Val, utf8Data, 7));
  }

  TestExternalStringResource* testResource =
    new TestExternalStringResource(utf16Data, (sizeof(utf16Data)/sizeof(*utf16Data) - 1));
  Local<String> externalStr = String::NewExternalTwoByte(engine.isolate(), testResource).ToLocalChecked();
  EXPECT_EQ(5, externalStr->Length());
  EXPECT_EQ(10, externalStr->Utf8Length());
  String::Value externalVal(externalStr);
  String::Utf8Value externalUtf8Val(externalStr);
  EXPECT_EQ(0, memcmp(*externalVal, utf16Data, sizeof(*utf16Data)));
  EXPECT_EQ(0, memcmp(*externalUtf8Val, utf8Data, sizeof(*utf8Data)));

  TestExternalOneByteStringResource* testOneByteResource =
    new TestExternalOneByteStringResource(reinterpret_cast<const char*>(latin1Data), sizeof(latin1Data) - 1);
  Local<String> externalOneByteStr = String::NewExternalOneByte(engine.isolate(), testOneByteResource).ToLocalChecked();
  EXPECT_EQ(4, externalOneByteStr->Length());
  EXPECT_EQ(7, externalOneByteStr->Utf8Length());
  String::Value externalOneByteVal(externalOneByteStr);
  EXPECT_EQ(0, memcmp(*externalOneByteVal, latin1Data, sizeof(*latin1Data)));
}

// Other tests of external strings live in the String test function above.
// This just checks that an external string resource's destructor was called
// when the string was finalized.
TEST(SpiderShim, ExternalStringResourceDestructorCalled) {
  EXPECT_TRUE(externalStringResourceDestructorCalled);
  EXPECT_TRUE(externalOneByteStringResourceDestructorCalled);
}

TEST(SpiderShim, StringWrite) {
  // This test is based on V8's StringWrite test.
  V8Engine engine;

  Isolate::Scope isolate_scope(engine.isolate());

  HandleScope handle_scope(engine.isolate());
  Local<Context> context = Context::New(engine.isolate());
  Context::Scope context_scope(context);

  Local<String> str = v8_str("abcde");
  // abc<Icelandic eth><Unicode snowman>.
  Local<String> str2 = v8_str("abc\303\260\342\230\203");
  Local<String> str3 =
      String::NewFromUtf8(context->GetIsolate(), "abc\0def",
                              NewStringType::kNormal, 7)
          .ToLocalChecked();
  // "ab" + lead surrogate + "cd" + trail surrogate + "ef"
  uint16_t orphans[8] = { 0x61, 0x62, 0xd800, 0x63, 0x64, 0xdc00, 0x65, 0x66 };
  Local<String> orphans_str =
      String::NewFromTwoByte(context->GetIsolate(), orphans,
                                 NewStringType::kNormal, 8)
          .ToLocalChecked();
  // single lead surrogate
  uint16_t lead[1] = { 0xd800 };
  Local<String> lead_str =
      String::NewFromTwoByte(context->GetIsolate(), lead,
                                 NewStringType::kNormal, 1)
          .ToLocalChecked();
  // single trail surrogate
  uint16_t trail[1] = { 0xdc00 };
  Local<String> trail_str =
      String::NewFromTwoByte(context->GetIsolate(), trail,
                                 NewStringType::kNormal, 1)
          .ToLocalChecked();
  // surrogate pair
  uint16_t pair[2] = { 0xd800,  0xdc00 };
  Local<String> pair_str =
      String::NewFromTwoByte(context->GetIsolate(), pair,
                                 NewStringType::kNormal, 2)
          .ToLocalChecked();
  const int kStride = 4;  // Must match stride in for loops in JS below.
  engine.CompileRun(context,
      "var left = '';"
      "for (var i = 0; i < 0xd800; i += 4) {"
      "  left = left + String.fromCharCode(i);"
      "}");
  engine.CompileRun(context,
      "var right = '';"
      "for (var i = 0; i < 0xd800; i += 4) {"
      "  right = String.fromCharCode(i) + right;"
      "}");
  Local<Object> global = context->Global();
  Local<String> left_tree = global->Get(context, v8_str("left"))
                                .ToLocalChecked()
                                .As<String>();
  Local<String> right_tree = global->Get(context, v8_str("right"))
                                 .ToLocalChecked()
                                 .As<String>();

  CHECK_EQ(5, str2->Length());
  CHECK_EQ(0xd800 / kStride, left_tree->Length());
  CHECK_EQ(0xd800 / kStride, right_tree->Length());

  char buf[100];
  char utf8buf[0xd800 * 3];
  uint16_t wbuf[100];
  int len;
  int charlen;

  memset(utf8buf, 0x1, 1000);
  len = str2->WriteUtf8(utf8buf, sizeof(utf8buf), &charlen);
  CHECK_EQ(9, len);
  CHECK_EQ(5, charlen);
  CHECK_EQ(0, strcmp(utf8buf, "abc\303\260\342\230\203"));

  memset(utf8buf, 0x1, 1000);
  len = str2->WriteUtf8(utf8buf, 8, &charlen);
  CHECK_EQ(8, len);
  CHECK_EQ(5, charlen);
  CHECK_EQ(0, strncmp(utf8buf, "abc\303\260\342\230\203\1", 9));

  memset(utf8buf, 0x1, 1000);
  len = str2->WriteUtf8(utf8buf, 7, &charlen);
  CHECK_EQ(5, len);
  CHECK_EQ(4, charlen);
  CHECK_EQ(0, strncmp(utf8buf, "abc\303\260\1", 5));

  memset(utf8buf, 0x1, 1000);
  len = str2->WriteUtf8(utf8buf, 6, &charlen);
  CHECK_EQ(5, len);
  CHECK_EQ(4, charlen);
  CHECK_EQ(0, strncmp(utf8buf, "abc\303\260\1", 5));

  memset(utf8buf, 0x1, 1000);
  len = str2->WriteUtf8(utf8buf, 5, &charlen);
  CHECK_EQ(5, len);
  CHECK_EQ(4, charlen);
  CHECK_EQ(0, strncmp(utf8buf, "abc\303\260\1", 5));

  memset(utf8buf, 0x1, 1000);
  len = str2->WriteUtf8(utf8buf, 4, &charlen);
  CHECK_EQ(3, len);
  CHECK_EQ(3, charlen);
  CHECK_EQ(0, strncmp(utf8buf, "abc\1", 4));

  memset(utf8buf, 0x1, 1000);
  len = str2->WriteUtf8(utf8buf, 3, &charlen);
  CHECK_EQ(3, len);
  CHECK_EQ(3, charlen);
  CHECK_EQ(0, strncmp(utf8buf, "abc\1", 4));

  memset(utf8buf, 0x1, 1000);
  len = str2->WriteUtf8(utf8buf, 2, &charlen);
  CHECK_EQ(2, len);
  CHECK_EQ(2, charlen);
  CHECK_EQ(0, strncmp(utf8buf, "ab\1", 3));

  // allow orphan surrogates by default
  memset(utf8buf, 0x1, 1000);
  len = orphans_str->WriteUtf8(utf8buf, sizeof(utf8buf), &charlen);
  CHECK_EQ(13, len);
  CHECK_EQ(8, charlen);
  CHECK_EQ(0, strcmp(utf8buf, "ab\355\240\200cd\355\260\200ef"));

  // replace orphan surrogates with unicode replacement character
  memset(utf8buf, 0x1, 1000);
  len = orphans_str->WriteUtf8(utf8buf,
                               sizeof(utf8buf),
                               &charlen,
                               String::REPLACE_INVALID_UTF8);
  CHECK_EQ(13, len);
  CHECK_EQ(8, charlen);
  CHECK_EQ(0, strcmp(utf8buf, "ab\357\277\275cd\357\277\275ef"));

  // replace single lead surrogate with unicode replacement character
  memset(utf8buf, 0x1, 1000);
  len = lead_str->WriteUtf8(utf8buf,
                            sizeof(utf8buf),
                            &charlen,
                            String::REPLACE_INVALID_UTF8);
  CHECK_EQ(4, len);
  CHECK_EQ(1, charlen);
  CHECK_EQ(0, strcmp(utf8buf, "\357\277\275"));

  // replace single trail surrogate with unicode replacement character
  memset(utf8buf, 0x1, 1000);
  len = trail_str->WriteUtf8(utf8buf,
                             sizeof(utf8buf),
                             &charlen,
                             String::REPLACE_INVALID_UTF8);
  CHECK_EQ(4, len);
  CHECK_EQ(1, charlen);
  CHECK_EQ(0, strcmp(utf8buf, "\357\277\275"));

  // do not replace / write anything if surrogate pair does not fit the buffer
  // space
  memset(utf8buf, 0x1, 1000);
  len = pair_str->WriteUtf8(utf8buf,
                             3,
                             &charlen,
                             String::REPLACE_INVALID_UTF8);
  CHECK_EQ(0, len);
  CHECK_EQ(0, charlen);

  memset(utf8buf, 0x1, sizeof(utf8buf));
  len = left_tree->Utf8Length();
  int utf8_expected =
      (0x80 + (0x800 - 0x80) * 2 + (0xd800 - 0x800) * 3) / kStride;
  CHECK_EQ(utf8_expected, len);
  len = left_tree->WriteUtf8(utf8buf, utf8_expected, &charlen);
  CHECK_EQ(utf8_expected, len);
  CHECK_EQ(0xd800 / kStride, charlen);
  CHECK_EQ(0xed, static_cast<unsigned char>(utf8buf[utf8_expected - 3]));
  CHECK_EQ(0x9f, static_cast<unsigned char>(utf8buf[utf8_expected - 2]));
  CHECK_EQ(0xc0 - kStride,
           static_cast<unsigned char>(utf8buf[utf8_expected - 1]));
  CHECK_EQ(1, utf8buf[utf8_expected]);

  memset(utf8buf, 0x1, sizeof(utf8buf));
  len = right_tree->Utf8Length();
  CHECK_EQ(utf8_expected, len);
  len = right_tree->WriteUtf8(utf8buf, utf8_expected, &charlen);
  CHECK_EQ(utf8_expected, len);
  CHECK_EQ(0xd800 / kStride, charlen);
  CHECK_EQ(0xed, static_cast<unsigned char>(utf8buf[0]));
  CHECK_EQ(0x9f, static_cast<unsigned char>(utf8buf[1]));
  CHECK_EQ(0xc0 - kStride, static_cast<unsigned char>(utf8buf[2]));
  CHECK_EQ(1, utf8buf[utf8_expected]);

  memset(buf, 0x1, sizeof(buf));
  memset(wbuf, 0x1, sizeof(wbuf));
  len = str->WriteOneByte(reinterpret_cast<uint8_t*>(buf));
  CHECK_EQ(5, len);
  len = str->Write(wbuf);
  CHECK_EQ(5, len);
  CHECK_EQ(0, strcmp("abcde", buf));
  uint16_t answer1[] = {'a', 'b', 'c', 'd', 'e', '\0'};
  CHECK_EQ(0, StrCmp16(answer1, wbuf));

  memset(buf, 0x1, sizeof(buf));
  memset(wbuf, 0x1, sizeof(wbuf));
  len = str->WriteOneByte(reinterpret_cast<uint8_t*>(buf), 0, 4);
  CHECK_EQ(4, len);
  len = str->Write(wbuf, 0, 4);
  CHECK_EQ(4, len);
  CHECK_EQ(0, strncmp("abcd\1", buf, 5));
  uint16_t answer2[] = {'a', 'b', 'c', 'd', 0x101};
  CHECK_EQ(0, StrNCmp16(answer2, wbuf, 5));

  memset(buf, 0x1, sizeof(buf));
  memset(wbuf, 0x1, sizeof(wbuf));
  len = str->WriteOneByte(reinterpret_cast<uint8_t*>(buf), 0, 5);
  CHECK_EQ(5, len);
  len = str->Write(wbuf, 0, 5);
  CHECK_EQ(5, len);
  CHECK_EQ(0, strncmp("abcde\1", buf, 6));
  uint16_t answer3[] = {'a', 'b', 'c', 'd', 'e', 0x101};
  CHECK_EQ(0, StrNCmp16(answer3, wbuf, 6));

  memset(buf, 0x1, sizeof(buf));
  memset(wbuf, 0x1, sizeof(wbuf));
  len = str->WriteOneByte(reinterpret_cast<uint8_t*>(buf), 0, 6);
  CHECK_EQ(5, len);
  len = str->Write(wbuf, 0, 6);
  CHECK_EQ(5, len);
  CHECK_EQ(0, strcmp("abcde", buf));
  uint16_t answer4[] = {'a', 'b', 'c', 'd', 'e', '\0'};
  CHECK_EQ(0, StrCmp16(answer4, wbuf));

  memset(buf, 0x1, sizeof(buf));
  memset(wbuf, 0x1, sizeof(wbuf));
  len = str->WriteOneByte(reinterpret_cast<uint8_t*>(buf), 4, -1);
  CHECK_EQ(1, len);
  len = str->Write(wbuf, 4, -1);
  CHECK_EQ(1, len);
  CHECK_EQ(0, strcmp("e", buf));
  uint16_t answer5[] = {'e', '\0'};
  CHECK_EQ(0, StrCmp16(answer5, wbuf));

  memset(buf, 0x1, sizeof(buf));
  memset(wbuf, 0x1, sizeof(wbuf));
  len = str->WriteOneByte(reinterpret_cast<uint8_t*>(buf), 4, 6);
  CHECK_EQ(1, len);
  len = str->Write(wbuf, 4, 6);
  CHECK_EQ(1, len);
  CHECK_EQ(0, strcmp("e", buf));
  CHECK_EQ(0, StrCmp16(answer5, wbuf));

  memset(buf, 0x1, sizeof(buf));
  memset(wbuf, 0x1, sizeof(wbuf));
  len = str->WriteOneByte(reinterpret_cast<uint8_t*>(buf), 4, 1);
  CHECK_EQ(1, len);
  len = str->Write(wbuf, 4, 1);
  CHECK_EQ(1, len);
  CHECK_EQ(0, strncmp("e\1", buf, 2));
  uint16_t answer6[] = {'e', 0x101};
  CHECK_EQ(0, StrNCmp16(answer6, wbuf, 2));

  memset(buf, 0x1, sizeof(buf));
  memset(wbuf, 0x1, sizeof(wbuf));
  len = str->WriteOneByte(reinterpret_cast<uint8_t*>(buf), 3, 1);
  CHECK_EQ(1, len);
  len = str->Write(wbuf, 3, 1);
  CHECK_EQ(1, len);
  CHECK_EQ(0, strncmp("d\1", buf, 2));
  uint16_t answer7[] = {'d', 0x101};
  CHECK_EQ(0, StrNCmp16(answer7, wbuf, 2));

  memset(wbuf, 0x1, sizeof(wbuf));
  wbuf[5] = 'X';
  len = str->Write(wbuf, 0, 6, String::NO_NULL_TERMINATION);
  CHECK_EQ(5, len);
  CHECK_EQ('X', wbuf[5]);
  uint16_t answer8a[] = {'a', 'b', 'c', 'd', 'e'};
  uint16_t answer8b[] = {'a', 'b', 'c', 'd', 'e', '\0'};
  CHECK_EQ(0, StrNCmp16(answer8a, wbuf, 5));
  CHECK_NE(0, StrCmp16(answer8b, wbuf));
  wbuf[5] = '\0';
  CHECK_EQ(0, StrCmp16(answer8b, wbuf));

  memset(buf, 0x1, sizeof(buf));
  buf[5] = 'X';
  len = str->WriteOneByte(reinterpret_cast<uint8_t*>(buf),
                          0,
                          6,
                          String::NO_NULL_TERMINATION);
  CHECK_EQ(5, len);
  CHECK_EQ('X', buf[5]);
  CHECK_EQ(0, strncmp("abcde", buf, 5));
  CHECK_NE(0, strcmp("abcde", buf));
  buf[5] = '\0';
  CHECK_EQ(0, strcmp("abcde", buf));

  memset(utf8buf, 0x1, sizeof(utf8buf));
  utf8buf[8] = 'X';
  len = str2->WriteUtf8(utf8buf, sizeof(utf8buf), &charlen,
                        String::NO_NULL_TERMINATION);
  CHECK_EQ(8, len);
  CHECK_EQ('X', utf8buf[8]);
  CHECK_EQ(5, charlen);
  CHECK_EQ(0, strncmp(utf8buf, "abc\303\260\342\230\203", 8));
  CHECK_NE(0, strcmp(utf8buf, "abc\303\260\342\230\203"));
  utf8buf[8] = '\0';
  CHECK_EQ(0, strcmp(utf8buf, "abc\303\260\342\230\203"));

  memset(utf8buf, 0x1, sizeof(utf8buf));
  utf8buf[5] = 'X';
  len = str->WriteUtf8(utf8buf, sizeof(utf8buf), &charlen,
                        String::NO_NULL_TERMINATION);
  CHECK_EQ(5, len);
  CHECK_EQ('X', utf8buf[5]);  // Test that the sixth character is untouched.
  CHECK_EQ(5, charlen);
  utf8buf[5] = '\0';
  CHECK_EQ(0, strcmp(utf8buf, "abcde"));

  memset(buf, 0x1, sizeof(buf));
  len = str3->WriteOneByte(reinterpret_cast<uint8_t*>(buf));
  CHECK_EQ(7, len);
  CHECK_EQ(0, strcmp("abc", buf));
  CHECK_EQ(0, buf[3]);
  CHECK_EQ(0, strcmp("def", buf + 4));

  CHECK_EQ(0, str->WriteOneByte(NULL, 0, 0, String::NO_NULL_TERMINATION));
  CHECK_EQ(0, str->WriteUtf8(NULL, 0, 0, String::NO_NULL_TERMINATION));
  CHECK_EQ(0, str->Write(NULL, 0, 0, String::NO_NULL_TERMINATION));
}

TEST(SpiderShim, Utf16Symbol) {
  // This test is based on V8's Utf16Symbol test.

  V8Engine engine;

  Isolate::Scope isolate_scope(engine.isolate());

  HandleScope handle_scope(engine.isolate());
  Local<Context> context = Context::New(engine.isolate());
  Context::Scope context_scope(context);

  {
    Local<String> symbol1 =
        v8::String::NewFromUtf8(engine.isolate(), "abc",
                                v8::NewStringType::kInternalized)
            .ToLocalChecked();
    Local<String> symbol2 =
        v8::String::NewFromUtf8(engine.isolate(), "abc",
                                v8::NewStringType::kInternalized)
            .ToLocalChecked();
    CHECK(SameSymbol(symbol1, symbol2));
  }

  {
    Local<String> symbol1 =
        v8::String::NewFromUtf8(engine.isolate(), "abc",
                                v8::NewStringType::kNormal)
            .ToLocalChecked();
    Local<String> symbol2 =
        v8::String::NewFromUtf8(engine.isolate(), "abc",
                                v8::NewStringType::kNormal)
            .ToLocalChecked();
    CHECK(!SameSymbol(symbol1, symbol2));
  }

  {
    Local<String> symbol1 =
        v8::String::NewFromOneByte(engine.isolate(),
                                   reinterpret_cast<const uint8_t*>("abc"),
                                   v8::NewStringType::kInternalized)
            .ToLocalChecked();
    Local<String> symbol2 =
        v8::String::NewFromOneByte(engine.isolate(),
                                   reinterpret_cast<const uint8_t*>("abc"),
                                   v8::NewStringType::kInternalized)
            .ToLocalChecked();
    CHECK(SameSymbol(symbol1, symbol2));
  }

  {
    Local<String> symbol1 =
        v8::String::NewFromTwoByte(engine.isolate(),
                                   reinterpret_cast<const uint16_t*>(u"abc"),
                                   v8::NewStringType::kInternalized)
            .ToLocalChecked();
    Local<String> symbol2 =
        v8::String::NewFromTwoByte(engine.isolate(),
                                   reinterpret_cast<const uint16_t*>(u"abc"),
                                   v8::NewStringType::kInternalized)
            .ToLocalChecked();
    CHECK(SameSymbol(symbol1, symbol2));
  }

  engine.CompileRun(context,
      "var sym0 = 'benedictus';"
      "var sym0b = 'S\303\270ren';"
      "var sym1 = '\355\240\201\355\260\207';"
      "var sym2 = '\360\220\220\210';"
      "var sym3 = 'x\355\240\201\355\260\207';"
      "var sym4 = 'x\360\220\220\210';"
      "if (sym1.length != 2) throw sym1;"
      "if (sym1.charCodeAt(1) != 0xdc07) throw sym1.charCodeAt(1);"
      "if (sym2.length != 2) throw sym2;"
      "if (sym2.charCodeAt(1) != 0xdc08) throw sym2.charCodeAt(2);"
      "if (sym3.length != 3) throw sym3;"
      "if (sym3.charCodeAt(2) != 0xdc07) throw sym1.charCodeAt(2);"
      "if (sym4.length != 3) throw sym4;"
      "if (sym4.charCodeAt(2) != 0xdc08) throw sym2.charCodeAt(2);"
  );
  Local<String> sym0 =
      v8::String::NewFromUtf8(engine.isolate(), "benedictus",
                              v8::NewStringType::kInternalized)
          .ToLocalChecked();
  Local<String> sym0b =
      v8::String::NewFromUtf8(engine.isolate(), "S\303\270ren",
                              v8::NewStringType::kInternalized)
          .ToLocalChecked();
  Local<String> sym1 =
      v8::String::NewFromUtf8(engine.isolate(), "\355\240\201\355\260\207",
                              v8::NewStringType::kInternalized)
          .ToLocalChecked();
  Local<String> sym2 =
      v8::String::NewFromUtf8(engine.isolate(), "\360\220\220\210",
                              v8::NewStringType::kInternalized)
          .ToLocalChecked();
  Local<String> sym3 = v8::String::NewFromUtf8(engine.isolate(),
                                               "x\355\240\201\355\260\207",
                                               v8::NewStringType::kInternalized)
                           .ToLocalChecked();
  Local<String> sym4 =
      v8::String::NewFromUtf8(engine.isolate(), "x\360\220\220\210",
                              v8::NewStringType::kInternalized)
          .ToLocalChecked();
  v8::Local<v8::Object> global = context->Global();
  Local<Value> s0 =
      global->Get(context, v8_str("sym0")).ToLocalChecked();
  Local<Value> s0b =
      global->Get(context, v8_str("sym0b")).ToLocalChecked();
  Local<Value> s1 =
      global->Get(context, v8_str("sym1")).ToLocalChecked();
  Local<Value> s2 =
      global->Get(context, v8_str("sym2")).ToLocalChecked();
  Local<Value> s3 =
      global->Get(context, v8_str("sym3")).ToLocalChecked();
  Local<Value> s4 =
      global->Get(context, v8_str("sym4")).ToLocalChecked();
  CHECK(SameSymbol(sym0, Local<String>::Cast(s0)));
  CHECK(SameSymbol(sym0b, Local<String>::Cast(s0b)));
  CHECK(SameSymbol(sym1, Local<String>::Cast(s1)));
  CHECK(SameSymbol(sym2, Local<String>::Cast(s2)));
  CHECK(SameSymbol(sym3, Local<String>::Cast(s3)));
  CHECK(SameSymbol(sym4, Local<String>::Cast(s4)));
}

<<<<<<< HEAD
TEST(SpiderShim, NewStringRangeError) {
  // This test is based on V8's NewStringRangeError test.
=======
// From allocation.h.
template <typename T>
T* NewArray(size_t size) {
  T* result = new T[size];
  // if (result == NULL) FatalProcessOutOfMemory("NewArray");
  return result;
}

// From allocation.h.
template <typename T>
void DeleteArray(T* array) {
  delete[] array;
}

// From vector.h.
inline int StrLength(const char* string) {
  size_t length = strlen(string);
  // DCHECK(length == static_cast<size_t>(static_cast<int>(length)));
  return static_cast<int>(length);
}

// From cctest.h.
static inline uint16_t* AsciiToTwoByteString(const char* source) {
  int array_length = StrLength(source) + 1;
  uint16_t* converted = NewArray<uint16_t>(array_length);
  for (int i = 0; i < array_length; i++) converted[i] = source[i];
  return converted;
}

// From test-api.cc.
class TestResource: public String::ExternalStringResource {
 public:
  explicit TestResource(uint16_t* data, int* counter = NULL,
                        bool owning_data = true)
      : data_(data), length_(0), counter_(counter), owning_data_(owning_data) {
    while (data[length_]) ++length_;
  }

  ~TestResource() {
    if (owning_data_) DeleteArray(data_);
    if (counter_ != NULL) ++*counter_;
  }

  const uint16_t* data() const {
    return data_;
  }

  size_t length() const {
    return length_;
  }

 private:
  uint16_t* data_;
  size_t length_;
  int* counter_;
  bool owning_data_;
};

// From test-api.cc.
class TestOneByteResource : public String::ExternalOneByteStringResource {
 public:
  explicit TestOneByteResource(const char* data, int* counter = NULL,
                               size_t offset = 0)
      : orig_data_(data),
        data_(data + offset),
        length_(strlen(data) - offset),
        counter_(counter) {}

  ~TestOneByteResource() {
    DeleteArray(orig_data_);
    if (counter_ != NULL) ++*counter_;
  }

  const char* data() const {
    return data_;
  }

  size_t length() const {
    return length_;
  }

 private:
  const char* orig_data_;
  const char* data_;
  size_t length_;
  int* counter_;
};

TEST(SpiderShim, ScriptUsingStringResource) {
  // This test is based on V8's ScriptUsingStringResource test.
>>>>>>> c94ca790

  V8Engine engine;
  Isolate::Scope isolate_scope(engine.isolate());
  HandleScope handle_scope(engine.isolate());
  Local<Context> context = Context::New(engine.isolate());
  Context::Scope context_scope(context);

<<<<<<< HEAD
  const int length = String::kMaxLength + 1;
  const int buffer_size = length * sizeof(uint16_t);
  void* buffer = malloc(buffer_size);
  if (buffer == NULL) return;
  memset(buffer, 'A', buffer_size - 1);
  Isolate* isolate = engine.isolate();
  {
    TryCatch try_catch(isolate);
    char* data = reinterpret_cast<char*>(buffer);
    CHECK(String::NewFromUtf8(isolate, data, NewStringType::kNormal,length)
            .IsEmpty());
    CHECK(!try_catch.HasCaught());
  }
  {
    TryCatch try_catch(isolate);
    uint8_t* data = reinterpret_cast<uint8_t*>(buffer);
    CHECK(String::NewFromOneByte(isolate, data, NewStringType::kNormal, length)
            .IsEmpty());
    CHECK(!try_catch.HasCaught());
  }
  {
    TryCatch try_catch(isolate);
    uint16_t* data = reinterpret_cast<uint16_t*>(buffer);
    CHECK(String::NewFromTwoByte(isolate, data, NewStringType::kNormal, length)
            .IsEmpty());
    CHECK(!try_catch.HasCaught());
  }
  {
    TryCatch try_catch(isolate);
    uint16_t* data = reinterpret_cast<uint16_t*>(buffer);
    // Satisfy JSExternalString::new_ constraint that data is null-terminated.
    data[buffer_size/sizeof(uint16_t)] = '\0';
    TestExternalStringResource* testResource =
      new TestExternalStringResource(data, length);
    CHECK(String::NewExternalTwoByte(isolate, testResource).IsEmpty());
    CHECK(!try_catch.HasCaught());
  }
  {
    TryCatch try_catch(isolate);
    char* data = reinterpret_cast<char*>(buffer);
    // Satisfy JSExternalString::new_ constraint that data is null-terminated.
    data[buffer_size/sizeof(char)] = '\0';
    TestExternalOneByteStringResource* testResource =
      new TestExternalOneByteStringResource(data, length);
    CHECK(String::NewExternalOneByte(isolate, testResource).IsEmpty());
    CHECK(!try_catch.HasCaught());
  }
  free(buffer);
}

TEST(SpiderShim, StringConcatOverflow) {
  // This test is based on V8's StringConcatOverflow test.
=======
  int dispose_count = 0;
  const char* c_source = "1 + 2 * 3";
  uint16_t* two_byte_source = AsciiToTwoByteString(c_source);
  {
    TestResource* resource = new TestResource(two_byte_source, &dispose_count);
    Local<String> source =
        String::NewExternalTwoByte(engine.isolate(), resource)
            .ToLocalChecked();
    Local<Value> value = engine.CompileRun(source);
    CHECK(value->IsNumber());
    CHECK_EQ(7, value->Int32Value(context).FromJust());
    // CHECK(source->IsExternal());
    // CHECK_EQ(resource,
    //          static_cast<TestResource*>(source->GetExternalStringResource()));
    // String::Encoding encoding = String::UNKNOWN_ENCODING;
    // CHECK_EQ(static_cast<const String::ExternalStringResourceBase*>(resource),
    //          source->GetExternalStringResourceBase(&encoding));
    // CHECK_EQ(String::TWO_BYTE_ENCODING, encoding);
    // CcTest::heap()->CollectAllGarbage();
    // CHECK_EQ(0, dispose_count);
  }
  // CcTest::i_isolate()->compilation_cache()->Clear();
  // CcTest::heap()->CollectAllAvailableGarbage();
  // CHECK_EQ(1, dispose_count);
}

TEST(SpiderShim, ScriptUsingOneByteStringResource) {
  // This test is based on V8's ScriptUsingOneByteStringResource test.
>>>>>>> c94ca790

  V8Engine engine;
  Isolate::Scope isolate_scope(engine.isolate());
  HandleScope handle_scope(engine.isolate());
  Local<Context> context = Context::New(engine.isolate());
  Context::Scope context_scope(context);

<<<<<<< HEAD
  RandomLengthOneByteResource* r =
    new RandomLengthOneByteResource(String::kMaxLength);
  Local<String> str =
    String::NewExternalOneByte(engine.isolate(), r).ToLocalChecked();
  CHECK(!str.IsEmpty());
  TryCatch try_catch(engine.isolate());
  Local<String> result = String::Concat(str, str);
  CHECK(result.IsEmpty());
  CHECK(!try_catch.HasCaught());
=======
  int dispose_count = 0;
  const char* c_source = "1 + 2 * 3";
  {
    TestOneByteResource* resource =
        new TestOneByteResource(strdup(c_source), &dispose_count);
    Local<String> source =
        String::NewExternalOneByte(engine.isolate(), resource)
            .ToLocalChecked();
    // CHECK(source->IsExternalOneByte());
    // CHECK_EQ(static_cast<const String::ExternalStringResourceBase*>(resource),
    //          source->GetExternalOneByteStringResource());
    // String::Encoding encoding = String::UNKNOWN_ENCODING;
    // CHECK_EQ(static_cast<const String::ExternalStringResourceBase*>(resource),
    //          source->GetExternalStringResourceBase(&encoding));
    // CHECK_EQ(String::ONE_BYTE_ENCODING, encoding);
    Local<Value> value = engine.CompileRun(source);
    CHECK(value->IsNumber());
    CHECK_EQ(7, value->Int32Value(context).FromJust());
    // CcTest::heap()->CollectAllGarbage();
    // CHECK_EQ(0, dispose_count);
  }
  // CcTest::i_isolate()->compilation_cache()->Clear();
  // CcTest::heap()->CollectAllAvailableGarbage();
  // CHECK_EQ(1, dispose_count);
>>>>>>> c94ca790
}

TEST(SpiderShim, ToObject) {
  V8Engine engine;

  Isolate::Scope isolate_scope(engine.isolate());

  HandleScope handle_scope(engine.isolate());
  Local<Context> context = Context::New(engine.isolate());
  Context::Scope context_scope(context);

  // Null and undefined can't be converted into an Object
  EXPECT_TRUE(Null(engine.isolate())->ToObject().IsEmpty());
  EXPECT_TRUE(Undefined(engine.isolate())->ToObject().IsEmpty());
}

TEST(SpiderShim, Equals) {
  // This test is adopted from the V8 Equality test.
  V8Engine engine;

  Isolate::Scope isolate_scope(engine.isolate());

  HandleScope handle_scope(engine.isolate());
  Local<Context> context = Context::New(engine.isolate());
  Context::Scope context_scope(context);
  Isolate* isolate = engine.isolate();

  EXPECT_TRUE(v8_str("a")->Equals(context, v8_str("a")).FromJust());
  EXPECT_TRUE(!v8_str("a")->Equals(context, v8_str("b")).FromJust());

  EXPECT_TRUE(v8_str("a")->Equals(context, v8_str("a")).FromJust());
  EXPECT_TRUE(!v8_str("a")->Equals(context, v8_str("b")).FromJust());
  EXPECT_TRUE(v8_num(1)->Equals(context, v8_num(1)).FromJust());
  EXPECT_TRUE(v8_num(1.00)->Equals(context, v8_num(1)).FromJust());
  EXPECT_TRUE(!v8_num(1)->Equals(context, v8_num(2)).FromJust());

  // Assume String is not internalized.
  EXPECT_TRUE(v8_str("a")->StrictEquals(v8_str("a")));
  EXPECT_TRUE(!v8_str("a")->StrictEquals(v8_str("b")));
  EXPECT_TRUE(!v8_str("5")->StrictEquals(v8_num(5)));
  EXPECT_TRUE(v8_num(1)->StrictEquals(v8_num(1)));
  EXPECT_TRUE(!v8_num(1)->StrictEquals(v8_num(2)));
  EXPECT_TRUE(v8_num(0.0)->StrictEquals(v8_num(-0.0)));
  Local<Value> not_a_number = v8_num(std::numeric_limits<double>::quiet_NaN());
  EXPECT_TRUE(!not_a_number->StrictEquals(not_a_number));
  EXPECT_TRUE(False(isolate)->StrictEquals(False(isolate)));
  EXPECT_TRUE(!False(isolate)->StrictEquals(Undefined(isolate)));

#if 0
  // TODO: Enable this test once we support Persistent.
  Local<Object> obj = Object::New(isolate);
  Persistent<Object> alias(isolate, obj);
  EXPECT_TRUE(Local<Object>::New(isolate, alias)->StrictEquals(obj));
  alias.Reset();
#endif

  EXPECT_TRUE(v8_str("a")->SameValue(v8_str("a")));
  EXPECT_TRUE(!v8_str("a")->SameValue(v8_str("b")));
  EXPECT_TRUE(!v8_str("5")->SameValue(v8_num(5)));
  EXPECT_TRUE(v8_num(1)->SameValue(v8_num(1)));
  EXPECT_TRUE(!v8_num(1)->SameValue(v8_num(2)));
  EXPECT_TRUE(!v8_num(0.0)->SameValue(v8_num(-0.0)));
  EXPECT_TRUE(not_a_number->SameValue(not_a_number));
  EXPECT_TRUE(False(isolate)->SameValue(False(isolate)));
  EXPECT_TRUE(!False(isolate)->SameValue(Undefined(isolate)));
}

TEST(SpiderShim, ArrayBuffer) {
  V8Engine engine;

  Isolate::Scope isolate_scope(engine.isolate());

  HandleScope handle_scope(engine.isolate());
  Local<Context> context = Context::New(engine.isolate());
  Context::Scope context_scope(context);
  Isolate* isolate = engine.isolate();

  Local<ArrayBuffer> arr = ArrayBuffer::New(isolate, 0);
  EXPECT_TRUE(arr->IsArrayBuffer());
  EXPECT_EQ(0u, arr->ByteLength());
  ArrayBuffer::Contents contents = arr->GetContents();
  EXPECT_EQ(0u, contents.ByteLength());
  Local<ArrayBuffer> arr2 = ArrayBuffer::New(isolate, 2);
  EXPECT_TRUE(arr2->IsArrayBuffer());
  EXPECT_EQ(2u, arr2->ByteLength());
  contents = arr2->GetContents();
  EXPECT_EQ(2u, contents.ByteLength());
  EXPECT_EQ(2u, ArrayBuffer::Cast(*arr2->ToObject())->ByteLength());
}

TEST(SpiderShim, Function) {
  V8Engine engine;

  Isolate::Scope isolate_scope(engine.isolate());

  HandleScope handle_scope(engine.isolate());
  Local<Context> context = Context::New(engine.isolate());
  Context::Scope context_scope(context);

  engine.CompileRun(context,
      "function normal() { return 1; }"
      "function* gen() { yield 1; }");
  Local<Value> normal = engine.CompileRun(context, "normal");
  Local<Value> integer = engine.CompileRun(context, "normal()");
  Local<Value> object = engine.CompileRun(context, "{a:42}");
  Local<Value> gen = engine.CompileRun(context, "gen");
  Local<Value> genObject = engine.CompileRun(context, "gen()");

  EXPECT_TRUE(normal->IsFunction());
  EXPECT_FALSE(integer->IsFunction());
  EXPECT_FALSE(object->IsFunction());
  EXPECT_TRUE(gen->IsFunction());
  EXPECT_FALSE(genObject->IsFunction());
}

template <typename TypedArray, int kElementSize>
static Local<TypedArray> CreateAndCheck(Local<ArrayBuffer> ab,
                                        int byteOffset, int length) {
  Local<TypedArray> ta = TypedArray::New(ab, byteOffset, length);
  EXPECT_EQ(byteOffset, static_cast<int>(ta->ByteOffset()));
  EXPECT_EQ(length * kElementSize, static_cast<int>(ta->ByteLength()));
  EXPECT_EQ(ab->GetContents().Data(), ta->Buffer()->GetContents().Data());
  EXPECT_EQ(ta->ByteOffset(), TypedArray::Cast(*ta->ToObject())->ByteOffset());
  return ta;
}

TEST(SpiderShim, ArrayBuffer_NeuteringApi) {
  // This test is adopted from the V8 ArrayBuffer_NeuteringApi test.
  V8Engine engine;

  Isolate::Scope isolate_scope(engine.isolate());

  HandleScope handle_scope(engine.isolate());
  Local<Context> context = Context::New(engine.isolate());
  Context::Scope context_scope(context);
  Isolate* isolate = engine.isolate();

  Local<ArrayBuffer> buffer = ArrayBuffer::New(isolate, 1024);

  Local<Uint8Array> u8a =
      CreateAndCheck<Uint8Array, 1>(buffer, 1, 1023);
  Local<Uint8ClampedArray> u8c =
      CreateAndCheck<Uint8ClampedArray, 1>(buffer, 1, 1023);
  Local<Int8Array> i8a =
      CreateAndCheck<Int8Array, 1>(buffer, 1, 1023);

  Local<Uint16Array> u16a =
      CreateAndCheck<Uint16Array, 2>(buffer, 2, 511);
  Local<Int16Array> i16a =
      CreateAndCheck<Int16Array, 2>(buffer, 2, 511);

  Local<Uint32Array> u32a =
      CreateAndCheck<Uint32Array, 4>(buffer, 4, 255);
  Local<Int32Array> i32a =
      CreateAndCheck<Int32Array, 4>(buffer, 4, 255);

  Local<Float32Array> f32a =
      CreateAndCheck<Float32Array, 4>(buffer, 4, 255);
  Local<Float64Array> f64a =
      CreateAndCheck<Float64Array, 8>(buffer, 8, 127);

  // Avoid "unused variable" warnings.
  EXPECT_FALSE(u8a->IsNull());
  EXPECT_FALSE(u8c->IsNull());
  EXPECT_FALSE(i8a->IsNull());
  EXPECT_FALSE(u16a->IsNull());
  EXPECT_FALSE(i16a->IsNull());
  EXPECT_FALSE(u32a->IsNull());
  EXPECT_FALSE(i32a->IsNull());
  EXPECT_FALSE(f32a->IsNull());
  EXPECT_FALSE(f64a->IsNull());
}

TEST(SpiderShim, FunctionCall) {
  // This test is adopted from the V8 FunctionCall test.
  V8Engine engine;

  Isolate::Scope isolate_scope(engine.isolate());

  HandleScope handle_scope(engine.isolate());
  Local<Context> context = Context::New(engine.isolate());
  Context::Scope context_scope(context);
  Isolate* isolate = engine.isolate();

  engine.CompileRun(context,
      "function Foo() {"
      "  var result = [];"
      "  for (var i = 0; i < arguments.length; i++) {"
      "    result.push(arguments[i]);"
      "  }"
      "  return result;"
      "}"
      "function ReturnThisSloppy() {"
      "  return this;"
      "}"
      "function ReturnThisStrict() {"
      "  'use strict';"
      "  return this;"
      "}");
  Local<Function> Foo = Local<Function>::Cast(
      context->Global()->Get(context, v8_str("Foo")).ToLocalChecked());
  Local<Function> ReturnThisSloppy = Local<Function>::Cast(
      context->Global()
          ->Get(context, v8_str("ReturnThisSloppy"))
          .ToLocalChecked());
  Local<Function> ReturnThisStrict = Local<Function>::Cast(
      context->Global()
          ->Get(context, v8_str("ReturnThisStrict"))
          .ToLocalChecked());

  Local<Value>* args0 = NULL;
  Local<Array> a0 = Local<Array>::Cast(
      Foo->Call(context, Foo, 0, args0).ToLocalChecked());
  EXPECT_EQ(0u, a0->Length());

  Local<Value> args1[] = {v8_num(1.1)};
  Local<Array> a1 = Local<Array>::Cast(
      Foo->Call(context, Foo, 1, args1).ToLocalChecked());
  EXPECT_EQ(1u, a1->Length());
  EXPECT_EQ(1.1, a1->Get(context, Integer::New(isolate, 0))
                    .ToLocalChecked()
                    ->NumberValue(context)
                    .FromJust());

  Local<Value> args2[] = {v8_num(2.2), v8_num(3.3)};
  Local<Array> a2 = Local<Array>::Cast(
      Foo->Call(context, Foo, 2, args2).ToLocalChecked());
  EXPECT_EQ(2u, a2->Length());
  EXPECT_EQ(2.2, a2->Get(context, Integer::New(isolate, 0))
                    .ToLocalChecked()
                    ->NumberValue(context)
                    .FromJust());
  EXPECT_EQ(3.3, a2->Get(context, Integer::New(isolate, 1))
                    .ToLocalChecked()
                    ->NumberValue(context)
                    .FromJust());

  Local<Value> args3[] = {v8_num(4.4), v8_num(5.5), v8_num(6.6)};
  Local<Array> a3 = Local<Array>::Cast(
      Foo->Call(context, Foo, 3, args3).ToLocalChecked());
  EXPECT_EQ(3u, a3->Length());
  EXPECT_EQ(4.4, a3->Get(context, Integer::New(isolate, 0))
                    .ToLocalChecked()
                    ->NumberValue(context)
                    .FromJust());
  EXPECT_EQ(5.5, a3->Get(context, Integer::New(isolate, 1))
                    .ToLocalChecked()
                    ->NumberValue(context)
                    .FromJust());
  EXPECT_EQ(6.6, a3->Get(context, Integer::New(isolate, 2))
                    .ToLocalChecked()
                    ->NumberValue(context)
                    .FromJust());

  Local<Value> args4[] = {v8_num(7.7), v8_num(8.8), v8_num(9.9),
                              v8_num(10.11)};
  Local<Array> a4 = Local<Array>::Cast(
      Foo->Call(context, Foo, 4, args4).ToLocalChecked());
  EXPECT_EQ(4u, a4->Length());
  EXPECT_EQ(7.7, a4->Get(context, Integer::New(isolate, 0))
                    .ToLocalChecked()
                    ->NumberValue(context)
                    .FromJust());
  EXPECT_EQ(8.8, a4->Get(context, Integer::New(isolate, 1))
                    .ToLocalChecked()
                    ->NumberValue(context)
                    .FromJust());
  EXPECT_EQ(9.9, a4->Get(context, Integer::New(isolate, 2))
                    .ToLocalChecked()
                    ->NumberValue(context)
                    .FromJust());
  EXPECT_EQ(10.11, a4->Get(context, Integer::New(isolate, 3))
                      .ToLocalChecked()
                      ->NumberValue(context)
                      .FromJust());

  Local<Value> r1 =
      ReturnThisSloppy->Call(context, Undefined(isolate), 0, NULL)
          .ToLocalChecked();
  EXPECT_TRUE(r1->StrictEquals(context->Global()));
  Local<Value> r2 =
      ReturnThisSloppy->Call(context, Null(isolate), 0, NULL)
          .ToLocalChecked();
  EXPECT_TRUE(r2->StrictEquals(context->Global()));
  Local<Value> r3 =
      ReturnThisSloppy->Call(context, v8_num(42), 0, NULL)
          .ToLocalChecked();
  EXPECT_TRUE(r3->IsNumberObject());
  EXPECT_EQ(42.0, r3.As<NumberObject>()->ValueOf());
  Local<Value> r4 =
      ReturnThisSloppy->Call(context, v8_str("hello"), 0, NULL)
          .ToLocalChecked();
  EXPECT_TRUE(r4->IsStringObject());
  EXPECT_TRUE(r4.As<StringObject>()->ValueOf()->StrictEquals(v8_str("hello")));
  Local<Value> r5 =
      ReturnThisSloppy->Call(context, True(isolate), 0, NULL)
          .ToLocalChecked();
  EXPECT_TRUE(r5->IsBooleanObject());
  EXPECT_TRUE(r5.As<BooleanObject>()->ValueOf());

  Local<Value> r6 =
      ReturnThisStrict->Call(context, Undefined(isolate), 0, NULL)
          .ToLocalChecked();
  EXPECT_TRUE(r6->IsUndefined());
  Local<Value> r7 =
      ReturnThisStrict->Call(context, Null(isolate), 0, NULL)
          .ToLocalChecked();
  EXPECT_TRUE(r7->IsNull());
  Local<Value> r8 =
      ReturnThisStrict->Call(context, v8_num(42), 0, NULL)
          .ToLocalChecked();
  EXPECT_TRUE(r8->StrictEquals(v8_num(42)));
  Local<Value> r9 =
      ReturnThisStrict->Call(context, v8_str("hello"), 0, NULL)
          .ToLocalChecked();
  EXPECT_TRUE(r9->StrictEquals(v8_str("hello")));
  Local<Value> r10 =
      ReturnThisStrict->Call(context, True(isolate), 0, NULL)
          .ToLocalChecked();
  EXPECT_TRUE(r10->StrictEquals(True(isolate)));
}

TEST(SpiderShim, ConstructCall) {
  V8Engine engine;

  Isolate::Scope isolate_scope(engine.isolate());

  HandleScope handle_scope(engine.isolate());
  Local<Context> context = Context::New(engine.isolate());
  Context::Scope context_scope(context);
  Isolate* isolate = engine.isolate();

  engine.CompileRun(context,
      "function Foo() {"
      "  var result = [];"
      "  for (var i = 0; i < arguments.length; i++) {"
      "    result.push(arguments[i]);"
      "  }"
      "  return result;"
      "}");
  Local<Function> Foo = Local<Function>::Cast(
      context->Global()->Get(context, v8_str("Foo")).ToLocalChecked());

  Local<Value>* args0 = NULL;
  Local<Array> a0 = Local<Array>::Cast(
      Foo->NewInstance(context, 0, args0).ToLocalChecked());
  CHECK_EQ(0u, a0->Length());

  Local<Value> args1[] = {v8_num(1.1)};
  Local<Array> a1 = Local<Array>::Cast(
      Foo->NewInstance(context, 1, args1).ToLocalChecked());
  CHECK_EQ(1u, a1->Length());
  CHECK_EQ(1.1, a1->Get(context, Integer::New(isolate, 0))
                    .ToLocalChecked()
                    ->NumberValue(context)
                    .FromJust());

  Local<Value> args2[] = {v8_num(2.2), v8_num(3.3)};
  Local<Array> a2 = Local<Array>::Cast(
      Foo->NewInstance(context, 2, args2).ToLocalChecked());
  CHECK_EQ(2u, a2->Length());
  CHECK_EQ(2.2, a2->Get(context, Integer::New(isolate, 0))
                    .ToLocalChecked()
                    ->NumberValue(context)
                    .FromJust());
  CHECK_EQ(3.3, a2->Get(context, Integer::New(isolate, 1))
                    .ToLocalChecked()
                    ->NumberValue(context)
                    .FromJust());

  Local<Value> args3[] = {v8_num(4.4), v8_num(5.5), v8_num(6.6)};
  Local<Array> a3 = Local<Array>::Cast(
      Foo->NewInstance(context, 3, args3).ToLocalChecked());
  CHECK_EQ(3u, a3->Length());
  CHECK_EQ(4.4, a3->Get(context, Integer::New(isolate, 0))
                    .ToLocalChecked()
                    ->NumberValue(context)
                    .FromJust());
  CHECK_EQ(5.5, a3->Get(context, Integer::New(isolate, 1))
                    .ToLocalChecked()
                    ->NumberValue(context)
                    .FromJust());
  CHECK_EQ(6.6, a3->Get(context, Integer::New(isolate, 2))
                    .ToLocalChecked()
                    ->NumberValue(context)
                    .FromJust());

  Local<Value> args4[] = {v8_num(7.7), v8_num(8.8), v8_num(9.9),
                              v8_num(10.11)};
  Local<Array> a4 = Local<Array>::Cast(
      Foo->NewInstance(context, 4, args4).ToLocalChecked());
  CHECK_EQ(4u, a4->Length());
  CHECK_EQ(7.7, a4->Get(context, Integer::New(isolate, 0))
                    .ToLocalChecked()
                    ->NumberValue(context)
                    .FromJust());
  CHECK_EQ(8.8, a4->Get(context, Integer::New(isolate, 1))
                    .ToLocalChecked()
                    ->NumberValue(context)
                    .FromJust());
  CHECK_EQ(9.9, a4->Get(context, Integer::New(isolate, 2))
                    .ToLocalChecked()
                    ->NumberValue(context)
                    .FromJust());
  CHECK_EQ(10.11, a4->Get(context, Integer::New(isolate, 3))
                      .ToLocalChecked()
                      ->NumberValue(context)
                      .FromJust());
}

TEST(SpiderShim, Iterator) {
  V8Engine engine;

  Isolate::Scope isolate_scope(engine.isolate());

  HandleScope handle_scope(engine.isolate());
  Local<Context> context = Context::New(engine.isolate());
  Context::Scope context_scope(context);

  Local<Value> mapIterator = engine.CompileRun(context,
      "new Map([['key1', 'value1'], ['key2', 'value2']]).entries()");
  EXPECT_TRUE(mapIterator->IsMapIterator());
  Local<Value> setIterator = engine.CompileRun(context,
      "new Set(['value1', 'value2']).entries()");
  EXPECT_TRUE(setIterator->IsSetIterator());
}

TEST(SpiderShim, HiddenProperties) {
  // This test is adopted from the V8 HiddenProperties test.
  V8Engine engine;

  Isolate::Scope isolate_scope(engine.isolate());

  HandleScope handle_scope(engine.isolate());
  Local<Context> context = Context::New(engine.isolate());
  Context::Scope context_scope(context);
  Isolate* isolate = engine.isolate();

  Local<Object> obj = Object::New(isolate);
  Local<Private> key =
      Private::ForApi(isolate, v8_str("api-test::hidden-key"));
  Local<String> empty = v8_str("");
  Local<String> prop_name = v8_str("prop_name");

  // Make sure delete of a non-existent hidden value works
  obj->DeletePrivate(context, key).FromJust();

  EXPECT_TRUE(obj->SetPrivate(context, key, Integer::New(isolate, 1503))
            .FromJust());
  EXPECT_EQ(1503, obj->GetPrivate(context, key)
                     .ToLocalChecked()
                     ->Int32Value(context)
                     .FromJust());
  EXPECT_TRUE(obj->SetPrivate(context, key, Integer::New(isolate, 2002))
            .FromJust());
  EXPECT_EQ(2002, obj->GetPrivate(context, key)
                     .ToLocalChecked()
                     ->Int32Value(context)
                     .FromJust());

  // Make sure we do not find the hidden property.
  EXPECT_TRUE(!obj->Has(context, empty).FromJust());
  EXPECT_EQ(2002, obj->GetPrivate(context, key)
                     .ToLocalChecked()
                     ->Int32Value(context)
                     .FromJust());
  EXPECT_TRUE(obj->Get(context, empty).ToLocalChecked()->IsUndefined());
  EXPECT_EQ(2002, obj->GetPrivate(context, key)
                     .ToLocalChecked()
                     ->Int32Value(context)
                     .FromJust());
  EXPECT_TRUE(
      obj->Set(context, empty, Integer::New(isolate, 2003)).FromJust());
  EXPECT_EQ(2002, obj->GetPrivate(context, key)
                     .ToLocalChecked()
                     ->Int32Value(context)
                     .FromJust());
  EXPECT_EQ(2003, obj->Get(context, empty)
                     .ToLocalChecked()
                     ->Int32Value(context)
                     .FromJust());

  // Add another property and delete it afterwards to force the object in
  // slow case.
  EXPECT_TRUE(obj->Set(context, prop_name, Integer::New(isolate, 2008))
            .FromJust());
  EXPECT_EQ(2002, obj->GetPrivate(context, key)
                     .ToLocalChecked()
                     ->Int32Value(context)
                     .FromJust());
  EXPECT_EQ(2008, obj->Get(context, prop_name)
                     .ToLocalChecked()
                     ->Int32Value(context)
                     .FromJust());
  EXPECT_EQ(2002, obj->GetPrivate(context, key)
                     .ToLocalChecked()
                     ->Int32Value(context)
                     .FromJust());
  EXPECT_TRUE(obj->Delete(context, prop_name).FromJust());
  EXPECT_EQ(2002, obj->GetPrivate(context, key)
                     .ToLocalChecked()
                     ->Int32Value(context)
                     .FromJust());

  EXPECT_TRUE(obj->SetPrivate(context, key, Integer::New(isolate, 2002))
            .FromJust());
  EXPECT_TRUE(obj->DeletePrivate(context, key).FromJust());
  EXPECT_TRUE(!obj->HasPrivate(context, key).FromJust());
}

TEST(SpiderShim, PrivateProperties) {
  // This test is adopted from the V8 PrivateProperties test.
  V8Engine engine;

  Isolate::Scope isolate_scope(engine.isolate());

  HandleScope handle_scope(engine.isolate());
  Local<Context> context = Context::New(engine.isolate());
  Context::Scope context_scope(context);
  Isolate* isolate = engine.isolate();

  Local<Object> obj = Object::New(isolate);
  Local<Private> priv1 = Private::New(isolate);
  Local<Private> priv2 =
      Private::New(isolate, v8_str("my-private"));

  EXPECT_TRUE(priv2->Name()
            ->Equals(context,
                     String::NewFromUtf8(isolate, "my-private",
                                             NewStringType::kNormal)
                         .ToLocalChecked())
            .FromJust());

  // Make sure delete of a non-existent private symbol property works.
  obj->DeletePrivate(context, priv1).FromJust();
  EXPECT_TRUE(!obj->HasPrivate(context, priv1).FromJust());

  EXPECT_TRUE(obj->SetPrivate(context, priv1, Integer::New(isolate, 1503))
            .FromJust());
  EXPECT_TRUE(obj->HasPrivate(context, priv1).FromJust());
  EXPECT_EQ(1503, obj->GetPrivate(context, priv1)
                     .ToLocalChecked()
                     ->Int32Value(context)
                     .FromJust());
  EXPECT_TRUE(obj->SetPrivate(context, priv1, Integer::New(isolate, 2002))
            .FromJust());
  EXPECT_TRUE(obj->HasPrivate(context, priv1).FromJust());
  EXPECT_EQ(2002, obj->GetPrivate(context, priv1)
                     .ToLocalChecked()
                     ->Int32Value(context)
                     .FromJust());

  EXPECT_EQ(0u,
           obj->GetOwnPropertyNames(context).ToLocalChecked()->Length());
  unsigned num_props =
      obj->GetPropertyNames(context).ToLocalChecked()->Length();
  EXPECT_TRUE(obj->Set(context, String::NewFromUtf8(
                                  isolate, "bla", NewStringType::kNormal)
                                  .ToLocalChecked(),
                 Integer::New(isolate, 20))
            .FromJust());
  EXPECT_EQ(1u,
           obj->GetOwnPropertyNames(context).ToLocalChecked()->Length());
  EXPECT_EQ(num_props + 1,
           obj->GetPropertyNames(context).ToLocalChecked()->Length());

  // Add another property and delete it afterwards to force the object in
  // slow case.
  EXPECT_TRUE(obj->SetPrivate(context, priv2, Integer::New(isolate, 2008))
            .FromJust());
  EXPECT_EQ(2002, obj->GetPrivate(context, priv1)
                     .ToLocalChecked()
                     ->Int32Value(context)
                     .FromJust());
  EXPECT_EQ(2008, obj->GetPrivate(context, priv2)
                     .ToLocalChecked()
                     ->Int32Value(context)
                     .FromJust());
  EXPECT_EQ(2002, obj->GetPrivate(context, priv1)
                     .ToLocalChecked()
                     ->Int32Value(context)
                     .FromJust());
  EXPECT_EQ(1u,
           obj->GetOwnPropertyNames(context).ToLocalChecked()->Length());

  EXPECT_TRUE(obj->HasPrivate(context, priv1).FromJust());
  EXPECT_TRUE(obj->HasPrivate(context, priv2).FromJust());
  EXPECT_TRUE(obj->DeletePrivate(context, priv2).FromJust());
  EXPECT_TRUE(obj->HasPrivate(context, priv1).FromJust());
  EXPECT_TRUE(!obj->HasPrivate(context, priv2).FromJust());
  EXPECT_EQ(2002, obj->GetPrivate(context, priv1)
                     .ToLocalChecked()
                     ->Int32Value(context)
                     .FromJust());
  EXPECT_EQ(1u,
           obj->GetOwnPropertyNames(context).ToLocalChecked()->Length());

  // Private properties are not inherited (for the time being).
  Local<Object> child = Object::New(isolate);
  EXPECT_TRUE(child->SetPrototype(context, obj).FromJust());
  EXPECT_TRUE(!child->HasPrivate(context, priv1).FromJust());
  EXPECT_EQ(0u,
           child->GetOwnPropertyNames(context).ToLocalChecked()->Length());
}<|MERGE_RESOLUTION|>--- conflicted
+++ resolved
@@ -1567,10 +1567,6 @@
   CHECK(SameSymbol(sym4, Local<String>::Cast(s4)));
 }
 
-<<<<<<< HEAD
-TEST(SpiderShim, NewStringRangeError) {
-  // This test is based on V8's NewStringRangeError test.
-=======
 // From allocation.h.
 template <typename T>
 T* NewArray(size_t size) {
@@ -1659,17 +1655,15 @@
   int* counter_;
 };
 
-TEST(SpiderShim, ScriptUsingStringResource) {
-  // This test is based on V8's ScriptUsingStringResource test.
->>>>>>> c94ca790
-
-  V8Engine engine;
-  Isolate::Scope isolate_scope(engine.isolate());
-  HandleScope handle_scope(engine.isolate());
-  Local<Context> context = Context::New(engine.isolate());
-  Context::Scope context_scope(context);
-
-<<<<<<< HEAD
+TEST(SpiderShim, NewStringRangeError) {
+  // This test is based on V8's NewStringRangeError test.
+
+  V8Engine engine;
+  Isolate::Scope isolate_scope(engine.isolate());
+  HandleScope handle_scope(engine.isolate());
+  Local<Context> context = Context::New(engine.isolate());
+  Context::Scope context_scope(context);
+
   const int length = String::kMaxLength + 1;
   const int buffer_size = length * sizeof(uint16_t);
   void* buffer = malloc(buffer_size);
@@ -1722,7 +1716,33 @@
 
 TEST(SpiderShim, StringConcatOverflow) {
   // This test is based on V8's StringConcatOverflow test.
-=======
+
+  V8Engine engine;
+  Isolate::Scope isolate_scope(engine.isolate());
+  HandleScope handle_scope(engine.isolate());
+  Local<Context> context = Context::New(engine.isolate());
+  Context::Scope context_scope(context);
+
+  RandomLengthOneByteResource* r =
+    new RandomLengthOneByteResource(String::kMaxLength);
+  Local<String> str =
+    String::NewExternalOneByte(engine.isolate(), r).ToLocalChecked();
+  CHECK(!str.IsEmpty());
+  TryCatch try_catch(engine.isolate());
+  Local<String> result = String::Concat(str, str);
+  CHECK(result.IsEmpty());
+  CHECK(!try_catch.HasCaught());
+}
+
+TEST(SpiderShim, ScriptUsingStringResource) {
+  // This test is based on V8's ScriptUsingStringResource test.
+
+  V8Engine engine;
+  Isolate::Scope isolate_scope(engine.isolate());
+  HandleScope handle_scope(engine.isolate());
+  Local<Context> context = Context::New(engine.isolate());
+  Context::Scope context_scope(context);
+
   int dispose_count = 0;
   const char* c_source = "1 + 2 * 3";
   uint16_t* two_byte_source = AsciiToTwoByteString(c_source);
@@ -1751,25 +1771,13 @@
 
 TEST(SpiderShim, ScriptUsingOneByteStringResource) {
   // This test is based on V8's ScriptUsingOneByteStringResource test.
->>>>>>> c94ca790
-
-  V8Engine engine;
-  Isolate::Scope isolate_scope(engine.isolate());
-  HandleScope handle_scope(engine.isolate());
-  Local<Context> context = Context::New(engine.isolate());
-  Context::Scope context_scope(context);
-
-<<<<<<< HEAD
-  RandomLengthOneByteResource* r =
-    new RandomLengthOneByteResource(String::kMaxLength);
-  Local<String> str =
-    String::NewExternalOneByte(engine.isolate(), r).ToLocalChecked();
-  CHECK(!str.IsEmpty());
-  TryCatch try_catch(engine.isolate());
-  Local<String> result = String::Concat(str, str);
-  CHECK(result.IsEmpty());
-  CHECK(!try_catch.HasCaught());
-=======
+
+  V8Engine engine;
+  Isolate::Scope isolate_scope(engine.isolate());
+  HandleScope handle_scope(engine.isolate());
+  Local<Context> context = Context::New(engine.isolate());
+  Context::Scope context_scope(context);
+
   int dispose_count = 0;
   const char* c_source = "1 + 2 * 3";
   {
@@ -1794,7 +1802,6 @@
   // CcTest::i_isolate()->compilation_cache()->Clear();
   // CcTest::heap()->CollectAllAvailableGarbage();
   // CHECK_EQ(1, dispose_count);
->>>>>>> c94ca790
 }
 
 TEST(SpiderShim, ToObject) {
