--- conflicted
+++ resolved
@@ -77,11 +77,8 @@
         'src/v8objecttemplate.cc',
         'src/v8private.cc',
         'src/v8script.cc',
-<<<<<<< HEAD
         'src/v8scriptcompiler.cc',
-=======
         'src/v8stub.cc',
->>>>>>> fbe5430d
         'src/v8stackframe.cc',
         'src/v8stacktrace.cc',
         'src/v8string.cc',
