--- conflicted
+++ resolved
@@ -34,13 +34,9 @@
 directory and the symbolic `node` link in the projects root directory.
 
 On FreeBSD and OpenBSD, you may also need:
-<<<<<<< HEAD
 * libexecinfo (FreeBSD and OpenBSD only)
 * Autoconf 2.13
 * Yasm 1.1.0 or newer
-=======
-* libexecinfo
->>>>>>> 793d8719
 
 To build Node.js:
 
