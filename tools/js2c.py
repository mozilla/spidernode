--- conflicted
+++ resolved
@@ -162,27 +162,19 @@
 
 
 HEADER_TEMPLATE = """\
-<<<<<<< HEAD
-#ifndef %(namespace)s_natives_h
-#define %(namespace)s_natives_h
-namespace %(namespace)s {
-
-%(source_lines)s\
-=======
-#ifndef NODE_NATIVES_H_
-#define NODE_NATIVES_H_
->>>>>>> f9c98563
+#ifndef {namespace}_NATIVES_H_
+#define {namespace}_NATIVES_H_
 
 #include <stdint.h>
 
 #define NODE_NATIVES_MAP(V) \\
 {node_natives_map}
 
-namespace node {{
+namespace {namespace} {{
 {sources}
-}}  // namespace node
-
-#endif  // NODE_NATIVES_H_
+}}  // namespace {namespace}
+
+#endif  // {namespace}_NATIVES_H_
 """
 
 
@@ -199,17 +191,7 @@
 """
 
 
-<<<<<<< HEAD
-GET_DELAY_SCRIPT_NAME_CASE = """\
-    if (index == %(i)i) return Vector<const char>("%(name)s", %(length)i);
-"""
-
 def JS2C(source, target, namespace):
-  ids = []
-  delay_ids = []
-=======
-def JS2C(source, target):
->>>>>>> f9c98563
   modules = []
   consts = {}
   macros = {}
@@ -254,40 +236,11 @@
 
   # Emit result
   output = open(str(target[0]), "w")
-<<<<<<< HEAD
-  output.write(HEADER_TEMPLATE % {
-    'builtin_count': len(ids) + len(delay_ids),
-    'delay_count': len(delay_ids),
-    'source_lines': "\n".join(source_lines),
-    'native_lines': "\n".join(native_lines),
-    'get_index_cases': "".join(get_index_cases),
-    'get_script_source_cases': "".join(get_script_source_cases),
-    'get_script_name_cases': "".join(get_script_name_cases),
-    'namespace': namespace
-  })
-  output.close()
-
-  if len(target) > 1:
-    output = open(str(target[1]), "w")
-    output.write(HEADER_TEMPLATE % {
-      'builtin_count': len(ids) + len(delay_ids),
-      'delay_count': len(delay_ids),
-      'source_lines': "\n".join(source_lines_empty),
-      'get_index_cases': "".join(get_index_cases),
-      'get_script_source_cases': "".join(get_script_source_cases),
-      'get_script_name_cases': "".join(get_script_name_cases),
-      'namespace': namespace
-    })
-    output.close()
-
-
-NAMESPACE_SWITCH = "--namespace="
-
-=======
   output.write(HEADER_TEMPLATE.format(**locals()))
   output.close()
 
->>>>>>> f9c98563
+NAMESPACE_SWITCH = "--namespace="
+
 def main():
   i = 1
   if sys.argv[i].startswith(NAMESPACE_SWITCH):
