--- conflicted
+++ resolved
@@ -164,18 +164,12 @@
   return (constants, macros)
 
 
-<<<<<<< HEAD
-HEADER_TEMPLATE = """\
-#ifndef {namespace}s_natives_h
-#define {namespace}s_natives_h
-=======
 TEMPLATE = """
 #include "node.h"
 #include "node_javascript.h"
 #include "v8.h"
 #include "env.h"
 #include "env-inl.h"
->>>>>>> 893632ec
 
 namespace node {{
 
@@ -189,14 +183,8 @@
   {initializers}
 }}
 
-<<<<<<< HEAD
-namespace {namespace} {{
-{sources}
-}}  // namespace {namespace}
-=======
 }}  // namespace node
 """
->>>>>>> 893632ec
 
 ONE_BYTE_STRING = """
 static const uint8_t raw_{var}[] = {{ {data} }};
