{
  'conditions': [
    [ 'node_shared=="false"', {
      'msvs_settings': {
        'VCManifestTool': {
          'EmbedManifest': 'true',
          'AdditionalManifestFiles': 'src/res/node.exe.extra.manifest'
        }
      },
    }, {
      'defines': [
        'NODE_SHARED_MODE',
      ],
      'conditions': [
        [ 'node_module_version!="" and OS!="win"', {
          'product_extension': '<(shlib_suffix)',
        }]
      ],
    }],
    [ 'node_engine=="v8" and node_enable_d8=="true"', {
      'dependencies': [ 'deps/v8/src/d8.gyp:d8' ],
    }],
    [ 'node_engine=="v8" and node_use_bundled_v8=="true"', {
      'dependencies': [
        'deps/v8/src/v8.gyp:v8',
        'deps/v8/src/v8.gyp:v8_libplatform'
      ],
    }],
    [ 'node_engine=="v8" and node_use_v8_platform=="true"', {
      'defines': [
        'NODE_USE_V8_PLATFORM=1',
      ],
    }, {
      'defines': [
        'NODE_USE_V8_PLATFORM=0',
      ],
    }],
    ['node_engine=="chakracore"', {
      'include_dirs': [
        'deps/chakrashim' # include/v8-platform.h
      ],
      'dependencies': [ 'deps/chakrashim/chakrashim.gyp:chakrashim' ],
    }],
    ['node_engine=="spidermonkey"', {
      'include_dirs': [
        'deps/spidermonkey' # include/v8-platform.h
      ],
      'dependencies': [
        'deps/spidershim/spidershim.gyp:spidershim',
        'deps/spidershim/tests.gyp:*',
      ],
    }],
    [ 'node_tag!=""', {
      'defines': [ 'NODE_TAG="<(node_tag)"' ],
    }],
    [ 'node_v8_options!=""', {
      'defines': [ 'NODE_V8_OPTIONS="<(node_v8_options)"'],
    }],
    # No node_main.cc for anything except executable
    [ 'node_target_type!="executable"', {
      'sources!': [
        'src/node_main.cc',
      ],
    }],
    [ 'node_release_urlbase!=""', {
      'defines': [
        'NODE_RELEASE_URLBASE="<(node_release_urlbase)"',
      ]
    }],
<<<<<<< HEAD
    [ 'node_engine=="v8" and v8_enable_i18n_support==1', {
=======
    [
      'debug_http2==1', {
      'defines': [ 'NODE_DEBUG_HTTP2=1' ]
    }],
    [ 'v8_enable_i18n_support==1', {
>>>>>>> afe68c18
      'defines': [ 'NODE_HAVE_I18N_SUPPORT=1' ],
      'dependencies': [
        '<(icu_gyp_path):icui18n',
        '<(icu_gyp_path):icuuc',
      ],
      'conditions': [
        [ 'icu_small=="true"', {
          'defines': [ 'NODE_HAVE_SMALL_ICU=1' ],
      }]],
    }],
    [ 'node_engine=="v8" and node_use_bundled_v8=="true" and \
       node_enable_v8_vtunejit=="true" and (target_arch=="x64" or \
       target_arch=="ia32" or target_arch=="x32")', {
      'defines': [ 'NODE_ENABLE_VTUNE_PROFILING' ],
      'dependencies': [
        'deps/v8/src/third_party/vtune/v8vtune.gyp:v8_vtune'
      ],
    }],
    [ 'node_engine=="v8" and v8_enable_inspector==1', {
      'defines': [
        'HAVE_INSPECTOR=1',
      ],
      'sources': [
        'src/inspector_agent.cc',
        'src/inspector_io.cc',
        'src/inspector_socket.cc',
        'src/inspector_socket_server.cc',
        'src/inspector_agent.h',
        'src/inspector_io.h',
        'src/inspector_socket.h',
        'src/inspector_socket_server.h',
      ],
      'dependencies': [
        'v8_inspector_compress_protocol_json#host',
      ],
      'include_dirs': [
        '<(SHARED_INTERMEDIATE_DIR)/include', # for inspector
        '<(SHARED_INTERMEDIATE_DIR)',
      ],
    }, {
      'defines': [ 'HAVE_INSPECTOR=0' ]
    }],
    [ 'node_use_openssl=="true"', {
      'defines': [ 'HAVE_OPENSSL=1' ],
      'sources': [
        'src/node_crypto.cc',
        'src/node_crypto_bio.cc',
        'src/node_crypto_clienthello.cc',
        'src/node_crypto.h',
        'src/node_crypto_bio.h',
        'src/node_crypto_clienthello.h',
        'src/tls_wrap.cc',
        'src/tls_wrap.h'
      ],
      'conditions': [
        ['openssl_fips != ""', {
          'defines': [ 'NODE_FIPS_MODE' ],
        }],
        [ 'node_shared_openssl=="false"', {
          'dependencies': [
            './deps/openssl/openssl.gyp:openssl',

            # For tests
            './deps/openssl/openssl.gyp:openssl-cli',
          ],
          # Do not let unused OpenSSL symbols to slip away
          'conditions': [
            # -force_load or --whole-archive are not applicable for
            # the static library
            [ 'node_target_type!="static_library"', {
              'xcode_settings': {
                'OTHER_LDFLAGS': [
                  '-Wl,-force_load,<(PRODUCT_DIR)/<(OPENSSL_PRODUCT)',
                ],
              },
              'conditions': [
                ['OS in "linux freebsd" and node_shared=="false"', {
                  'ldflags': [
                    '-Wl,--whole-archive,'
                        '<(OBJ_DIR)/deps/openssl/'
                        '<(OPENSSL_PRODUCT)',
                    '-Wl,--no-whole-archive',
                  ],
                }],
                # openssl.def is based on zlib.def, zlib symbols
                # are always exported.
                ['use_openssl_def==1', {
                  'sources': ['<(SHARED_INTERMEDIATE_DIR)/openssl.def'],
                }],
                ['OS=="win" and use_openssl_def==0', {
                  'sources': ['deps/zlib/win32/zlib.def'],
                }],
              ],
            }],
          ],
        }]]
    }, {
      'defines': [ 'HAVE_OPENSSL=0' ]
    }],
    [ 'node_use_dtrace=="true"', {
      'defines': [ 'HAVE_DTRACE=1' ],
      'dependencies': [
        'node_dtrace_header',
        'specialize_node_d',
      ],
      'include_dirs': [ '<(SHARED_INTERMEDIATE_DIR)' ],

      #
      # DTrace is supported on linux, solaris, mac, and bsd.  There are
      # three object files associated with DTrace support, but they're
      # not all used all the time:
      #
      #   node_dtrace.o           all configurations
      #   node_dtrace_ustack.o    not supported on mac and linux
      #   node_dtrace_provider.o  All except OS X.  "dtrace -G" is not
      #                           used on OS X.
      #
      # Note that node_dtrace_provider.cc and node_dtrace_ustack.cc do not
      # actually exist.  They're listed here to trick GYP into linking the
      # corresponding object files into the final "node" executable.  These
      # object files are generated by "dtrace -G" using custom actions
      # below, and the GYP-generated Makefiles will properly build them when
      # needed.
      #
      'sources': [ 'src/node_dtrace.cc' ],
      'conditions': [
        [ 'OS=="linux"', {
          'sources': [
            '<(SHARED_INTERMEDIATE_DIR)/node_dtrace_provider.o'
          ],
        }],
        [ 'OS!="mac" and OS!="linux"', {
          'sources': [
            'src/node_dtrace_ustack.cc',
            'src/node_dtrace_provider.cc',
          ]
        }
      ] ]
    } ],
    [ 'node_use_lttng=="true"', {
      'defines': [ 'HAVE_LTTNG=1' ],
      'include_dirs': [ '<(SHARED_INTERMEDIATE_DIR)' ],
      'libraries': [ '-llttng-ust' ],
      'sources': [
        'src/node_lttng.cc'
      ],
    } ],
    [ 'node_use_etw=="true"', {
      'defines': [ 'HAVE_ETW=1' ],
      'dependencies': [ 'node_etw' ],
      'sources': [
        'src/node_win32_etw_provider.h',
        'src/node_win32_etw_provider-inl.h',
        'src/node_win32_etw_provider.cc',
        'src/node_dtrace.cc',
        'tools/msvs/genfiles/node_etw_provider.h',
        'tools/msvs/genfiles/node_etw_provider.rc',
      ]
    } ],
    [ 'node_use_perfctr=="true"', {
      'defines': [ 'HAVE_PERFCTR=1' ],
      'dependencies': [ 'node_perfctr' ],
      'sources': [
        'src/node_win32_perfctr_provider.h',
        'src/node_win32_perfctr_provider.cc',
        'src/node_counters.cc',
        'src/node_counters.h',
        'tools/msvs/genfiles/node_perfctr_provider.rc',
      ]
    } ],
    [ 'node_no_browser_globals=="true"', {
      'defines': [ 'NODE_NO_BROWSER_GLOBALS' ],
    } ],
    [ 'node_engine=="v8" and node_use_bundled_v8=="true" and v8_postmortem_support=="true"', {
      'dependencies': [ 'deps/v8/src/v8.gyp:postmortem-metadata' ],
      'conditions': [
        # -force_load is not applicable for the static library
        [ 'node_target_type!="static_library"', {
          'xcode_settings': {
            'OTHER_LDFLAGS': [
              '-Wl,-force_load,<(V8_BASE)',
            ],
          },
        }],
      ],
    }],
    [ 'node_shared_zlib=="false"', {
      'dependencies': [ 'deps/zlib/zlib.gyp:zlib' ],
    }],

    [ 'node_shared_http_parser=="false"', {
      'dependencies': [ 'deps/http_parser/http_parser.gyp:http_parser' ],
    }],

    [ 'node_shared_cares=="false"', {
      'dependencies': [ 'deps/cares/cares.gyp:cares' ],
    }],

    [ 'node_shared_libuv=="false"', {
      'dependencies': [ 'deps/uv/uv.gyp:libuv' ],
    }],

    [ 'OS=="win"', {
      'sources': [
        'src/backtrace_win32.cc',
        'src/res/node.rc',
      ],
      'defines!': [
        'NODE_PLATFORM="win"',
      ],
      'defines': [
        'FD_SETSIZE=1024',
        # we need to use node's preferred "win32" rather than gyp's preferred "win"
        'NODE_PLATFORM="win32"',
        '_UNICODE=1',
      ],
      'libraries': [ '-lpsapi.lib' ]
    }, { # POSIX
      'defines': [ '__POSIX__' ],
      'sources': [ 'src/backtrace_posix.cc' ],
    }],
    [ 'OS=="mac"', {
      # linking Corefoundation is needed since certain OSX debugging tools
      # like Instruments require it for some features
      'libraries': [ '-framework CoreFoundation' ],
      'defines!': [
        'NODE_PLATFORM="mac"',
      ],
      'defines': [
        # we need to use node's preferred "darwin" rather than gyp's preferred "mac"
        'NODE_PLATFORM="darwin"',
      ],
    }],
    [ 'OS=="freebsd"', {
      'libraries': [
        '-lutil',
        '-lkvm',
      ],
    }],
    [ 'OS=="aix"', {
      'defines': [
        '_LINUX_SOURCE_COMPAT',
      ],
    }],
    [ 'OS=="solaris"', {
      'libraries': [
        '-lkstat',
        '-lumem',
      ],
      'defines!': [
        'NODE_PLATFORM="solaris"',
      ],
      'defines': [
        # we need to use node's preferred "sunos"
        # rather than gyp's preferred "solaris"
        'NODE_PLATFORM="sunos"',
      ],
    }],
    [ '(OS=="freebsd" or OS=="linux") and node_shared=="false" and coverage=="false"', {
      'ldflags': [ '-Wl,-z,noexecstack',
                   '-Wl,--no-whole-archive' ]
    }],
    [ '(OS=="freebsd" or OS=="linux") and node_shared=="false" and coverage=="true"', {
      'ldflags': [ '-Wl,-z,noexecstack',
                   '-Wl,--no-whole-archive',
                   '--coverage',
                   '-g',
                   '-O0' ],
       'cflags': [ '--coverage',
                   '-g',
                   '-O0' ],
       'cflags!': [ '-O3' ]
    }],
    [ '(OS=="freebsd" or OS=="linux") and node_shared=="false" and node_engine == "v8"', {
      'ldflags': [ '-Wl,--whole-archive <(V8_BASE)' ],
    }],
    [ 'OS=="sunos"', {
      'ldflags': [ '-Wl,-M,/usr/lib/ld/map.noexstk' ],
    }],
  ],
}<|MERGE_RESOLUTION|>--- conflicted
+++ resolved
@@ -67,15 +67,11 @@
         'NODE_RELEASE_URLBASE="<(node_release_urlbase)"',
       ]
     }],
-<<<<<<< HEAD
-    [ 'node_engine=="v8" and v8_enable_i18n_support==1', {
-=======
     [
       'debug_http2==1', {
       'defines': [ 'NODE_DEBUG_HTTP2=1' ]
     }],
-    [ 'v8_enable_i18n_support==1', {
->>>>>>> afe68c18
+    [ 'node_engine=="v8" and v8_enable_i18n_support==1', {
       'defines': [ 'NODE_HAVE_I18N_SUPPORT=1' ],
       'dependencies': [
         '<(icu_gyp_path):icui18n',
