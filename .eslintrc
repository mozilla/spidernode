--- conflicted
+++ resolved
@@ -61,11 +61,7 @@
   indent: [2, 2, {SwitchCase: 1}]
   key-spacing: [2, {mode: minimum}]
   keyword-spacing: 2
-<<<<<<< HEAD
-  linebreak-style: [1, "unix"]
-=======
-  linebreak-style: [2, unix]
->>>>>>> 6510eb5d
+  linebreak-style: [1, unix]
   max-len: [2, 80, 2]
   new-parens: 2
   no-mixed-spaces-and-tabs: 2
