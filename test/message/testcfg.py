--- conflicted
+++ resolved
@@ -125,7 +125,6 @@
     result = []
     for test in all_tests:
       if self.Contains(path, test):
-<<<<<<< HEAD
         file_prefix = join(self.root, reduce(join, test[1:], ""))
         file_path = file_prefix + ".js"
         engine_output_path = file_prefix + (".%s.out" % self.engine)
@@ -136,12 +135,6 @@
           if not exists(output_path):
             print "Could not find %s or %s" % (output_path, engine_output_path)
             continue
-=======
-        file_path = join(self.root, reduce(join, test[1:], ''))
-        output_path = file_path[:file_path.rfind('.')] + '.out'
-        if not exists(output_path):
-          raise Exception("Could not find %s" % output_path)
->>>>>>> a322b8e3
         result.append(MessageTestCase(test, file_path, output_path,
                                       arch, mode, self.context, self))
     return result
