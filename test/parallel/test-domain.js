--- conflicted
+++ resolved
@@ -1,19 +1,11 @@
 'use strict';
 // Simple tests of most basic domain functionality.
 
-<<<<<<< HEAD
-var common = require('../common');
-var assert = require('assert');
-var domain = require('domain');
-var events = require('events');
-var fs = require('fs');
-=======
 require('../common');
 const assert = require('assert');
 const domain = require('domain');
 const events = require('events');
 const fs = require('fs');
->>>>>>> 793d8719
 var caught = 0;
 var expectCaught = 0;
 
@@ -98,13 +90,8 @@
       assert.ok(!er.domainBound);
       break;
 
-<<<<<<< HEAD
-    case typeErrMsg:
-      assert.equal(er.domain, d);
-=======
     case 'Cannot read property \'isDirectory\' of undefined':
       assert.strictEqual(er.domain, d);
->>>>>>> 793d8719
       assert.ok(!er.domainEmitter);
       assert.ok(!er.domainBound);
       break;
