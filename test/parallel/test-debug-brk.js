--- conflicted
+++ resolved
@@ -3,40 +3,6 @@
 const common = require('../common');
 const spawn = require('child_process').spawn;
 
-<<<<<<< HEAD
-if (common.isChakraEngine) {
-  console.log('1..0 # Skipped: This test is disabled for chakra engine ' +
-  'because debugger support is not implemented yet.');
-  return;
-}
-
-var procStderr = '';
-var agentStdout = '';
-var needToSpawnAgent = true;
-var needToExit = true;
-
-const procArgs = [`--debug-brk=${common.PORT}`, '-e', '0'];
-const proc = spawn(process.execPath, procArgs);
-proc.stderr.setEncoding('utf8');
-
-const exitAll = common.mustCall((processes) => {
-  processes.forEach((myProcess) => { myProcess.kill(); });
-});
-
-proc.stderr.on('data', (chunk) => {
-  procStderr += chunk;
-  if (/Debugger listening on/.test(procStderr) && needToSpawnAgent) {
-    needToSpawnAgent = false;
-    const agentArgs = ['debug', `localhost:${common.PORT}`];
-    const agent = spawn(process.execPath, agentArgs);
-    agent.stdout.setEncoding('utf8');
-
-    agent.stdout.on('data', (chunk) => {
-      agentStdout += chunk;
-      if (/connecting to .+ ok/.test(agentStdout) && needToExit) {
-        needToExit = false;
-        exitAll([proc, agent]);
-=======
 let run = () => {};
 function test(extraArgs, stdoutPattern) {
   const next = run;
@@ -67,7 +33,6 @@
             exitAll([proc, agent]);
           }
         });
->>>>>>> 793d8719
       }
     };
 
