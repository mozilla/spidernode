// Copyright Joyent, Inc. and other Node contributors.
//
// Permission is hereby granted, free of charge, to any person obtaining a
// copy of this software and associated documentation files (the
// "Software"), to deal in the Software without restriction, including
// without limitation the rights to use, copy, modify, merge, publish,
// distribute, sublicense, and/or sell copies of the Software, and to permit
// persons to whom the Software is furnished to do so, subject to the
// following conditions:
//
// The above copyright notice and this permission notice shall be included
// in all copies or substantial portions of the Software.
//
// THE SOFTWARE IS PROVIDED "AS IS", WITHOUT WARRANTY OF ANY KIND, EXPRESS
// OR IMPLIED, INCLUDING BUT NOT LIMITED TO THE WARRANTIES OF
// MERCHANTABILITY, FITNESS FOR A PARTICULAR PURPOSE AND NONINFRINGEMENT. IN
// NO EVENT SHALL THE AUTHORS OR COPYRIGHT HOLDERS BE LIABLE FOR ANY CLAIM,
// DAMAGES OR OTHER LIABILITY, WHETHER IN AN ACTION OF CONTRACT, TORT OR
// OTHERWISE, ARISING FROM, OUT OF OR IN CONNECTION WITH THE SOFTWARE OR THE
// USE OR OTHER DEALINGS IN THE SOFTWARE.

'use strict';
const common = require('../common');
const assert = require('assert');
const exec = require('child_process').exec;
const path = require('path');

function errExec(script, callback) {
  const cmd = '"' + process.argv[0] + '" "' +
              path.join(common.fixturesDir, script) + '"';
  return exec(cmd, function(err, stdout, stderr) {
    // There was some error
    assert.ok(err);

    if (!common.isChakraEngine) {
      // More than one line of error output. (not necessarily for chakra engine)
      assert.ok(stderr.split('\n').length > 2);
    }

<<<<<<< HEAD
    if (!common.isChakraEngine) { // chakra does not output script
      // Assert the script is mentioned in error output.
      assert.ok(stderr.indexOf(script) >= 0);
    }
=======
    // Assert the script is mentioned in error output.
    assert.ok(stderr.includes(script));
>>>>>>> 6ed791c6

    // Proxy the args for more tests.
    callback(err, stdout, stderr);
  });
}


// Simple throw error
errExec('throws_error.js', common.mustCall(function(err, stdout, stderr) {
  assert.ok(/blah/.test(stderr));
}));


// Trying to JSON.parse(undefined)
errExec('throws_error2.js', common.mustCall(function(err, stdout, stderr) {
  assert.ok(/SyntaxError/.test(stderr));
}));


// Trying to JSON.parse(undefined) in nextTick
errExec('throws_error3.js', common.mustCall(function(err, stdout, stderr) {
  assert.ok(/SyntaxError/.test(stderr));
}));


// throw ILLEGAL error
errExec('throws_error4.js', common.mustCall(function(err, stdout, stderr) {
  if (!common.isChakraEngine) { // chakra does not output source line
    assert.ok(/\/\*\*/.test(stderr));
  }
  assert.ok(/SyntaxError/.test(stderr));
}));

// Specific long exception line doesn't result in stack overflow
errExec('throws_error5.js', common.mustCall(function(err, stdout, stderr) {
  assert.ok(/SyntaxError/.test(stderr));
}));

// Long exception line with length > errorBuffer doesn't result in assertion
errExec('throws_error6.js', common.mustCall(function(err, stdout, stderr) {
  assert.ok(/SyntaxError/.test(stderr));
}));

// Object that throws in toString() doesn't print garbage
errExec('throws_error7.js', common.mustCall(function(err, stdout, stderr) {
  assert.ok(/<toString\(\) threw exception/.test(stderr));
}));<|MERGE_RESOLUTION|>--- conflicted
+++ resolved
@@ -37,15 +37,10 @@
       assert.ok(stderr.split('\n').length > 2);
     }
 
-<<<<<<< HEAD
     if (!common.isChakraEngine) { // chakra does not output script
       // Assert the script is mentioned in error output.
-      assert.ok(stderr.indexOf(script) >= 0);
+      assert.ok(stderr.includes(script));
     }
-=======
-    // Assert the script is mentioned in error output.
-    assert.ok(stderr.includes(script));
->>>>>>> 6ed791c6
 
     // Proxy the args for more tests.
     callback(err, stdout, stderr);
