'use strict';

const common = require('../common');
// Refs: https://github.com/nodejs/node/pull/2253
if (common.isSunOS)
  common.skip('unreliable on SunOS');

const assert = require('assert');
const path = require('path');
const childProcess = require('child_process');

<<<<<<< HEAD
if (common.isChakraEngine) {
  console.log('1..0 # Skipped: This test is disabled for chakra engine ' +
  'because debugger support is not implemented yet.');
  return;
}

// Refs: https://github.com/nodejs/node/pull/2253
if (common.isSunOS) {
  common.skip('unreliable on SunOS');
  return;
}

=======
>>>>>>> ff07eaa1
const nodeBinary = process.argv[0];

const preloadOption = (preloads) => {
  let option = '';
  preloads.forEach(function(preload, index) {
    option += `-r "${preload}" `;
  });
  return option;
};

const fixture = (name) => path.join(common.fixturesDir, name);

const fixtureA = fixture('printA.js');
const fixtureB = fixture('printB.js');
const fixtureC = fixture('printC.js');
const fixtureD = fixture('define-global.js');
const fixtureThrows = fixture('throws_error4.js');

// test preloading a single module works
childProcess.exec(`"${nodeBinary}" ${preloadOption([fixtureA])} "${fixtureB}"`,
                  function(err, stdout, stderr) {
                    assert.ifError(err);
                    assert.strictEqual(stdout, 'A\nB\n');
                  });

// test preloading multiple modules works
childProcess.exec(
  `"${nodeBinary}" ${preloadOption([fixtureA, fixtureB])} "${fixtureC}"`,
  function(err, stdout, stderr) {
    assert.ifError(err);
    assert.strictEqual(stdout, 'A\nB\nC\n');
  }
);

// test that preloading a throwing module aborts
childProcess.exec(
  `"${nodeBinary}" ${preloadOption([fixtureA, fixtureThrows])} "${fixtureB}"`,
  function(err, stdout, stderr) {
    if (err) {
      assert.strictEqual(stdout, 'A\n');
    } else {
      throw new Error('Preload should have failed');
    }
  }
);

// test that preload can be used with --eval
childProcess.exec(
  `"${nodeBinary}" ${preloadOption([fixtureA])}-e "console.log('hello');"`,
  function(err, stdout, stderr) {
    assert.ifError(err);
    assert.strictEqual(stdout, 'A\nhello\n');
  }
);

// test that preload can be used with stdin
const stdinProc = childProcess.spawn(
  nodeBinary,
  ['--require', fixtureA],
  {stdio: 'pipe'}
);
stdinProc.stdin.end("console.log('hello');");
let stdinStdout = '';
stdinProc.stdout.on('data', function(d) {
  stdinStdout += d;
});
stdinProc.on('close', function(code) {
  assert.strictEqual(code, 0);
  assert.strictEqual(stdinStdout, 'A\nhello\n');
});

// test that preload can be used with repl
const replProc = childProcess.spawn(
  nodeBinary,
  ['-i', '--require', fixtureA],
  {stdio: 'pipe'}
);
replProc.stdin.end('.exit\n');
let replStdout = '';
replProc.stdout.on('data', function(d) {
  replStdout += d;
});
replProc.on('close', function(code) {
  assert.strictEqual(code, 0);
  const output = [
    'A',
    '> '
  ].join('\n');
  assert.strictEqual(replStdout, output);
});

// test that preload placement at other points in the cmdline
// also test that duplicated preload only gets loaded once
childProcess.exec(
  `"${nodeBinary}" ${preloadOption([fixtureA])}-e "console.log('hello');" ${
  preloadOption([fixtureA, fixtureB])}`,
  function(err, stdout, stderr) {
    assert.ifError(err);
    assert.strictEqual(stdout, 'A\nB\nhello\n');
  }
);

// test that preload works with -i
const interactive = childProcess.exec(
  `"${nodeBinary}" ${preloadOption([fixtureD])}-i`,
  common.mustCall(function(err, stdout, stderr) {
    assert.ifError(err);
    assert.strictEqual(stdout, "> 'test'\n> ");
  })
);

interactive.stdin.write('a\n');
interactive.stdin.write('process.exit()\n');

childProcess.exec(
  `"${nodeBinary}" --require "${fixture('cluster-preload.js')}" "${
  fixture('cluster-preload-test.js')}"`,
  function(err, stdout, stderr) {
    assert.ifError(err);
    assert.ok(/worker terminated with code 43/.test(stdout));
  }
);

// https://github.com/nodejs/node/issues/1691
process.chdir(common.fixturesDir);
childProcess.exec(
  `"${nodeBinary}" --expose_natives_as=v8natives --require ` +
     `"${fixture('cluster-preload.js')}" cluster-preload-test.js`,
  function(err, stdout, stderr) {
    assert.ifError(err);
    assert.ok(/worker terminated with code 43/.test(stdout));
  }
);<|MERGE_RESOLUTION|>--- conflicted
+++ resolved
@@ -9,21 +9,12 @@
 const path = require('path');
 const childProcess = require('child_process');
 
-<<<<<<< HEAD
 if (common.isChakraEngine) {
   console.log('1..0 # Skipped: This test is disabled for chakra engine ' +
   'because debugger support is not implemented yet.');
   return;
 }
 
-// Refs: https://github.com/nodejs/node/pull/2253
-if (common.isSunOS) {
-  common.skip('unreliable on SunOS');
-  return;
-}
-
-=======
->>>>>>> ff07eaa1
 const nodeBinary = process.argv[0];
 
 const preloadOption = (preloads) => {
