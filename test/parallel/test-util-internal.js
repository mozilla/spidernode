--- conflicted
+++ resolved
@@ -2,10 +2,7 @@
 // Flags: --expose_internals
 
 const common = require('../common');
-<<<<<<< HEAD
-=======
 const path = require('path');
->>>>>>> 08ea9ee5
 const assert = require('assert');
 const internalUtil = require('internal/util');
 const spawnSync = require('child_process').spawnSync;
