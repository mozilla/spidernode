'use strict';
const common = require('../common');
const assert = require('assert');
const spawn = require('child_process').spawn;

<<<<<<< HEAD
if (common.isChakraEngine) {
  console.log('1..0 # Skipped: This test is disabled for chakra engine ' +
  'because debugger support is not implemented yet.');
  return;
}

const PORT_MIN = common.PORT;

=======
const PORT_MIN = common.PORT + 1;  // The fixture uses common.PORT.
>>>>>>> 112b9cda
const PORT_MAX = PORT_MIN + 2;

const args = [
  '--debug=' + PORT_MIN,
  common.fixturesDir + '/clustered-server/app.js'
];

const child = spawn(process.execPath, args);
child.stderr.setEncoding('utf8');

const checkMessages = common.mustCall(() => {
  for (let port = PORT_MIN; port <= PORT_MAX; port += 1) {
    assert(stderr.includes(`Debugger listening on port ${port}`));
  }
});

let stderr = '';
child.stderr.on('data', (data) => {
  process.stderr.write(`[DATA] ${data}`);
  stderr += data;
  if (child.killed !== true && stderr.includes('all workers are running')) {
    child.kill();
    checkMessages();
  }
});<|MERGE_RESOLUTION|>--- conflicted
+++ resolved
@@ -3,18 +3,14 @@
 const assert = require('assert');
 const spawn = require('child_process').spawn;
 
-<<<<<<< HEAD
 if (common.isChakraEngine) {
   console.log('1..0 # Skipped: This test is disabled for chakra engine ' +
   'because debugger support is not implemented yet.');
   return;
 }
 
-const PORT_MIN = common.PORT;
+const PORT_MIN = common.PORT + 1;  // The fixture uses common.PORT.
 
-=======
-const PORT_MIN = common.PORT + 1;  // The fixture uses common.PORT.
->>>>>>> 112b9cda
 const PORT_MAX = PORT_MIN + 2;
 
 const args = [
