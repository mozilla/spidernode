--- conflicted
+++ resolved
@@ -6,15 +6,11 @@
 try {
   require(path.join(common.fixturesDir, 'invalid.json'));
 } catch (err) {
-<<<<<<< HEAD
   var re = common.engineSpecificMessage({
-    v8: /test[\/\\]fixtures[\/\\]invalid.json: Unexpected string/,
+    v8: /test[/\\]fixtures[/\\]invalid.json: Unexpected string/,
     chakracore:
     /test[\/\\]fixtures[\/\\]invalid.json: JSON.parse Error: Expected '}'/
   });
-=======
-  var re = /test[/\\]fixtures[/\\]invalid.json: Unexpected string/;
->>>>>>> f9c98563
   var i = err.message.match(re);
   assert.notStrictEqual(null, i, 'require() json error should include path');
 }