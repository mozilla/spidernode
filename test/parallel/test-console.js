// Copyright Joyent, Inc. and other Node contributors.
//
// Permission is hereby granted, free of charge, to any person obtaining a
// copy of this software and associated documentation files (the
// "Software"), to deal in the Software without restriction, including
// without limitation the rights to use, copy, modify, merge, publish,
// distribute, sublicense, and/or sell copies of the Software, and to permit
// persons to whom the Software is furnished to do so, subject to the
// following conditions:
//
// The above copyright notice and this permission notice shall be included
// in all copies or substantial portions of the Software.
//
// THE SOFTWARE IS PROVIDED "AS IS", WITHOUT WARRANTY OF ANY KIND, EXPRESS
// OR IMPLIED, INCLUDING BUT NOT LIMITED TO THE WARRANTIES OF
// MERCHANTABILITY, FITNESS FOR A PARTICULAR PURPOSE AND NONINFRINGEMENT. IN
// NO EVENT SHALL THE AUTHORS OR COPYRIGHT HOLDERS BE LIABLE FOR ANY CLAIM,
// DAMAGES OR OTHER LIABILITY, WHETHER IN AN ACTION OF CONTRACT, TORT OR
// OTHERWISE, ARISING FROM, OUT OF OR IN CONNECTION WITH THE SOFTWARE OR THE
// USE OR OTHER DEALINGS IN THE SOFTWARE.

'use strict';
const common = require('../common');
const assert = require('assert');

assert.ok(process.stdout.writable);
assert.ok(process.stderr.writable);
// Support legacy API
assert.strictEqual('number', typeof process.stdout.fd);
assert.strictEqual('number', typeof process.stderr.fd);

assert.doesNotThrow(function() {
  process.once('warning', common.mustCall((warning) => {
    assert(/no such label/.test(warning.message));
  }));

  console.timeEnd('no such label');
});

assert.doesNotThrow(function() {
  console.time('label');
  console.timeEnd('label');
});

// an Object with a custom .inspect() function
const custom_inspect = { foo: 'bar', inspect: () => 'inspect' };

const strings = [];
const errStrings = [];
common.hijackStdout(function(data) {
  strings.push(data);
});
common.hijackStderr(function(data) {
  errStrings.push(data);
});

// test console.log() goes to stdout
console.log('foo');
console.log('foo', 'bar');
console.log('%s %s', 'foo', 'bar', 'hop');
console.log({slashes: '\\\\'});
console.log(custom_inspect);

// test console.info() goes to stdout
console.info('foo');
console.info('foo', 'bar');
console.info('%s %s', 'foo', 'bar', 'hop');
console.info({slashes: '\\\\'});
console.info(custom_inspect);

// test console.error() goes to stderr
console.error('foo');
console.error('foo', 'bar');
console.error('%s %s', 'foo', 'bar', 'hop');
console.error({slashes: '\\\\'});
console.error(custom_inspect);

// test console.warn() goes to stderr
console.warn('foo');
console.warn('foo', 'bar');
console.warn('%s %s', 'foo', 'bar', 'hop');
console.warn({slashes: '\\\\'});
console.warn(custom_inspect);

// test console.dir()
console.dir(custom_inspect);
console.dir(custom_inspect, { showHidden: false });
console.dir({ foo: { bar: { baz: true } } }, { depth: 0 });
console.dir({ foo: { bar: { baz: true } } }, { depth: 1 });

// test console.trace()
console.trace('This is a %j %d', { formatted: 'trace' }, 10, 'foo');

// test console.time() and console.timeEnd() output
console.time('label');
console.timeEnd('label');

// verify that Object.prototype properties can be used as labels
console.time('__proto__');
console.timeEnd('__proto__');
console.time('constructor');
console.timeEnd('constructor');
console.time('hasOwnProperty');
console.timeEnd('hasOwnProperty');

assert.strictEqual(strings.length, process.stdout.writeTimes);
assert.strictEqual(errStrings.length, process.stderr.writeTimes);
common.restoreStdout();
common.restoreStderr();

// verify that console.timeEnd() doesn't leave dead links
const timesMapSize = console._times.size;
console.time('label1');
console.time('label2');
console.time('label3');
console.timeEnd('label1');
console.timeEnd('label2');
console.timeEnd('label3');
assert.strictEqual(console._times.size, timesMapSize);

const expectedStrings = [
  'foo', 'foo bar', 'foo bar hop', "{ slashes: '\\\\\\\\' }", 'inspect'
];

for (const expected of expectedStrings) {
  assert.strictEqual(`${expected}\n`, strings.shift());
  assert.strictEqual(`${expected}\n`, errStrings.shift());
}

for (const expected of expectedStrings) {
  assert.strictEqual(`${expected}\n`, strings.shift());
  assert.strictEqual(`${expected}\n`, errStrings.shift());
}

assert.strictEqual("{ foo: 'bar', inspect: [Function: inspect] }\n",
                   strings.shift());
assert.strictEqual("{ foo: 'bar', inspect: [Function: inspect] }\n",
                   strings.shift());
assert.ok(strings.shift().includes('foo: [Object]'));
assert.strictEqual(-1, strings.shift().indexOf('baz'));
assert.ok(/^label: \d+\.\d{3}ms$/.test(strings.shift().trim()));
assert.ok(/^__proto__: \d+\.\d{3}ms$/.test(strings.shift().trim()));
assert.ok(/^constructor: \d+\.\d{3}ms$/.test(strings.shift().trim()));
assert.ok(/^hasOwnProperty: \d+\.\d{3}ms$/.test(strings.shift().trim()));

assert.strictEqual('Trace: This is a {"formatted":"trace"} 10 foo',
                   errStrings.shift().split('\n').shift());

assert.throws(() => {
  console.assert(false, 'should throw');
}, common.expectsError({
  code: 'ERR_ASSERTION',
  message: /^should throw$/
}));

assert.doesNotThrow(() => {
  console.assert(true, 'this should not throw');
});
<<<<<<< HEAD
=======

// hijack stderr to catch `process.emitWarning` which is using
// `process.nextTick`
common.hijackStderr(common.mustCall(function(data) {
  common.restoreStderr();

  // stderr.write will catch sync error, so use `process.nextTick` here
  process.nextTick(function() {
    assert.strictEqual(data.includes('no such label'), true);
  });
}));
>>>>>>> 27cc30ae
<|MERGE_RESOLUTION|>--- conflicted
+++ resolved
@@ -156,8 +156,6 @@
 assert.doesNotThrow(() => {
   console.assert(true, 'this should not throw');
 });
-<<<<<<< HEAD
-=======
 
 // hijack stderr to catch `process.emitWarning` which is using
 // `process.nextTick`
@@ -168,5 +166,4 @@
   process.nextTick(function() {
     assert.strictEqual(data.includes('no such label'), true);
   });
-}));
->>>>>>> 27cc30ae
+}));