'use strict';
const common = require('../common');
const assert = require('assert');
const spawn = require('child_process').spawn;

<<<<<<< HEAD
if (common.isChakraEngine) {
  console.log('1..0 # Skipped: This test is disabled for chakra engine ' +
  'because debugger support is not implemented yet.');
  return;
}

var debugPort = common.PORT;
var args = ['--interactive', '--debug-port=' + debugPort];
var childOptions = { stdio: ['pipe', 'pipe', 'pipe', 'ipc'] };
var child = spawn(process.execPath, args, childOptions);
=======
const debugPort = common.PORT;
const args = ['--interactive', '--debug-port=' + debugPort];
const childOptions = { stdio: ['pipe', 'pipe', 'pipe', 'ipc'] };
const child = spawn(process.execPath, args, childOptions);
>>>>>>> 01b90ee1

child.stdin.write("process.send({ msg: 'childready' });\n");

child.stderr.on('data', function(data) {
  const lines = data.toString().replace(/\r/g, '').trim().split('\n');
  lines.forEach(processStderrLine);
});

child.on('message', function onChildMsg(message) {
  if (message.msg === 'childready') {
    process._debugProcess(child.pid);
  }
});

process.on('exit', function() {
  child.kill();
  assertOutputLines();
});

const outputLines = [];
function processStderrLine(line) {
  console.log('> ' + line);
  outputLines.push(line);

  if (/Debugger listening/.test(line)) {
    process.exit();
  }
}

function assertOutputLines() {
  const expectedLines = [
    'Starting debugger agent.',
    'Debugger listening on 127.0.0.1:' + debugPort,
  ];

  assert.strictEqual(outputLines.length, expectedLines.length);
  for (let i = 0; i < expectedLines.length; i++)
    assert(expectedLines[i].includes(outputLines[i]));
}<|MERGE_RESOLUTION|>--- conflicted
+++ resolved
@@ -3,23 +3,16 @@
 const assert = require('assert');
 const spawn = require('child_process').spawn;
 
-<<<<<<< HEAD
 if (common.isChakraEngine) {
   console.log('1..0 # Skipped: This test is disabled for chakra engine ' +
   'because debugger support is not implemented yet.');
   return;
 }
 
-var debugPort = common.PORT;
-var args = ['--interactive', '--debug-port=' + debugPort];
-var childOptions = { stdio: ['pipe', 'pipe', 'pipe', 'ipc'] };
-var child = spawn(process.execPath, args, childOptions);
-=======
 const debugPort = common.PORT;
 const args = ['--interactive', '--debug-port=' + debugPort];
 const childOptions = { stdio: ['pipe', 'pipe', 'pipe', 'ipc'] };
 const child = spawn(process.execPath, args, childOptions);
->>>>>>> 01b90ee1
 
 child.stdin.write("process.send({ msg: 'childready' });\n");
 
