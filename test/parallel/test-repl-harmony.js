'use strict';
<<<<<<< HEAD
var common = require('../common');
var assert = require('assert');
=======
require('../common');
const assert = require('assert');
>>>>>>> da968439

const spawn = require('child_process').spawn;
var args = ['-i'];
var child = spawn(process.execPath, args);

var input = '(function(){"use strict"; const y=1;y=2})()\n';
var expectedOutput = common.engineSpecificMessage({
  v8: /^> TypeError: Assignment to constant variable.\n/,
  chakracore: /^> TypeError: Assignment to const\n/
});

child.stderr.setEncoding('utf8');
child.stderr.on('data', function(c) {
  throw new Error('child.stderr be silent');
});

child.stdout.setEncoding('utf8');
var out = '';
child.stdout.on('data', function(c) {
  out += c;
});
child.stdout.on('end', function() {
  assert(expectedOutput.test(out));
  console.log('ok');
});

child.stdin.end(input);<|MERGE_RESOLUTION|>--- conflicted
+++ resolved
@@ -1,11 +1,6 @@
 'use strict';
-<<<<<<< HEAD
-var common = require('../common');
-var assert = require('assert');
-=======
 require('../common');
 const assert = require('assert');
->>>>>>> da968439
 
 const spawn = require('child_process').spawn;
 var args = ['-i'];
