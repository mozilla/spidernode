--- conflicted
+++ resolved
@@ -28,16 +28,9 @@
 const child = spawn(process.execPath, args);
 
 const input = '(function(){"use strict"; const y=1;y=2})()\n';
-<<<<<<< HEAD
-const expectOut = common.engineSpecificMessage({
-  v8: /^> TypeError: Assignment to constant variable\.\n/,
-  chakracore: /^> TypeError: Assignment to const\n/
-});
-=======
 // This message will vary based on JavaScript engine, so don't check the message
 // contents beyond confirming that the `Error` is a `TypeError`.
 const expectOut = /^> TypeError: /;
->>>>>>> 1601a3c2
 
 child.stderr.setEncoding('utf8');
 child.stderr.on('data', function(c) {
