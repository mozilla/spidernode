--- conflicted
+++ resolved
@@ -17,6 +17,7 @@
 const expect_npm = prompt_npm + prompt_unix;
 let server_tcp, server_unix, client_tcp, client_unix, replServer;
 
+
 // absolute path to test/fixtures/a.js
 const moduleFilename = require('path').join(common.fixturesDir, 'a');
 
@@ -49,10 +50,7 @@
 function strict_mode_error_test() {
   send_expect([
     { client: client_unix, send: 'ref = 1',
-      expect: common.engineSpecificMessage({
-        v8: /^ReferenceError:\sref\sis\snot\sdefined\n\s+at\srepl:1:5/,
-        chakracore: /^ReferenceError: Variable undefined in strict mode/
-      })},
+      expect: /^ReferenceError:\sref\sis\snot\sdefined\n\s+at\srepl:1:5/ },
   ]);
 }
 
@@ -122,10 +120,7 @@
       expect: prompt_unix },
     // But passing the same string to eval() should throw
     { client: client_unix, send: 'eval("function test_func() {")',
-      expect: common.engineSpecificMessage({
-        v8: /\bSyntaxError: Unexpected end of input/,
-        chakracore: /^SyntaxError: Expected '}'/})
-    },
+      expect: /\bSyntaxError: Unexpected end of input/ },
     // Can handle multiline template literals
     { client: client_unix, send: '`io.js',
       expect: prompt_multiline },
@@ -154,72 +149,35 @@
     // invalid input to JSON.parse error is special case of syntax error,
     // should throw
     { client: client_unix, send: 'JSON.parse(\'{invalid: \\\'json\\\'}\');',
-      expect: common.engineSpecificMessage({
-        v8: /\bSyntaxError: Unexpected token i/,
-        chakracore: /^SyntaxError: Invalid character/})
-    },
+      expect: /\bSyntaxError: Unexpected token i/ },
     // end of input to JSON.parse error is special case of syntax error,
     // should throw
     { client: client_unix, send: 'JSON.parse(\'066\');',
-      expect: common.engineSpecificMessage({
-        v8: /\bSyntaxError: Unexpected number/,
-        chakracore:  /^SyntaxError: Invalid number/})
-    },
+      expect: /\bSyntaxError: Unexpected number/ },
     // should throw
     { client: client_unix, send: 'JSON.parse(\'{\');',
-      expect: common.engineSpecificMessage({
-        v8: /\bSyntaxError: Unexpected end of JSON input/,
-        chakracore: /^SyntaxError: Syntax error/})
-    },
+      expect: /\bSyntaxError: Unexpected end of JSON input/ },
     // invalid RegExps are a special case of syntax error,
     // should throw
     { client: client_unix, send: '/(/;',
-<<<<<<< HEAD
-      expect: common.engineSpecificMessage({
-        v8: /\bSyntaxError: Invalid regular expression\:/,
-        chakracore: /^SyntaxError: Expected '\)' in regular expression/})
-    },
-=======
       expect: /\bSyntaxError: Invalid regular expression:/ },
->>>>>>> 793d8719
     // invalid RegExp modifiers are a special case of syntax error,
     // should throw (GH-4012)
     { client: client_unix, send: 'new RegExp("foo", "wrong modifier");',
-      expect: common.engineSpecificMessage({
-        v8: /\bSyntaxError: Invalid flags supplied to RegExp constructor/,
-        chakracore: /^SyntaxError: Syntax error in regular expression/})
-    },
+      expect: /\bSyntaxError: Invalid flags supplied to RegExp constructor/ },
     // strict mode syntax errors should be caught (GH-5178)
     { client: client_unix, send: '(function() { "use strict"; return 0755; })()',
-      expect: common.engineSpecificMessage({
-        v8: /\bSyntaxError: Octal literals are not allowed in strict mode/,
-        chakracore: /^SyntaxError: Octal numeric literals and escape characters not allowed in strict mode/})
-    },
+      expect: /\bSyntaxError: Octal literals are not allowed in strict mode/ },
     { client: client_unix, send: '(function(a, a, b) { "use strict"; return a + b + c; })()',
-      expect: common.engineSpecificMessage({
-        v8: /\bSyntaxError: Duplicate parameter name not allowed in this context/,
-        chakracore: /^SyntaxError: Duplicate formal parameter names not allowed in strict mode/})
-    },
+      expect: /\bSyntaxError: Duplicate parameter name not allowed in this context/ },
     { client: client_unix, send: '(function() { "use strict"; with (this) {} })()',
-      expect: common.engineSpecificMessage({
-        v8: /\bSyntaxError: Strict mode code may not include a with statement/,
-        chakracore: /^SyntaxError: 'with' statements are not allowed in strict mode/})
-    },
+      expect: /\bSyntaxError: Strict mode code may not include a with statement/ },
     { client: client_unix, send: '(function() { "use strict"; var x; delete x; })()',
-      expect: common.engineSpecificMessage({
-        v8: /\bSyntaxError: Delete of an unqualified identifier in strict mode/,
-        chakracore: /^SyntaxError: Calling delete on expression not allowed in strict mode/})
-    },
+      expect: /\bSyntaxError: Delete of an unqualified identifier in strict mode/ },
     { client: client_unix, send: '(function() { "use strict"; eval = 17; })()',
-      expect: common.engineSpecificMessage({
-        v8: /\bSyntaxError: Unexpected eval or arguments in strict mode/,
-        chakracore: /^SyntaxError: Invalid usage of 'eval' in strict mode/})
-    },
+      expect: /\bSyntaxError: Unexpected eval or arguments in strict mode/ },
     { client: client_unix, send: '(function() { "use strict"; if (true) function f() { } })()',
-      expect: common.engineSpecificMessage({
-        v8: /\bSyntaxError: In strict mode code, functions can only be declared at top level or inside a block./,
-        chakracore: /^SyntaxError: Syntax error/})
-    },
+      expect: /\bSyntaxError: In strict mode code, functions can only be declared at top level or inside a block./ },
     // Named functions can be used:
     { client: client_unix, send: 'function blah() { return 1; }',
       expect: prompt_unix },
@@ -244,14 +202,11 @@
       expect: '1' },
     // Multiline function call
     { client: client_unix, send: 'function f(){}; f(f(1,',
-      expect: prompt_multiline,
-      chakracore: 'https://github.com/Microsoft/ChakraCore/issues/767' },
+      expect: prompt_multiline },
     { client: client_unix, send: '2)',
-      expect: prompt_multiline,
-      chakracore: 'skip' },
+      expect: prompt_multiline },
     { client: client_unix, send: ')',
-      expect: 'undefined\n' + prompt_unix,
-      chakracore: 'skip' },
+      expect: 'undefined\n' + prompt_unix },
     // npm prompt error message
     { client: client_unix, send: 'npm install foobar',
       expect: expect_npm },
@@ -273,10 +228,7 @@
       expect: 'Invalid REPL keyword\n' + prompt_unix },
     // fail when we are not inside a String and a line continuation is used
     { client: client_unix, send: '[] \\',
-      expect: common.engineSpecificMessage({
-        v8: /\bSyntaxError: Invalid or unexpected token/,
-        chakracore: /^SyntaxError: Invalid character/})
-    },
+      expect: /\bSyntaxError: Invalid or unexpected token/ },
     // do not fail when a String is created with line continuation
     { client: client_unix, send: '\'the\\\nfourth\\\neye\'',
       expect: prompt_multiline + prompt_multiline +
@@ -374,8 +326,7 @@
       expect: 'undefined\n' + prompt_unix },
     // Illegal token is not recoverable outside string literal, RegExp literal,
     // or block comment. https://github.com/nodejs/node/issues/3611
-    {
-      client: client_unix, send: 'a = 3.5e',
+    { client: client_unix, send: 'a = 3.5e',
       expect: /\bSyntaxError: Invalid or unexpected token/ },
     // Mitigate https://github.com/nodejs/node/issues/548
     { client: client_unix, send: 'function name(){ return "node"; };name()',
@@ -388,9 +339,6 @@
     // Avoid emitting stack trace
     { client: client_unix, send: 'a = 3.5e',
       expect: /^(?!\s+at\s)/gm },
-<<<<<<< HEAD
-  ].filter((v) => !common.engineSpecificMessage(v)));
-=======
 
     // https://github.com/nodejs/node/issues/9850
     { client: client_unix, send: 'function* foo() {}; foo().next();',
@@ -415,7 +363,6 @@
     { client: client_unix, send: '(function() {\nif (false) {} /bar"/;\n}())',
       expect: prompt_multiline + prompt_multiline + 'undefined\n' + prompt_unix }
   ]);
->>>>>>> 793d8719
 }
 
 function tcp_test() {
