--- conflicted
+++ resolved
@@ -750,8 +750,7 @@
 
 // Call .fill() first, stops valgrind warning about uninitialized memory reads.
 Buffer.allocUnsafe(3.3).fill().toString();
-<<<<<<< HEAD
-  // throws bad argument error in commit 43cb4ec
+// throws bad argument error in commit 43cb4ec
 Buffer.alloc(common.engineSpecificMessage({
   v8: 3.3,
   chakracore: Math.trunc(3.3)})) // new Uint8Array(3.3) throws
@@ -759,11 +758,6 @@
 if (!common.isChakraEngine) { // Skip on chakra, new Uint8Array(NaN) throws
   assert.strictEqual(Buffer.allocUnsafe(NaN).length, 0);
 }
-=======
-// throws bad argument error in commit 43cb4ec
-Buffer.alloc(3.3).fill().toString();
-assert.strictEqual(Buffer.allocUnsafe(NaN).length, 0);
->>>>>>> 6968eadc
 assert.strictEqual(Buffer.allocUnsafe(3.3).length, 3);
 assert.strictEqual(Buffer.from({ length: 3.3 }).length, 3);
 assert.strictEqual(Buffer.from({ length: 'BAM' }).length, 0);
