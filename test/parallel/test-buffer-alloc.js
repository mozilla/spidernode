'use strict';
const common = require('../common');
const assert = require('assert');
const vm = require('vm');

const buffer = require('buffer');
const Buffer = buffer.Buffer;
const SlowBuffer = buffer.SlowBuffer;


const b = Buffer.allocUnsafe(1024);
assert.strictEqual(1024, b.length);

b[0] = -1;
assert.strictEqual(b[0], 255);

for (let i = 0; i < 1024; i++) {
  b[i] = i % 256;
}

for (let i = 0; i < 1024; i++) {
  assert.strictEqual(i % 256, b[i]);
}

const c = Buffer.allocUnsafe(512);
assert.strictEqual(512, c.length);

const d = Buffer.from([]);
assert.strictEqual(0, d.length);

// Test offset properties
{
  const b = Buffer.alloc(128);
  assert.strictEqual(128, b.length);
  assert.strictEqual(0, b.byteOffset);
  assert.strictEqual(0, b.offset);
}

// Test creating a Buffer from a Uint32Array
{
  const ui32 = new Uint32Array(4).fill(42);
  const e = Buffer.from(ui32);
  for (const [index, value] of e.entries()) {
    assert.strictEqual(value, ui32[index]);
  }
}
// Test creating a Buffer from a Uint32Array (old constructor)
{
  const ui32 = new Uint32Array(4).fill(42);
  const e = Buffer(ui32);
  for (const [key, value] of e.entries()) {
    assert.deepStrictEqual(value, ui32[key]);
  }
}

// Test invalid encoding for Buffer.toString
assert.throws(() => b.toString('invalid'),
              /Unknown encoding: invalid/);
// invalid encoding for Buffer.write
assert.throws(() => b.write('test string', 0, 5, 'invalid'),
              /Unknown encoding: invalid/);
// unsupported arguments for Buffer.write
assert.throws(() => b.write('test', 'utf8', 0),
              /is no longer supported/);


// try to create 0-length buffers
assert.doesNotThrow(() => Buffer.from(''));
assert.doesNotThrow(() => Buffer.from('', 'ascii'));
assert.doesNotThrow(() => Buffer.from('', 'latin1'));
assert.doesNotThrow(() => Buffer.alloc(0));
assert.doesNotThrow(() => Buffer.allocUnsafe(0));
assert.doesNotThrow(() => new Buffer(''));
assert.doesNotThrow(() => new Buffer('', 'ascii'));
assert.doesNotThrow(() => new Buffer('', 'latin1'));
assert.doesNotThrow(() => new Buffer('', 'binary'));
assert.doesNotThrow(() => Buffer(0));

// try to write a 0-length string beyond the end of b
assert.throws(() => b.write('', 2048), RangeError);

// throw when writing to negative offset
assert.throws(() => b.write('a', -1), RangeError);

// throw when writing past bounds from the pool
assert.throws(() => b.write('a', 2048), RangeError);

// throw when writing to negative offset
assert.throws(() => b.write('a', -1), RangeError);

// try to copy 0 bytes worth of data into an empty buffer
b.copy(Buffer.alloc(0), 0, 0, 0);

// try to copy 0 bytes past the end of the target buffer
b.copy(Buffer.alloc(0), 1, 1, 1);
b.copy(Buffer.alloc(1), 1, 1, 1);

// try to copy 0 bytes from past the end of the source buffer
b.copy(Buffer.alloc(1), 0, 2048, 2048);

// testing for smart defaults and ability to pass string values as offset
{
  const writeTest = Buffer.from('abcdes');
  writeTest.write('n', 'ascii');
  writeTest.write('o', '1', 'ascii');
  writeTest.write('d', '2', 'ascii');
  writeTest.write('e', 3, 'ascii');
  writeTest.write('j', 4, 'ascii');
  assert.strictEqual(writeTest.toString(), 'nodejs');
}

// Offset points to the end of the buffer
// (see https://github.com/nodejs/node/issues/8127).
assert.doesNotThrow(() => Buffer.alloc(1).write('', 1, 0));

// ASCII slice test
{
  const asciiString = 'hello world';

  for (let i = 0; i < asciiString.length; i++) {
    b[i] = asciiString.charCodeAt(i);
  }
  const asciiSlice = b.toString('ascii', 0, asciiString.length);
  assert.strictEqual(asciiString, asciiSlice);
}

{
  const asciiString = 'hello world';
  const offset = 100;

  assert.strictEqual(asciiString.length, b.write(asciiString, offset, 'ascii'));
  const asciiSlice = b.toString('ascii', offset, offset + asciiString.length);
  assert.strictEqual(asciiString, asciiSlice);
}

{
  const asciiString = 'hello world';
  const offset = 100;

  const sliceA = b.slice(offset, offset + asciiString.length);
  const sliceB = b.slice(offset, offset + asciiString.length);
  for (let i = 0; i < asciiString.length; i++) {
    assert.strictEqual(sliceA[i], sliceB[i]);
  }
}

// UTF-8 slice test
{
  const utf8String = '¡hέlló wôrld!';
  const offset = 100;

  b.write(utf8String, 0, Buffer.byteLength(utf8String), 'utf8');
  let utf8Slice = b.toString('utf8', 0, Buffer.byteLength(utf8String));
  assert.strictEqual(utf8String, utf8Slice);

  assert.strictEqual(Buffer.byteLength(utf8String),
                     b.write(utf8String, offset, 'utf8'));
  utf8Slice = b.toString('utf8', offset,
                         offset + Buffer.byteLength(utf8String));
  assert.strictEqual(utf8String, utf8Slice);

  const sliceA = b.slice(offset, offset + Buffer.byteLength(utf8String));
  const sliceB = b.slice(offset, offset + Buffer.byteLength(utf8String));
  for (let i = 0; i < Buffer.byteLength(utf8String); i++) {
    assert.strictEqual(sliceA[i], sliceB[i]);
  }
}

{
  const slice = b.slice(100, 150);
  assert.strictEqual(50, slice.length);
  for (let i = 0; i < 50; i++) {
    assert.strictEqual(b[100 + i], slice[i]);
  }
}

{
  // make sure only top level parent propagates from allocPool
  const b = Buffer.allocUnsafe(5);
  const c = b.slice(0, 4);
  const d = c.slice(0, 2);
  assert.strictEqual(b.parent, c.parent);
  assert.strictEqual(b.parent, d.parent);
}

{
  // also from a non-pooled instance
  const b = Buffer.allocUnsafeSlow(5);
  const c = b.slice(0, 4);
  const d = c.slice(0, 2);
  assert.strictEqual(c.parent, d.parent);
}

{
  // Bug regression test
  const testValue = '\u00F6\u65E5\u672C\u8A9E'; // ö日本語
  const buffer = Buffer.allocUnsafe(32);
  const size = buffer.write(testValue, 0, 'utf8');
  const slice = buffer.toString('utf8', 0, size);
  assert.strictEqual(slice, testValue);
}

{
  // Test triple  slice
  const a = Buffer.allocUnsafe(8);
  for (let i = 0; i < 8; i++) a[i] = i;
  const b = a.slice(4, 8);
  assert.strictEqual(4, b[0]);
  assert.strictEqual(5, b[1]);
  assert.strictEqual(6, b[2]);
  assert.strictEqual(7, b[3]);
  const c = b.slice(2, 4);
  assert.strictEqual(6, c[0]);
  assert.strictEqual(7, c[1]);
}

{
  const d = Buffer.from([23, 42, 255]);
  assert.strictEqual(d.length, 3);
  assert.strictEqual(d[0], 23);
  assert.strictEqual(d[1], 42);
  assert.strictEqual(d[2], 255);
  assert.deepStrictEqual(d, Buffer.from(d));
}

{
  // Test for proper UTF-8 Encoding
  const e = Buffer.from('über');
  assert.deepStrictEqual(e, Buffer.from([195, 188, 98, 101, 114]));
}

{
  // Test for proper ascii Encoding, length should be 4
  const f = Buffer.from('über', 'ascii');
  assert.deepStrictEqual(f, Buffer.from([252, 98, 101, 114]));
}

['ucs2', 'ucs-2', 'utf16le', 'utf-16le'].forEach((encoding) => {
  {
    // Test for proper UTF16LE encoding, length should be 8
    const f = Buffer.from('über', encoding);
    assert.deepStrictEqual(f, Buffer.from([252, 0, 98, 0, 101, 0, 114, 0]));
  }

  {
    // Length should be 12
    const f = Buffer.from('привет', encoding);
    assert.deepStrictEqual(
      f, Buffer.from([63, 4, 64, 4, 56, 4, 50, 4, 53, 4, 66, 4])
    );
    assert.strictEqual(f.toString(encoding), 'привет');
  }

  {
    const f = Buffer.from([0, 0, 0, 0, 0]);
    assert.strictEqual(f.length, 5);
    const size = f.write('あいうえお', encoding);
    assert.strictEqual(size, 4);
    assert.deepStrictEqual(f, Buffer.from([0x42, 0x30, 0x44, 0x30, 0x00]));
  }
});

{
  const f = Buffer.from('\uD83D\uDC4D', 'utf-16le'); // THUMBS UP SIGN (U+1F44D)
  assert.strictEqual(f.length, 4);
  assert.deepStrictEqual(f, Buffer.from('3DD84DDC', 'hex'));
}

// Test construction from arrayish object
{
  const arrayIsh = {0: 0, 1: 1, 2: 2, 3: 3, length: 4};
  let g = Buffer.from(arrayIsh);
  assert.deepStrictEqual(g, Buffer.from([0, 1, 2, 3]));
  const strArrayIsh = {0: '0', 1: '1', 2: '2', 3: '3', length: 4};
  g = Buffer.from(strArrayIsh);
  assert.deepStrictEqual(g, Buffer.from([0, 1, 2, 3]));
}

//
// Test toString('base64')
//
assert.strictEqual('TWFu', (Buffer.from('Man')).toString('base64'));

{
  // test that regular and URL-safe base64 both work
  const expected = [0xff, 0xff, 0xbe, 0xff, 0xef, 0xbf, 0xfb, 0xef, 0xff];
  assert.deepStrictEqual(Buffer.from('//++/++/++//', 'base64'),
                         Buffer.from(expected));
  assert.deepStrictEqual(Buffer.from('__--_--_--__', 'base64'),
                         Buffer.from(expected));
}

{
  // big example
  const quote = 'Man is distinguished, not only by his reason, but by this ' +
                'singular passion from other animals, which is a lust ' +
                'of the mind, that by a perseverance of delight in the ' +
                'continued and indefatigable generation of knowledge, ' +
                'exceeds the short vehemence of any carnal pleasure.';
  const expected = 'TWFuIGlzIGRpc3Rpbmd1aXNoZWQsIG5vdCBvbmx5IGJ5IGhpcyByZWFzb' +
                   '24sIGJ1dCBieSB0aGlzIHNpbmd1bGFyIHBhc3Npb24gZnJvbSBvdGhlci' +
                   'BhbmltYWxzLCB3aGljaCBpcyBhIGx1c3Qgb2YgdGhlIG1pbmQsIHRoYXQ' +
                   'gYnkgYSBwZXJzZXZlcmFuY2Ugb2YgZGVsaWdodCBpbiB0aGUgY29udGlu' +
                   'dWVkIGFuZCBpbmRlZmF0aWdhYmxlIGdlbmVyYXRpb24gb2Yga25vd2xlZ' +
                   'GdlLCBleGNlZWRzIHRoZSBzaG9ydCB2ZWhlbWVuY2Ugb2YgYW55IGNhcm' +
                   '5hbCBwbGVhc3VyZS4=';
  assert.strictEqual(expected, (Buffer.from(quote)).toString('base64'));

  let b = Buffer.allocUnsafe(1024);
  let bytesWritten = b.write(expected, 0, 'base64');
  assert.strictEqual(quote.length, bytesWritten);
  assert.strictEqual(quote, b.toString('ascii', 0, quote.length));

  // check that the base64 decoder ignores whitespace
  const expectedWhite = expected.slice(0, 60) + ' \n' +
                        expected.slice(60, 120) + ' \n' +
                        expected.slice(120, 180) + ' \n' +
                        expected.slice(180, 240) + ' \n' +
                        expected.slice(240, 300) + '\n' +
                        expected.slice(300, 360) + '\n';
  b = Buffer.allocUnsafe(1024);
  bytesWritten = b.write(expectedWhite, 0, 'base64');
  assert.strictEqual(quote.length, bytesWritten);
  assert.strictEqual(quote, b.toString('ascii', 0, quote.length));

  // check that the base64 decoder on the constructor works
  // even in the presence of whitespace.
  b = Buffer.from(expectedWhite, 'base64');
  assert.strictEqual(quote.length, b.length);
  assert.strictEqual(quote, b.toString('ascii', 0, quote.length));

  // check that the base64 decoder ignores illegal chars
  const expectedIllegal = expected.slice(0, 60) + ' \x80' +
                          expected.slice(60, 120) + ' \xff' +
                          expected.slice(120, 180) + ' \x00' +
                          expected.slice(180, 240) + ' \x98' +
                          expected.slice(240, 300) + '\x03' +
                          expected.slice(300, 360);
  b = Buffer.from(expectedIllegal, 'base64');
  assert.strictEqual(quote.length, b.length);
  assert.strictEqual(quote, b.toString('ascii', 0, quote.length));
}

assert.strictEqual(Buffer.from('', 'base64').toString(), '');
assert.strictEqual(Buffer.from('K', 'base64').toString(), '');

// multiple-of-4 with padding
assert.strictEqual(Buffer.from('Kg==', 'base64').toString(), '*');
assert.strictEqual(Buffer.from('Kio=', 'base64').toString(), '*'.repeat(2));
assert.strictEqual(Buffer.from('Kioq', 'base64').toString(), '*'.repeat(3));
assert.strictEqual(Buffer.from('KioqKg==', 'base64').toString(), '*'.repeat(4));
assert.strictEqual(Buffer.from('KioqKio=', 'base64').toString(), '*'.repeat(5));
assert.strictEqual(Buffer.from('KioqKioq', 'base64').toString(), '*'.repeat(6));
assert.strictEqual(Buffer.from('KioqKioqKg==', 'base64').toString(),
                   '*'.repeat(7));
assert.strictEqual(Buffer.from('KioqKioqKio=', 'base64').toString(),
                   '*'.repeat(8));
assert.strictEqual(Buffer.from('KioqKioqKioq', 'base64').toString(),
                   '*'.repeat(9));
assert.strictEqual(Buffer.from('KioqKioqKioqKg==', 'base64').toString(),
                   '*'.repeat(10));
assert.strictEqual(Buffer.from('KioqKioqKioqKio=', 'base64').toString(),
                   '*'.repeat(11));
assert.strictEqual(Buffer.from('KioqKioqKioqKioq', 'base64').toString(),
                   '*'.repeat(12));
assert.strictEqual(Buffer.from('KioqKioqKioqKioqKg==', 'base64').toString(),
                   '*'.repeat(13));
assert.strictEqual(Buffer.from('KioqKioqKioqKioqKio=', 'base64').toString(),
                   '*'.repeat(14));
assert.strictEqual(Buffer.from('KioqKioqKioqKioqKioq', 'base64').toString(),
                   '*'.repeat(15));
assert.strictEqual(Buffer.from('KioqKioqKioqKioqKioqKg==', 'base64').toString(),
                   '*'.repeat(16));
assert.strictEqual(Buffer.from('KioqKioqKioqKioqKioqKio=', 'base64').toString(),
                   '*'.repeat(17));
assert.strictEqual(Buffer.from('KioqKioqKioqKioqKioqKioq', 'base64').toString(),
                   '*'.repeat(18));
assert.strictEqual(Buffer.from('KioqKioqKioqKioqKioqKioqKg==',
                               'base64').toString(),
                   '*'.repeat(19));
assert.strictEqual(Buffer.from('KioqKioqKioqKioqKioqKioqKio=',
                               'base64').toString(),
                   '*'.repeat(20));

// no padding, not a multiple of 4
assert.strictEqual(Buffer.from('Kg', 'base64').toString(), '*');
assert.strictEqual(Buffer.from('Kio', 'base64').toString(), '*'.repeat(2));
assert.strictEqual(Buffer.from('KioqKg', 'base64').toString(), '*'.repeat(4));
assert.strictEqual(Buffer.from('KioqKio', 'base64').toString(), '*'.repeat(5));
assert.strictEqual(Buffer.from('KioqKioqKg', 'base64').toString(),
                   '*'.repeat(7));
assert.strictEqual(Buffer.from('KioqKioqKio', 'base64').toString(),
                   '*'.repeat(8));
assert.strictEqual(Buffer.from('KioqKioqKioqKg', 'base64').toString(),
                   '*'.repeat(10));
assert.strictEqual(Buffer.from('KioqKioqKioqKio', 'base64').toString(),
                   '*'.repeat(11));
assert.strictEqual(Buffer.from('KioqKioqKioqKioqKg', 'base64').toString(),
                   '*'.repeat(13));
assert.strictEqual(Buffer.from('KioqKioqKioqKioqKio', 'base64').toString(),
                   '*'.repeat(14));
assert.strictEqual(Buffer.from('KioqKioqKioqKioqKioqKg', 'base64').toString(),
                   '*'.repeat(16));
assert.strictEqual(Buffer.from('KioqKioqKioqKioqKioqKio', 'base64').toString(),
                   '*'.repeat(17));
assert.strictEqual(Buffer.from('KioqKioqKioqKioqKioqKioqKg',
                               'base64').toString(),
                   '*'.repeat(19));
assert.strictEqual(Buffer.from('KioqKioqKioqKioqKioqKioqKio',
                               'base64').toString(),
                   '*'.repeat(20));

// handle padding graciously, multiple-of-4 or not
assert.strictEqual(
  Buffer.from('72INjkR5fchcxk9+VgdGPFJDxUBFR5/rMFsghgxADiw==', 'base64').length,
  32
);
assert.strictEqual(
  Buffer.from('72INjkR5fchcxk9+VgdGPFJDxUBFR5/rMFsghgxADiw=', 'base64').length,
  32
);
assert.strictEqual(
  Buffer.from('72INjkR5fchcxk9+VgdGPFJDxUBFR5/rMFsghgxADiw', 'base64').length,
  32
);
assert.strictEqual(
  Buffer.from('w69jACy6BgZmaFvv96HG6MYksWytuZu3T1FvGnulPg==', 'base64').length,
  31
);
assert.strictEqual(
  Buffer.from('w69jACy6BgZmaFvv96HG6MYksWytuZu3T1FvGnulPg=', 'base64').length,
  31
);
assert.strictEqual(
  Buffer.from('w69jACy6BgZmaFvv96HG6MYksWytuZu3T1FvGnulPg', 'base64').length,
  31
);

{
// This string encodes single '.' character in UTF-16
  const dot = Buffer.from('//4uAA==', 'base64');
  assert.strictEqual(dot[0], 0xff);
  assert.strictEqual(dot[1], 0xfe);
  assert.strictEqual(dot[2], 0x2e);
  assert.strictEqual(dot[3], 0x00);
  assert.strictEqual(dot.toString('base64'), '//4uAA==');
}

{
  // Writing base64 at a position > 0 should not mangle the result.
  //
  // https://github.com/joyent/node/issues/402
  const segments = ['TWFkbmVzcz8h', 'IFRoaXM=', 'IGlz', 'IG5vZGUuanMh'];
  const b = Buffer.allocUnsafe(64);
  let pos = 0;

  for (let i = 0; i < segments.length; ++i) {
    pos += b.write(segments[i], pos, 'base64');
  }
  assert.strictEqual(b.toString('latin1', 0, pos),
                     'Madness?! This is node.js!');
}

// Regression test for https://github.com/nodejs/node/issues/3496.
assert.strictEqual(Buffer.from('=bad'.repeat(1e4), 'base64').length, 0);

{
  // Creating buffers larger than pool size.
  const l = Buffer.poolSize + 5;
  const s = 'h'.repeat(l);
  const b = Buffer.from(s);

  for (let i = 0; i < l; i++) {
    assert.strictEqual('h'.charCodeAt(0), b[i]);
  }

  const sb = b.toString();
  assert.strictEqual(sb.length, s.length);
  assert.strictEqual(sb, s);
}

{
  // test hex toString
  const hexb = Buffer.allocUnsafe(256);
  for (let i = 0; i < 256; i++) {
    hexb[i] = i;
  }
  const hexStr = hexb.toString('hex');
  assert.strictEqual(hexStr,
                     '000102030405060708090a0b0c0d0e0f' +
                     '101112131415161718191a1b1c1d1e1f' +
                     '202122232425262728292a2b2c2d2e2f' +
                     '303132333435363738393a3b3c3d3e3f' +
                     '404142434445464748494a4b4c4d4e4f' +
                     '505152535455565758595a5b5c5d5e5f' +
                     '606162636465666768696a6b6c6d6e6f' +
                     '707172737475767778797a7b7c7d7e7f' +
                     '808182838485868788898a8b8c8d8e8f' +
                     '909192939495969798999a9b9c9d9e9f' +
                     'a0a1a2a3a4a5a6a7a8a9aaabacadaeaf' +
                     'b0b1b2b3b4b5b6b7b8b9babbbcbdbebf' +
                     'c0c1c2c3c4c5c6c7c8c9cacbcccdcecf' +
                     'd0d1d2d3d4d5d6d7d8d9dadbdcdddedf' +
                     'e0e1e2e3e4e5e6e7e8e9eaebecedeeef' +
                     'f0f1f2f3f4f5f6f7f8f9fafbfcfdfeff');

  const hexb2 = Buffer.from(hexStr, 'hex');
  for (let i = 0; i < 256; i++) {
    assert.strictEqual(hexb2[i], hexb[i]);
  }
}

// Test single hex character throws TypeError
// - https://github.com/nodejs/node/issues/6770
assert.throws(() => Buffer.from('A', 'hex'), TypeError);

// Test single base64 char encodes as 0
assert.strictEqual(Buffer.from('A', 'base64').length, 0);


{
  // test an invalid slice end.
  const b = Buffer.from([1, 2, 3, 4, 5]);
  const b2 = b.toString('hex', 1, 10000);
  const b3 = b.toString('hex', 1, 5);
  const b4 = b.toString('hex', 1);
  assert.strictEqual(b2, b3);
  assert.strictEqual(b2, b4);
}

function buildBuffer(data) {
  if (Array.isArray(data)) {
    const buffer = Buffer.allocUnsafe(data.length);
    data.forEach((v, k) => buffer[k] = v);
    return buffer;
  }
  return null;
}

const x = buildBuffer([0x81, 0xa3, 0x66, 0x6f, 0x6f, 0xa3, 0x62, 0x61, 0x72]);

assert.strictEqual('<Buffer 81 a3 66 6f 6f a3 62 61 72>', x.inspect());

{
  const z = x.slice(4);
  assert.strictEqual(5, z.length);
  assert.strictEqual(0x6f, z[0]);
  assert.strictEqual(0xa3, z[1]);
  assert.strictEqual(0x62, z[2]);
  assert.strictEqual(0x61, z[3]);
  assert.strictEqual(0x72, z[4]);
}

{
  const z = x.slice(0);
  assert.strictEqual(z.length, x.length);
}

{
  const z = x.slice(0, 4);
  assert.strictEqual(4, z.length);
  assert.strictEqual(0x81, z[0]);
  assert.strictEqual(0xa3, z[1]);
}

{
  const z = x.slice(0, 9);
  assert.strictEqual(9, z.length);
}

{
  const z = x.slice(1, 4);
  assert.strictEqual(3, z.length);
  assert.strictEqual(0xa3, z[0]);
}

{
  const z = x.slice(2, 4);
  assert.strictEqual(2, z.length);
  assert.strictEqual(0x66, z[0]);
  assert.strictEqual(0x6f, z[1]);
}

['ucs2', 'ucs-2', 'utf16le', 'utf-16le'].forEach((encoding) => {
  const b = Buffer.allocUnsafe(10);
  b.write('あいうえお', encoding);
  assert.strictEqual(b.toString(encoding), 'あいうえお');
});

['ucs2', 'ucs-2', 'utf16le', 'utf-16le'].forEach((encoding) => {
  const b = Buffer.allocUnsafe(11);
  b.write('あいうえお', 1, encoding);
  assert.strictEqual(b.toString(encoding, 1), 'あいうえお');
});

{
  // latin1 encoding should write only one byte per character.
  const b = Buffer.from([0xde, 0xad, 0xbe, 0xef]);
  let s = String.fromCharCode(0xffff);
  b.write(s, 0, 'latin1');
  assert.strictEqual(0xff, b[0]);
  assert.strictEqual(0xad, b[1]);
  assert.strictEqual(0xbe, b[2]);
  assert.strictEqual(0xef, b[3]);
  s = String.fromCharCode(0xaaee);
  b.write(s, 0, 'latin1');
  assert.strictEqual(0xee, b[0]);
  assert.strictEqual(0xad, b[1]);
  assert.strictEqual(0xbe, b[2]);
  assert.strictEqual(0xef, b[3]);
}

{
  // Binary encoding should write only one byte per character.
  const b = Buffer.from([0xde, 0xad, 0xbe, 0xef]);
  let s = String.fromCharCode(0xffff);
  b.write(s, 0, 'latin1');
  assert.strictEqual(0xff, b[0]);
  assert.strictEqual(0xad, b[1]);
  assert.strictEqual(0xbe, b[2]);
  assert.strictEqual(0xef, b[3]);
  s = String.fromCharCode(0xaaee);
  b.write(s, 0, 'latin1');
  assert.strictEqual(0xee, b[0]);
  assert.strictEqual(0xad, b[1]);
  assert.strictEqual(0xbe, b[2]);
  assert.strictEqual(0xef, b[3]);
}

{
  // #1210 Test UTF-8 string includes null character
  let buf = Buffer.from('\0');
  assert.strictEqual(buf.length, 1);
  buf = Buffer.from('\0\0');
  assert.strictEqual(buf.length, 2);
}

{
  const buf = Buffer.allocUnsafe(2);
  assert.strictEqual(buf.write(''), 0); //0bytes
  assert.strictEqual(buf.write('\0'), 1); // 1byte (v8 adds null terminator)
  assert.strictEqual(buf.write('a\0'), 2); // 1byte * 2
  assert.strictEqual(buf.write('あ'), 0); // 3bytes
  assert.strictEqual(buf.write('\0あ'), 1); // 1byte + 3bytes
  assert.strictEqual(buf.write('\0\0あ'), 2); // 1byte * 2 + 3bytes
}

{
  const buf = Buffer.allocUnsafe(10);
  assert.strictEqual(buf.write('あいう'), 9); // 3bytes * 3 (v8 adds null term.)
  assert.strictEqual(buf.write('あいう\0'), 10); // 3bytes * 3 + 1byte
}

{
  // #243 Test write() with maxLength
  const buf = Buffer.allocUnsafe(4);
  buf.fill(0xFF);
  assert.strictEqual(buf.write('abcd', 1, 2, 'utf8'), 2);
  assert.strictEqual(buf[0], 0xFF);
  assert.strictEqual(buf[1], 0x61);
  assert.strictEqual(buf[2], 0x62);
  assert.strictEqual(buf[3], 0xFF);

  buf.fill(0xFF);
  assert.strictEqual(buf.write('abcd', 1, 4), 3);
  assert.strictEqual(buf[0], 0xFF);
  assert.strictEqual(buf[1], 0x61);
  assert.strictEqual(buf[2], 0x62);
  assert.strictEqual(buf[3], 0x63);

  buf.fill(0xFF);
  assert.strictEqual(buf.write('abcd', 1, 2, 'utf8'), 2);
  assert.strictEqual(buf[0], 0xFF);
  assert.strictEqual(buf[1], 0x61);
  assert.strictEqual(buf[2], 0x62);
  assert.strictEqual(buf[3], 0xFF);

  buf.fill(0xFF);
  assert.strictEqual(buf.write('abcdef', 1, 2, 'hex'), 2);
  assert.strictEqual(buf[0], 0xFF);
  assert.strictEqual(buf[1], 0xAB);
  assert.strictEqual(buf[2], 0xCD);
  assert.strictEqual(buf[3], 0xFF);

  ['ucs2', 'ucs-2', 'utf16le', 'utf-16le'].forEach((encoding) => {
    buf.fill(0xFF);
    assert.strictEqual(buf.write('abcd', 0, 2, encoding), 2);
    assert.strictEqual(buf[0], 0x61);
    assert.strictEqual(buf[1], 0x00);
    assert.strictEqual(buf[2], 0xFF);
    assert.strictEqual(buf[3], 0xFF);
  });
}

{
  // test offset returns are correct
  const b = Buffer.allocUnsafe(16);
  assert.strictEqual(4, b.writeUInt32LE(0, 0));
  assert.strictEqual(6, b.writeUInt16LE(0, 4));
  assert.strictEqual(7, b.writeUInt8(0, 6));
  assert.strictEqual(8, b.writeInt8(0, 7));
  assert.strictEqual(16, b.writeDoubleLE(0, 8));
}

{
  // test unmatched surrogates not producing invalid utf8 output
  // ef bf bd = utf-8 representation of unicode replacement character
  // see https://codereview.chromium.org/121173009/
  const buf = Buffer.from('ab\ud800cd', 'utf8');
  assert.strictEqual(buf[0], 0x61);
  assert.strictEqual(buf[1], 0x62);
  assert.strictEqual(buf[2], 0xef);
  assert.strictEqual(buf[3], 0xbf);
  assert.strictEqual(buf[4], 0xbd);
  assert.strictEqual(buf[5], 0x63);
  assert.strictEqual(buf[6], 0x64);
}

{
  // test for buffer overrun
  const buf = Buffer.from([0, 0, 0, 0, 0]); // length: 5
  const sub = buf.slice(0, 4);         // length: 4
  assert.strictEqual(sub.write('12345', 'latin1'), 4);
  assert.strictEqual(buf[4], 0);
  assert.strictEqual(sub.write('12345', 'binary'), 4);
  assert.strictEqual(buf[4], 0);
}

{
  // test alloc with fill option
  const buf = Buffer.alloc(5, '800A', 'hex');
  assert.strictEqual(buf[0], 128);
  assert.strictEqual(buf[1], 10);
  assert.strictEqual(buf[2], 128);
  assert.strictEqual(buf[3], 10);
  assert.strictEqual(buf[4], 128);
}


// Check for fractional length args, junk length args, etc.
// https://github.com/joyent/node/issues/1758

// Call .fill() first, stops valgrind warning about uninitialized memory reads.
Buffer.allocUnsafe(3.3).fill().toString();
  // throws bad argument error in commit 43cb4ec
Buffer.alloc(common.engineSpecificMessage({
  v8: 3.3,
  chakracore: Math.trunc(3.3)})) // new Uint8Array(3.3) throws
  .fill().toString();
if (!common.isChakraEngine) { // Skip on chakra, new Uint8Array(NaN) throws
  assert.strictEqual(Buffer.allocUnsafe(NaN).length, 0);
}
assert.strictEqual(Buffer.allocUnsafe(3.3).length, 3);
assert.strictEqual(Buffer.from({length: 3.3}).length, 3);
assert.strictEqual(Buffer.from({length: 'BAM'}).length, 0);

// Make sure that strings are not coerced to numbers.
assert.strictEqual(Buffer.from('99').length, 2);
assert.strictEqual(Buffer.from('13.37').length, 5);

// Ensure that the length argument is respected.
['ascii', 'utf8', 'hex', 'base64', 'latin1', 'binary'].forEach((enc) => {
  assert.strictEqual(Buffer.allocUnsafe(1).write('aaaaaa', 0, 1, enc), 1);
});

{
  // Regression test, guard against buffer overrun in the base64 decoder.
  const a = Buffer.allocUnsafe(3);
  const b = Buffer.from('xxx');
  a.write('aaaaaaaa', 'base64');
  assert.strictEqual(b.toString(), 'xxx');
}

// issue GH-3416
Buffer.from(Buffer.allocUnsafe(0), 0, 0);

// GH-5110
{
  const buffer = Buffer.from('test');
  const string = JSON.stringify(buffer);

  assert.strictEqual(string, '{"type":"Buffer","data":[116,101,115,116]}');

  assert.deepStrictEqual(buffer, JSON.parse(string, (key, value) => {
    return value && value.type === 'Buffer'
      ? Buffer.from(value.data)
      : value;
  }));
}

// issue GH-7849
{
  const buf = Buffer.from('test');
  const json = JSON.stringify(buf);
  const obj = JSON.parse(json);
  const copy = Buffer.from(obj);

  assert(buf.equals(copy));
}

<<<<<<< HEAD
// issue GH-4331
assert.throws(() => Buffer.allocUnsafe(0xFFFFFFFF),
 common.engineSpecificMessage({
   v8: RangeError,
   chakracore: TypeError}));
assert.throws(() => Buffer.allocUnsafe(0xFFFFFFFFF),
 common.engineSpecificMessage({
   v8: RangeError,
   chakracore: TypeError}));

=======
>>>>>>> 793d8719
// issue GH-5587
assert.throws(() => Buffer.alloc(8).writeFloatLE(0, 5), RangeError);
assert.throws(() => Buffer.alloc(16).writeDoubleLE(0, 9), RangeError);

// attempt to overflow buffers, similar to previous bug in array buffers
assert.throws(() => Buffer.allocUnsafe(8).readFloatLE(0xffffffff),
              RangeError);
assert.throws(() => Buffer.allocUnsafe(8).writeFloatLE(0.0, 0xffffffff),
              RangeError);
assert.throws(() => Buffer.allocUnsafe(8).readFloatLE(0xffffffff),
              RangeError);
assert.throws(() => Buffer.allocUnsafe(8).writeFloatLE(0.0, 0xffffffff),
              RangeError);


// ensure negative values can't get past offset
assert.throws(() => Buffer.allocUnsafe(8).readFloatLE(-1), RangeError);
assert.throws(() => Buffer.allocUnsafe(8).writeFloatLE(0.0, -1), RangeError);
assert.throws(() => Buffer.allocUnsafe(8).readFloatLE(-1), RangeError);
assert.throws(() => Buffer.allocUnsafe(8).writeFloatLE(0.0, -1), RangeError);

// offset checks
{
  const buf = Buffer.allocUnsafe(0);

  assert.throws(() => buf.readUInt8(0), RangeError);
  assert.throws(() => buf.readInt8(0), RangeError);
}

{
  const buf = Buffer.from([0xFF]);

  assert.strictEqual(buf.readUInt8(0), 255);
  assert.strictEqual(buf.readInt8(0), -1);
}

[16, 32].forEach((bits) => {
  const buf = Buffer.allocUnsafe(bits / 8 - 1);

  assert.throws(() => buf[`readUInt${bits}BE`](0),
                RangeError,
                `readUInt${bits}BE()`);

  assert.throws(() => buf[`readUInt${bits}LE`](0),
                RangeError,
                `readUInt${bits}LE()`);

  assert.throws(() => buf[`readInt${bits}BE`](0),
                RangeError,
                `readInt${bits}BE()`);

  assert.throws(() => buf[`readInt${bits}LE`](0),
                RangeError,
                `readInt${bits}LE()`);
});

[16, 32].forEach((bits) => {
  const buf = Buffer.from([0xFF, 0xFF, 0xFF, 0xFF]);

  assert.strictEqual(buf[`readUInt${bits}BE`](0),
                     (0xFFFFFFFF >>> (32 - bits)));

  assert.strictEqual(buf[`readUInt${bits}LE`](0),
                     (0xFFFFFFFF >>> (32 - bits)));

  assert.strictEqual(buf[`readInt${bits}BE`](0),
                     (0xFFFFFFFF >> (32 - bits)));

  assert.strictEqual(buf[`readInt${bits}LE`](0),
                     (0xFFFFFFFF >> (32 - bits)));
});

// test for common read(U)IntLE/BE
{
  const buf = Buffer.from([0x01, 0x02, 0x03, 0x04, 0x05, 0x06]);

  assert.strictEqual(buf.readUIntLE(0, 1), 0x01);
  assert.strictEqual(buf.readUIntBE(0, 1), 0x01);
  assert.strictEqual(buf.readUIntLE(0, 3), 0x030201);
  assert.strictEqual(buf.readUIntBE(0, 3), 0x010203);
  assert.strictEqual(buf.readUIntLE(0, 5), 0x0504030201);
  assert.strictEqual(buf.readUIntBE(0, 5), 0x0102030405);
  assert.strictEqual(buf.readUIntLE(0, 6), 0x060504030201);
  assert.strictEqual(buf.readUIntBE(0, 6), 0x010203040506);
  assert.strictEqual(buf.readIntLE(0, 1), 0x01);
  assert.strictEqual(buf.readIntBE(0, 1), 0x01);
  assert.strictEqual(buf.readIntLE(0, 3), 0x030201);
  assert.strictEqual(buf.readIntBE(0, 3), 0x010203);
  assert.strictEqual(buf.readIntLE(0, 5), 0x0504030201);
  assert.strictEqual(buf.readIntBE(0, 5), 0x0102030405);
  assert.strictEqual(buf.readIntLE(0, 6), 0x060504030201);
  assert.strictEqual(buf.readIntBE(0, 6), 0x010203040506);
}

// test for common write(U)IntLE/BE
{
  let buf = Buffer.allocUnsafe(3);
  buf.writeUIntLE(0x123456, 0, 3);
  assert.deepStrictEqual(buf.toJSON().data, [0x56, 0x34, 0x12]);
  assert.strictEqual(buf.readUIntLE(0, 3), 0x123456);

  buf.fill(0xFF);
  buf.writeUIntBE(0x123456, 0, 3);
  assert.deepStrictEqual(buf.toJSON().data, [0x12, 0x34, 0x56]);
  assert.strictEqual(buf.readUIntBE(0, 3), 0x123456);

  buf.fill(0xFF);
  buf.writeIntLE(0x123456, 0, 3);
  assert.deepStrictEqual(buf.toJSON().data, [0x56, 0x34, 0x12]);
  assert.strictEqual(buf.readIntLE(0, 3), 0x123456);

  buf.fill(0xFF);
  buf.writeIntBE(0x123456, 0, 3);
  assert.deepStrictEqual(buf.toJSON().data, [0x12, 0x34, 0x56]);
  assert.strictEqual(buf.readIntBE(0, 3), 0x123456);

  buf.fill(0xFF);
  buf.writeIntLE(-0x123456, 0, 3);
  assert.deepStrictEqual(buf.toJSON().data, [0xaa, 0xcb, 0xed]);
  assert.strictEqual(buf.readIntLE(0, 3), -0x123456);

  buf.fill(0xFF);
  buf.writeIntBE(-0x123456, 0, 3);
  assert.deepStrictEqual(buf.toJSON().data, [0xed, 0xcb, 0xaa]);
  assert.strictEqual(buf.readIntBE(0, 3), -0x123456);

  buf.fill(0xFF);
  buf.writeIntLE(-0x123400, 0, 3);
  assert.deepStrictEqual(buf.toJSON().data, [0x00, 0xcc, 0xed]);
  assert.strictEqual(buf.readIntLE(0, 3), -0x123400);

  buf.fill(0xFF);
  buf.writeIntBE(-0x123400, 0, 3);
  assert.deepStrictEqual(buf.toJSON().data, [0xed, 0xcc, 0x00]);
  assert.strictEqual(buf.readIntBE(0, 3), -0x123400);

  buf.fill(0xFF);
  buf.writeIntLE(-0x120000, 0, 3);
  assert.deepStrictEqual(buf.toJSON().data, [0x00, 0x00, 0xee]);
  assert.strictEqual(buf.readIntLE(0, 3), -0x120000);

  buf.fill(0xFF);
  buf.writeIntBE(-0x120000, 0, 3);
  assert.deepStrictEqual(buf.toJSON().data, [0xee, 0x00, 0x00]);
  assert.strictEqual(buf.readIntBE(0, 3), -0x120000);

  buf = Buffer.allocUnsafe(5);
  buf.writeUIntLE(0x1234567890, 0, 5);
  assert.deepStrictEqual(buf.toJSON().data, [0x90, 0x78, 0x56, 0x34, 0x12]);
  assert.strictEqual(buf.readUIntLE(0, 5), 0x1234567890);

  buf.fill(0xFF);
  buf.writeUIntBE(0x1234567890, 0, 5);
  assert.deepStrictEqual(buf.toJSON().data, [0x12, 0x34, 0x56, 0x78, 0x90]);
  assert.strictEqual(buf.readUIntBE(0, 5), 0x1234567890);

  buf.fill(0xFF);
  buf.writeIntLE(0x1234567890, 0, 5);
  assert.deepStrictEqual(buf.toJSON().data, [0x90, 0x78, 0x56, 0x34, 0x12]);
  assert.strictEqual(buf.readIntLE(0, 5), 0x1234567890);

  buf.fill(0xFF);
  buf.writeIntBE(0x1234567890, 0, 5);
  assert.deepStrictEqual(buf.toJSON().data, [0x12, 0x34, 0x56, 0x78, 0x90]);
  assert.strictEqual(buf.readIntBE(0, 5), 0x1234567890);

  buf.fill(0xFF);
  buf.writeIntLE(-0x1234567890, 0, 5);
  assert.deepStrictEqual(buf.toJSON().data, [0x70, 0x87, 0xa9, 0xcb, 0xed]);
  assert.strictEqual(buf.readIntLE(0, 5), -0x1234567890);

  buf.fill(0xFF);
  buf.writeIntBE(-0x1234567890, 0, 5);
  assert.deepStrictEqual(buf.toJSON().data, [0xed, 0xcb, 0xa9, 0x87, 0x70]);
  assert.strictEqual(buf.readIntBE(0, 5), -0x1234567890);

  buf.fill(0xFF);
  buf.writeIntLE(-0x0012000000, 0, 5);
  assert.deepStrictEqual(buf.toJSON().data, [0x00, 0x00, 0x00, 0xee, 0xff]);
  assert.strictEqual(buf.readIntLE(0, 5), -0x0012000000);

  buf.fill(0xFF);
  buf.writeIntBE(-0x0012000000, 0, 5);
  assert.deepStrictEqual(buf.toJSON().data, [0xff, 0xee, 0x00, 0x00, 0x00]);
  assert.strictEqual(buf.readIntBE(0, 5), -0x0012000000);
}

// Regression test for #5482: should throw but not assert in C++ land.
assert.throws(() => Buffer.from('', 'buffer'), TypeError);

// Regression test for #6111. Constructing a buffer from another buffer
// should a) work, and b) not corrupt the source buffer.
{
  let a = [0];
  for (let i = 0; i < 7; ++i) a = a.concat(a);
  a = a.map((_, i) => {return i;});
  const b = Buffer.from(a);
  const c = Buffer.from(b);
  assert.strictEqual(b.length, a.length);
  assert.strictEqual(c.length, a.length);
  for (let i = 0, k = a.length; i < k; ++i) {
    assert.strictEqual(a[i], i);
    assert.strictEqual(b[i], i);
    assert.strictEqual(c[i], i);
  }
}

<<<<<<< HEAD
if (!common.isChakraEngine) {
  assert.throws(() => Buffer.allocUnsafe((-1 >>> 0) + 1), RangeError);
  assert.throws(() => Buffer.allocUnsafeSlow((-1 >>> 0) + 1), RangeError);
  assert.throws(() => SlowBuffer((-1 >>> 0) + 1), RangeError);
} else {
  assert.doesNotThrow(() => Buffer.allocUnsafe((-1 >>> 0) + 1));
  assert.doesNotThrow(() => Buffer.allocUnsafeSlow((-1 >>> 0) + 1));
  assert.doesNotThrow(() => SlowBuffer((-1 >>> 0) + 1));
}


=======
>>>>>>> 793d8719
if (common.hasCrypto) {
  // Test truncation after decode
  const crypto = require('crypto');

  const b1 = Buffer.from('YW55=======', 'base64');
  const b2 = Buffer.from('YW55', 'base64');

  assert.strictEqual(
    crypto.createHash('sha1').update(b1).digest('hex'),
    crypto.createHash('sha1').update(b2).digest('hex')
  );
} else {
  common.skip('missing crypto');
}

const ps = Buffer.poolSize;
Buffer.poolSize = 0;
assert(Buffer.allocUnsafe(1).parent instanceof ArrayBuffer);
Buffer.poolSize = ps;

// Test Buffer.copy() segfault
assert.throws(() => Buffer.allocUnsafe(10).copy(),
              /TypeError: argument should be a Buffer/);

const regErrorMsg = new RegExp('First argument must be a string, Buffer, ' +
                               'ArrayBuffer, Array, or array-like object.');

assert.throws(() => Buffer.from(), regErrorMsg);
assert.throws(() => Buffer.from(null), regErrorMsg);

// Test prototype getters don't throw
assert.strictEqual(Buffer.prototype.parent, undefined);
assert.strictEqual(Buffer.prototype.offset, undefined);
assert.strictEqual(SlowBuffer.prototype.parent, undefined);
assert.strictEqual(SlowBuffer.prototype.offset, undefined);


{
  // Test that large negative Buffer length inputs don't affect the pool offset.
  // Use the fromArrayLike() variant here because it's more lenient
  // about its input and passes the length directly to allocate().
  assert.deepStrictEqual(Buffer.from({ length: -Buffer.poolSize }),
                         Buffer.from(''));
  assert.deepStrictEqual(Buffer.from({ length: -100 }),
                         Buffer.from(''));

  // Check pool offset after that by trying to write string into the pool.
  assert.doesNotThrow(() => Buffer.from('abc'));
}


// Test that ParseArrayIndex handles full uint32
assert.throws(() => Buffer.from(new ArrayBuffer(0), -1 >>> 0),
              /RangeError: 'offset' is out of bounds/);

// ParseArrayIndex() should reject values that don't fit in a 32 bits size_t.
assert.throws(() => {
  const a = Buffer.alloc(1);
  const b = Buffer.alloc(1);
  a.copy(b, 0, 0x100000000, 0x100000001);
}, /out of range index/);

// Unpooled buffer (replaces SlowBuffer)
{
  const ubuf = Buffer.allocUnsafeSlow(10);
  assert(ubuf);
  assert(ubuf.buffer);
  assert.strictEqual(ubuf.buffer.byteLength, 10);
}

// Regression test
assert.doesNotThrow(() => Buffer.from(new ArrayBuffer()));

// Test that ArrayBuffer from a different context is detected correctly
const arrayBuf = vm.runInNewContext('new ArrayBuffer()');
assert.doesNotThrow(() => Buffer.from(arrayBuf));
assert.doesNotThrow(() => Buffer.from({ buffer: arrayBuf }));

assert.throws(() => Buffer.alloc({ valueOf: () => 1 }),
              /"size" argument must be a number/);
assert.throws(() => Buffer.alloc({ valueOf: () => -1 }),
              /"size" argument must be a number/);

assert.strictEqual(Buffer.prototype.toLocaleString, Buffer.prototype.toString);
{
  const buf = Buffer.from('test');
  assert.strictEqual(buf.toLocaleString(), buf.toString());
}<|MERGE_RESOLUTION|>--- conflicted
+++ resolved
@@ -798,19 +798,6 @@
   assert(buf.equals(copy));
 }
 
-<<<<<<< HEAD
-// issue GH-4331
-assert.throws(() => Buffer.allocUnsafe(0xFFFFFFFF),
- common.engineSpecificMessage({
-   v8: RangeError,
-   chakracore: TypeError}));
-assert.throws(() => Buffer.allocUnsafe(0xFFFFFFFFF),
- common.engineSpecificMessage({
-   v8: RangeError,
-   chakracore: TypeError}));
-
-=======
->>>>>>> 793d8719
 // issue GH-5587
 assert.throws(() => Buffer.alloc(8).writeFloatLE(0, 5), RangeError);
 assert.throws(() => Buffer.alloc(16).writeDoubleLE(0, 9), RangeError);
@@ -1018,20 +1005,6 @@
   }
 }
 
-<<<<<<< HEAD
-if (!common.isChakraEngine) {
-  assert.throws(() => Buffer.allocUnsafe((-1 >>> 0) + 1), RangeError);
-  assert.throws(() => Buffer.allocUnsafeSlow((-1 >>> 0) + 1), RangeError);
-  assert.throws(() => SlowBuffer((-1 >>> 0) + 1), RangeError);
-} else {
-  assert.doesNotThrow(() => Buffer.allocUnsafe((-1 >>> 0) + 1));
-  assert.doesNotThrow(() => Buffer.allocUnsafeSlow((-1 >>> 0) + 1));
-  assert.doesNotThrow(() => SlowBuffer((-1 >>> 0) + 1));
-}
-
-
-=======
->>>>>>> 793d8719
 if (common.hasCrypto) {
   // Test truncation after decode
   const crypto = require('crypto');
