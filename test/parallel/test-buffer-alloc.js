--- conflicted
+++ resolved
@@ -25,148 +25,10 @@
 const d = Buffer.from([]);
 assert.strictEqual(0, d.length);
 
-<<<<<<< HEAD
-var ui32 = new Uint32Array(4).fill(42);
-var e = Buffer.from(ui32);
-for (let [index, value] of e.entries()) {
-  assert.strictEqual(value, ui32[index]);
-}
-
-// First check Buffer#fill() works as expected.
-
-assert.throws(function() {
-  Buffer.allocUnsafe(8).fill('a', -1);
-});
-
-assert.throws(function() {
-  Buffer.allocUnsafe(8).fill('a', 0, 9);
-});
-
-// Make sure this doesn't hang indefinitely.
-Buffer.allocUnsafe(8).fill('');
-Buffer.alloc(8, '');
-
-{
-  const buf = Buffer.alloc(64, 10);
-  for (let i = 0; i < buf.length; i++)
-    assert.equal(buf[i], 10);
-
-  buf.fill(11, 0, buf.length >> 1);
-  for (let i = 0; i < buf.length >> 1; i++)
-    assert.equal(buf[i], 11);
-  for (let i = (buf.length >> 1) + 1; i < buf.length; i++)
-    assert.equal(buf[i], 10);
-
-  buf.fill('h');
-  for (let i = 0; i < buf.length; i++)
-    assert.equal('h'.charCodeAt(0), buf[i]);
-
-  buf.fill(0);
-  for (let i = 0; i < buf.length; i++)
-    assert.equal(0, buf[i]);
-
-  buf.fill(null);
-  for (let i = 0; i < buf.length; i++)
-    assert.equal(0, buf[i]);
-
-  buf.fill(1, 16, 32);
-  for (let i = 0; i < 16; i++)
-    assert.equal(0, buf[i]);
-  for (let i = 16; i < 32; i++)
-    assert.equal(1, buf[i]);
-  for (let i = 32; i < buf.length; i++)
-    assert.equal(0, buf[i]);
-}
-
-{
-  const buf = Buffer.alloc(10, 'abc');
-  assert.equal(buf.toString(), 'abcabcabca');
-  buf.fill('է');
-  assert.equal(buf.toString(), 'էէէէէ');
-}
-
-{
-  // copy 512 bytes, from 0 to 512.
-  b.fill(++cntr);
-  c.fill(++cntr);
-  const copied = b.copy(c, 0, 0, 512);
-  console.log('copied %d bytes from b into c', copied);
-  assert.strictEqual(512, copied);
-  for (let i = 0; i < c.length; i++) {
-    assert.strictEqual(b[i], c[i]);
-  }
-}
-
-{
-  // copy c into b, without specifying sourceEnd
-  b.fill(++cntr);
-  c.fill(++cntr);
-  const copied = c.copy(b, 0, 0);
-  console.log('copied %d bytes from c into b w/o sourceEnd', copied);
-  assert.strictEqual(c.length, copied);
-  for (let i = 0; i < c.length; i++) {
-    assert.strictEqual(c[i], b[i]);
-  }
-}
-
-{
-  // copy c into b, without specifying sourceStart
-  b.fill(++cntr);
-  c.fill(++cntr);
-  const copied = c.copy(b, 0);
-  console.log('copied %d bytes from c into b w/o sourceStart', copied);
-  assert.strictEqual(c.length, copied);
-  for (let i = 0; i < c.length; i++) {
-    assert.strictEqual(c[i], b[i]);
-  }
-}
-
-{
-  // copy longer buffer b to shorter c without targetStart
-  b.fill(++cntr);
-  c.fill(++cntr);
-  const copied = b.copy(c);
-  console.log('copied %d bytes from b into c w/o targetStart', copied);
-  assert.strictEqual(c.length, copied);
-  for (let i = 0; i < c.length; i++) {
-    assert.strictEqual(b[i], c[i]);
-  }
-}
-
-{
-  // copy starting near end of b to c
-  b.fill(++cntr);
-  c.fill(++cntr);
-  const copied = b.copy(c, 0, b.length - Math.floor(c.length / 2));
-  console.log('copied %d bytes from end of b into beginning of c', copied);
-  assert.strictEqual(Math.floor(c.length / 2), copied);
-  for (let i = 0; i < Math.floor(c.length / 2); i++) {
-    assert.strictEqual(b[b.length - Math.floor(c.length / 2) + i], c[i]);
-  }
-  for (let i = Math.floor(c.length / 2) + 1; i < c.length; i++) {
-    assert.strictEqual(c[c.length - 1], c[i]);
-  }
-}
-
-{
-  // try to copy 513 bytes, and check we don't overrun c
-  b.fill(++cntr);
-  c.fill(++cntr);
-  const copied = b.copy(c, 0, 0, 513);
-  console.log('copied %d bytes from b trying to overrun c', copied);
-  assert.strictEqual(c.length, copied);
-  for (let i = 0; i < c.length; i++) {
-    assert.strictEqual(b[i], c[i]);
-  }
-}
-
-=======
-// Test creating a Buffer from a Uint32Array
->>>>>>> 6b9de405
 {
   const ui32 = new Uint32Array(4).fill(42);
   const e = Buffer.from(ui32);
-  for (const [index, value] of e.entries()) {
+  for (let [index, value] of e.entries()) {
     assert.strictEqual(value, ui32[index]);
   }
 }
@@ -174,7 +36,7 @@
 {
   const ui32 = new Uint32Array(4).fill(42);
   const e = Buffer(ui32);
-  for (const [key, value] of e.entries()) {
+  for (let [key, value] of e.entries()) {
     assert.deepStrictEqual(value, ui32[key]);
   }
 }
