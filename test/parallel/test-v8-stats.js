'use strict';
<<<<<<< HEAD
var common = require('../common');
var assert = require('assert');
var v8 = require('v8');
=======
require('../common');
const assert = require('assert');
const v8 = require('v8');
>>>>>>> da968439

var s = v8.getHeapStatistics();
var keys = [
  'does_zap_garbage',
  'heap_size_limit',
  'malloced_memory',
  'peak_malloced_memory',
  'total_available_size',
  'total_heap_size',
  'total_heap_size_executable',
  'total_physical_size',
  'used_heap_size'];
assert.deepStrictEqual(Object.keys(s).sort(), keys);
keys.forEach(function(key) {
  assert.equal(typeof s[key], 'number');
});

// chakra doesn't expose heapSpace names, so skip
// the test for getHeapSpaceStatistics
if (common.isChakraEngine) {
  return;
}

const expectedHeapSpaces = [
  'new_space',
  'old_space',
  'code_space',
  'map_space',
  'large_object_space'
];
const heapSpaceStatistics = v8.getHeapSpaceStatistics();
const actualHeapSpaceNames = heapSpaceStatistics.map((s) => s.space_name);
assert.deepStrictEqual(actualHeapSpaceNames.sort(), expectedHeapSpaces.sort());
heapSpaceStatistics.forEach((heapSpace) => {
  assert.strictEqual(typeof heapSpace.space_name, 'string');
  assert.strictEqual(typeof heapSpace.space_size, 'number');
  assert.strictEqual(typeof heapSpace.space_used_size, 'number');
  assert.strictEqual(typeof heapSpace.space_available_size, 'number');
  assert.strictEqual(typeof heapSpace.physical_space_size, 'number');
});<|MERGE_RESOLUTION|>--- conflicted
+++ resolved
@@ -1,13 +1,7 @@
 'use strict';
-<<<<<<< HEAD
-var common = require('../common');
-var assert = require('assert');
-var v8 = require('v8');
-=======
 require('../common');
 const assert = require('assert');
 const v8 = require('v8');
->>>>>>> da968439
 
 var s = v8.getHeapStatistics();
 var keys = [
