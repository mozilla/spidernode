--- conflicted
+++ resolved
@@ -53,22 +53,11 @@
   chakracore : 'Invalid offset/length when creating typed array'
 });
 assert.throws(function() {
-<<<<<<< HEAD
-  new SlowBuffer(Infinity);
+  SlowBuffer(Infinity);
 }, expectedError);
 assert.throws(function() {
-  new SlowBuffer(-1);
+  SlowBuffer(-1);
 }, expectedError);
 assert.throws(function() {
-  new SlowBuffer(buffer.kMaxLength + 1);
-}, expectedError);
-=======
-  SlowBuffer(Infinity);
-}, 'invalid Buffer length');
-assert.throws(function() {
-  SlowBuffer(-1);
-}, 'invalid Buffer length');
-assert.throws(function() {
   SlowBuffer(buffer.kMaxLength + 1);
-}, 'invalid Buffer length');
->>>>>>> 929b5b92
+}, expectedError);