'use strict';

const common = require('../common');
const assert = require('assert');
const buffer = require('buffer');
const Buffer = buffer.Buffer;
const SlowBuffer = buffer.SlowBuffer;

const ones = [1, 1, 1, 1];

// should create a Buffer
let sb = SlowBuffer(4);
assert(sb instanceof Buffer);
assert.strictEqual(sb.length, 4);
sb.fill(1);
for (const [key, value] of sb.entries()) {
  assert.deepStrictEqual(value, ones[key]);
}

// underlying ArrayBuffer should have the same length
assert.strictEqual(sb.buffer.byteLength, 4);

// should work without new
sb = SlowBuffer(4);
assert(sb instanceof Buffer);
assert.strictEqual(sb.length, 4);
sb.fill(1);
for (const [key, value] of sb.entries()) {
  assert.deepStrictEqual(value, ones[key]);
}

// should work with edge cases
assert.strictEqual(SlowBuffer(0).length, 0);
try {
  assert.strictEqual(
    SlowBuffer(buffer.kMaxLength).length, buffer.kMaxLength);
} catch (e) {
<<<<<<< HEAD
  assert.equal(e.message, common.engineSpecificMessage({
    v8: 'Array buffer allocation failed',
    chakracore: 'Invalid offset/length when creating typed array'
  }));
=======
  assert.strictEqual(e.message, 'Array buffer allocation failed');
>>>>>>> 793d8719
}

// should work with number-coercible values
assert.strictEqual(SlowBuffer('6').length, 6);
assert.strictEqual(SlowBuffer(true).length, 1);

// should create zero-length buffer if parameter is not a number
assert.strictEqual(SlowBuffer().length, 0);
assert.strictEqual(SlowBuffer(NaN).length, 0);
assert.strictEqual(SlowBuffer({}).length, 0);
assert.strictEqual(SlowBuffer('string').length, 0);

<<<<<<< HEAD

if (!common.isChakraEngine) {
  assert.throws(function() {
    SlowBuffer(Infinity);
  }, 'invalid Buffer length');

  assert.throws(function() {
    SlowBuffer(buffer.kMaxLength + 1);
  }, 'invalid Buffer length');
} else {
  assert.doesNotThrow(function() {
    SlowBuffer(Infinity);
  });

  assert.doesNotThrow(function() {
    SlowBuffer(buffer.kMaxLength + 1);
  });
}

    // should throw with invalid length
assert.throws(function() {
  SlowBuffer(-1);
}, common.engineSpecificMessage({
  v8: 'invalid Buffer length',
  chakracore: 'Invalid offset/length when creating typed array'
}));
=======
// should throw with invalid length
assert.throws(function() {
  SlowBuffer(Infinity);
}, common.bufferMaxSizeMsg);
assert.throws(function() {
  SlowBuffer(-1);
}, /^RangeError: "size" argument must not be negative$/);
assert.throws(function() {
  SlowBuffer(buffer.kMaxLength + 1);
}, common.bufferMaxSizeMsg);
>>>>>>> 793d8719
<|MERGE_RESOLUTION|>--- conflicted
+++ resolved
@@ -35,14 +35,7 @@
   assert.strictEqual(
     SlowBuffer(buffer.kMaxLength).length, buffer.kMaxLength);
 } catch (e) {
-<<<<<<< HEAD
-  assert.equal(e.message, common.engineSpecificMessage({
-    v8: 'Array buffer allocation failed',
-    chakracore: 'Invalid offset/length when creating typed array'
-  }));
-=======
   assert.strictEqual(e.message, 'Array buffer allocation failed');
->>>>>>> 793d8719
 }
 
 // should work with number-coercible values
@@ -55,34 +48,6 @@
 assert.strictEqual(SlowBuffer({}).length, 0);
 assert.strictEqual(SlowBuffer('string').length, 0);
 
-<<<<<<< HEAD
-
-if (!common.isChakraEngine) {
-  assert.throws(function() {
-    SlowBuffer(Infinity);
-  }, 'invalid Buffer length');
-
-  assert.throws(function() {
-    SlowBuffer(buffer.kMaxLength + 1);
-  }, 'invalid Buffer length');
-} else {
-  assert.doesNotThrow(function() {
-    SlowBuffer(Infinity);
-  });
-
-  assert.doesNotThrow(function() {
-    SlowBuffer(buffer.kMaxLength + 1);
-  });
-}
-
-    // should throw with invalid length
-assert.throws(function() {
-  SlowBuffer(-1);
-}, common.engineSpecificMessage({
-  v8: 'invalid Buffer length',
-  chakracore: 'Invalid offset/length when creating typed array'
-}));
-=======
 // should throw with invalid length
 assert.throws(function() {
   SlowBuffer(Infinity);
@@ -92,5 +57,4 @@
 }, /^RangeError: "size" argument must not be negative$/);
 assert.throws(function() {
   SlowBuffer(buffer.kMaxLength + 1);
-}, common.bufferMaxSizeMsg);
->>>>>>> 793d8719
+}, common.bufferMaxSizeMsg);