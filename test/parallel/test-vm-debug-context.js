--- conflicted
+++ resolved
@@ -27,18 +27,16 @@
 const { spawn } = require('child_process');
 const fixtures = require('../common/fixtures');
 
-<<<<<<< HEAD
 if (common.isChakraEngine) {
   console.log('1..0 # Skipped: This test is disabled for chakra engine ' +
   'because debugger support is not implemented yet.');
   return;
 }
-=======
+
 const msg = 'DebugContext has been deprecated and will be removed in ' +
             'a future version.';
 common.expectWarning('DeprecationWarning', msg);
 vm.runInDebugContext();
->>>>>>> 88e55fe5
 
 assert.throws(function() {
   vm.runInDebugContext('*');
