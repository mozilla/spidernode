'use strict';
const common = require('../common');
const assert = require('assert');
const util = require('util');
const vm = require('vm');

assert.strictEqual(util.inspect(1), '1');
assert.strictEqual(util.inspect(false), 'false');
assert.strictEqual(util.inspect(''), "''");
assert.strictEqual(util.inspect('hello'), "'hello'");
assert.strictEqual(util.inspect(function() {}), '[Function]');
assert.strictEqual(util.inspect(undefined), 'undefined');
assert.strictEqual(util.inspect(null), 'null');
assert.strictEqual(util.inspect(/foo(bar\n)?/gi), '/foo(bar\\n)?/gi');
assert.strictEqual(
  util.inspect(new Date('Sun, 14 Feb 2010 11:48:40 GMT')),
  new Date('2010-02-14T12:48:40+01:00').toISOString()
);
assert.strictEqual(util.inspect(new Date('')), (new Date('')).toString());

assert.strictEqual(util.inspect('\n\u0001'), "'\\n\\u0001'");

assert.strictEqual(util.inspect([]), '[]');
assert.strictEqual(util.inspect(Object.create([])), 'Array {}');
assert.strictEqual(util.inspect([1, 2]), '[ 1, 2 ]');
assert.strictEqual(util.inspect([1, [2, 3]]), '[ 1, [ 2, 3 ] ]');

assert.strictEqual(util.inspect({}), '{}');
assert.strictEqual(util.inspect({a: 1}), '{ a: 1 }');
assert.strictEqual(util.inspect({a: function() {}}),
 common.engineSpecificMessage({
   v8: '{ a: [Function: a] }',
   chakracore: '{ a: [Function: a] }'
 }));
assert.strictEqual(util.inspect({a: 1, b: 2}), '{ a: 1, b: 2 }');
assert.strictEqual(util.inspect({'a': {}}), '{ a: {} }');
assert.strictEqual(util.inspect({'a': {'b': 2}}), '{ a: { b: 2 } }');
assert.strictEqual(util.inspect({'a': {'b': { 'c': { 'd': 2 }}}}),
                   '{ a: { b: { c: [Object] } } }');
assert.strictEqual(util.inspect({'a': {'b': { 'c': { 'd': 2 }}}}, false, null),
                   '{ a: { b: { c: { d: 2 } } } }');
assert.strictEqual(util.inspect([1, 2, 3], true), '[ 1, 2, 3, [length]: 3 ]');
assert.strictEqual(util.inspect({'a': {'b': { 'c': 2}}}, false, 0),
                   '{ a: [Object] }');
assert.strictEqual(util.inspect({'a': {'b': { 'c': 2}}}, false, 1),
                   '{ a: { b: [Object] } }');
assert.strictEqual(util.inspect(Object.create({},
  {visible: {value: 1, enumerable: true}, hidden: {value: 2}})),
  '{ visible: 1 }'
);

{
  const regexp = /regexp/;
  regexp.aprop = 42;
  assert.strictEqual(util.inspect({a: regexp}, false, 0), '{ a: /regexp/ }');
}

assert(/Object/.test(
  util.inspect({a: {a: {a: {a: {}}}}}, undefined, undefined, true)
));
assert(!/Object/.test(
  util.inspect({a: {a: {a: {a: {}}}}}, undefined, null, true)
));

for (const showHidden of [true, false]) {
  const ab = new ArrayBuffer(4);
  const dv = new DataView(ab, 1, 2);
  assert.strictEqual(
    util.inspect(ab, showHidden),
    'ArrayBuffer { byteLength: 4 }'
  );
  assert.strictEqual(util.inspect(new DataView(ab, 1, 2), showHidden),
                     'DataView {\n' +
                     '  byteLength: 2,\n' +
                     '  byteOffset: 1,\n' +
                     '  buffer: ArrayBuffer { byteLength: 4 } }');
  assert.strictEqual(
    util.inspect(ab, showHidden),
    'ArrayBuffer { byteLength: 4 }'
  );
  assert.strictEqual(util.inspect(dv, showHidden),
                     'DataView {\n' +
                     '  byteLength: 2,\n' +
                     '  byteOffset: 1,\n' +
                     '  buffer: ArrayBuffer { byteLength: 4 } }');
  ab.x = 42;
  dv.y = 1337;
  assert.strictEqual(util.inspect(ab, showHidden),
                     'ArrayBuffer { byteLength: 4, x: 42 }');
  assert.strictEqual(util.inspect(dv, showHidden),
                     'DataView {\n' +
                     '  byteLength: 2,\n' +
                     '  byteOffset: 1,\n' +
                     '  buffer: ArrayBuffer { byteLength: 4, x: 42 },\n' +
                     '  y: 1337 }');
}

// Now do the same checks but from a different context
for (const showHidden of [true, false]) {
  const ab = vm.runInNewContext('new ArrayBuffer(4)');
  const dv = vm.runInNewContext('new DataView(ab, 1, 2)', { ab: ab });
  assert.strictEqual(
    util.inspect(ab, showHidden),
    'ArrayBuffer { byteLength: 4 }'
  );
  assert.strictEqual(util.inspect(new DataView(ab, 1, 2), showHidden),
                     'DataView {\n' +
                     '  byteLength: 2,\n' +
                     '  byteOffset: 1,\n' +
                     '  buffer: ArrayBuffer { byteLength: 4 } }');
  assert.strictEqual(
    util.inspect(ab, showHidden),
    'ArrayBuffer { byteLength: 4 }'
  );
  assert.strictEqual(util.inspect(dv, showHidden),
                     'DataView {\n' +
                     '  byteLength: 2,\n' +
                     '  byteOffset: 1,\n' +
                     '  buffer: ArrayBuffer { byteLength: 4 } }');
  ab.x = 42;
  dv.y = 1337;
  assert.strictEqual(util.inspect(ab, showHidden),
                     'ArrayBuffer { byteLength: 4, x: 42 }');
  assert.strictEqual(util.inspect(dv, showHidden),
                     'DataView {\n' +
                     '  byteLength: 2,\n' +
                     '  byteOffset: 1,\n' +
                     '  buffer: ArrayBuffer { byteLength: 4, x: 42 },\n' +
                     '  y: 1337 }');
}


[ Float32Array,
  Float64Array,
  Int16Array,
  Int32Array,
  Int8Array,
  Uint16Array,
  Uint32Array,
  Uint8Array,
  Uint8ClampedArray ].forEach((constructor) => {
    const length = 2;
    const byteLength = length * constructor.BYTES_PER_ELEMENT;
    const array = new constructor(new ArrayBuffer(byteLength), 0, length);
    array[0] = 65;
    array[1] = 97;
    assert.strictEqual(
      util.inspect(array, true),
      `${constructor.name} [\n` +
      '  65,\n' +
      '  97,\n' +
      `  [BYTES_PER_ELEMENT]: ${constructor.BYTES_PER_ELEMENT},\n` +
      `  [length]: ${length},\n` +
      `  [byteLength]: ${byteLength},\n` +
      '  [byteOffset]: 0,\n' +
      `  [buffer]: ArrayBuffer { byteLength: ${byteLength} } ]`);
    assert.strictEqual(
      util.inspect(array, false),
      `${constructor.name} [ 65, 97 ]`
    );
  });

// Now check that declaring a TypedArray in a different context works the same
[ Float32Array,
  Float64Array,
  Int16Array,
  Int32Array,
  Int8Array,
  Uint16Array,
  Uint32Array,
  Uint8Array,
  Uint8ClampedArray ].forEach((constructor) => {
    const length = 2;
    const byteLength = length * constructor.BYTES_PER_ELEMENT;
    const array = vm.runInNewContext(
      'new constructor(new ArrayBuffer(byteLength), 0, length)',
      { constructor, byteLength, length }
    );
    array[0] = 65;
    array[1] = 97;
    assert.strictEqual(
      util.inspect(array, true),
      `${constructor.name} [\n` +
      '  65,\n' +
      '  97,\n' +
      `  [BYTES_PER_ELEMENT]: ${constructor.BYTES_PER_ELEMENT},\n` +
      `  [length]: ${length},\n` +
      `  [byteLength]: ${byteLength},\n` +
      '  [byteOffset]: 0,\n' +
      `  [buffer]: ArrayBuffer { byteLength: ${byteLength} } ]`);
    assert.strictEqual(
      util.inspect(array, false),
      `${constructor.name} [ 65, 97 ]`
    );
  });

// Due to the hash seed randomization it's not deterministic the order that
// the following ways this hash is displayed.
// See http://codereview.chromium.org/9124004/

{
  const out = util.inspect(Object.create({},
      {visible: {value: 1, enumerable: true}, hidden: {value: 2}}), true);
  if (out !== '{ [hidden]: 2, visible: 1 }' &&
      out !== '{ visible: 1, [hidden]: 2 }') {
    common.fail(`unexpected value for out ${out}`);
  }
}

// Objects without prototype
{
  const out = util.inspect(Object.create(null,
    { name: {value: 'Tim', enumerable: true},
      hidden: {value: 'secret'}}), true);
  if (out !== "{ [hidden]: 'secret', name: 'Tim' }" &&
      out !== "{ name: 'Tim', [hidden]: 'secret' }") {
    common.fail(`unexpected value for out ${out}`);
  }
}

assert.strictEqual(
  util.inspect(Object.create(null,
    {name: {value: 'Tim', enumerable: true},
      hidden: {value: 'secret'}})),
  '{ name: \'Tim\' }'
);


// Dynamic properties
assert.strictEqual(util.inspect({get readonly() {}}),
                   '{ readonly: [Getter] }');

assert.strictEqual(util.inspect({get readwrite() {}, set readwrite(val) {}}),
                   '{ readwrite: [Getter/Setter] }');

assert.strictEqual(util.inspect({set writeonly(val) {}}),
                   '{ writeonly: [Setter] }');

var value = {};
value['a'] = value;
assert.strictEqual(util.inspect(value), '{ a: [Circular] }');

// Array with dynamic properties
value = [1, 2, 3];
Object.defineProperty(
  value,
  'growingLength',
  {
    enumerable: true,
    get: () => { this.push(true); return this.length; }
  }
);
assert.strictEqual(util.inspect(value), '[ 1, 2, 3, growingLength: [Getter] ]');

// Function with properties
value = function() {};
value.aprop = 42;
assert.strictEqual(util.inspect(value), common.engineSpecificMessage({
  v8: '{ [Function: value] aprop: 42 }',
  chakracore: '{ [Function: value] aprop: 42 }'
}));

// Anonymous function with properties
value = (() => function() {})();
value.aprop = 42;
assert.strictEqual(util.inspect(value), '{ [Function] aprop: 42 }');

// Regular expressions with properties
value = /123/ig;
value.aprop = 42;
assert.strictEqual(util.inspect(value), '{ /123/gi aprop: 42 }');

// Dates with properties
value = new Date('Sun, 14 Feb 2010 11:48:40 GMT');
value.aprop = 42;
assert.strictEqual(util.inspect(value), '{ 2010-02-14T11:48:40.000Z aprop: 42 }'
);

// test the internal isDate implementation
var Date2 = require('vm').runInNewContext('Date');
var d = new Date2();
var orig = util.inspect(d);
Date2.prototype.foo = 'bar';
var after = util.inspect(d);
assert.strictEqual(orig, after);

// test positive/negative zero
assert.strictEqual(util.inspect(0), '0');
assert.strictEqual(util.inspect(-0), '-0');

// test for sparse array
var a = ['foo', 'bar', 'baz'];
assert.strictEqual(util.inspect(a), '[ \'foo\', \'bar\', \'baz\' ]');
delete a[1];
assert.strictEqual(util.inspect(a), '[ \'foo\', , \'baz\' ]');
assert.strictEqual(
  util.inspect(a, true),
  '[ \'foo\', , \'baz\', [length]: 3 ]'
);
assert.strictEqual(util.inspect(new Array(5)), '[ , , , ,  ]');

// Skip for chakra engine as debugger support not yet present
if (!common.isChakraEngine) {
    // test for Array constructor in different context
  {
    const Debug = require('vm').runInDebugContext('Debug');
    const map = new Map();
    map.set(1, 2);
    const mirror = Debug.MakeMirror(map.entries(), true);
    const vals = mirror.preview();
    const valsOutput = [];
    for (const o of vals) {
      valsOutput.push(o);
    }

    assert.strictEqual(util.inspect(valsOutput), '[ [ 1, 2 ] ]');
  }
}

// test for other constructors in different context
var obj = require('vm').runInNewContext('(function(){return {}})()', {});
assert.strictEqual(util.inspect(obj), '{}');
obj = require('vm').runInNewContext('var m=new Map();m.set(1,2);m', {});
assert.strictEqual(util.inspect(obj), 'Map { 1 => 2 }');
obj = require('vm').runInNewContext('var s=new Set();s.add(1);s.add(2);s', {});
assert.strictEqual(util.inspect(obj), 'Set { 1, 2 }');
obj = require('vm').runInNewContext('fn=function(){};new Promise(fn,fn)', {});
assert.strictEqual(util.inspect(obj), common.engineSpecificMessage({
  v8: 'Promise { <pending> }',
  chakracore: 'Promise {}'
}));

// test for property descriptors
var getter = Object.create(null, {
  a: {
    get: function() { return 'aaa'; }
  }
});
var setter = Object.create(null, {
  b: {
    set: function() {}
  }
});
var getterAndSetter = Object.create(null, {
  c: {
    get: function() { return 'ccc'; },
    set: function() {}
  }
});
assert.strictEqual(util.inspect(getter, true), '{ [a]: [Getter] }');
assert.strictEqual(util.inspect(setter, true), '{ [b]: [Setter] }');
assert.strictEqual(
  util.inspect(getterAndSetter, true),
  '{ [c]: [Getter/Setter] }'
);

// exceptions should print the error message, not '{}'
const errors = [];
errors.push(new Error());
errors.push(new Error('FAIL'));
errors.push(new TypeError('FAIL'));
errors.push(new SyntaxError('FAIL'));
errors.forEach(function(err) {
  assert.strictEqual(util.inspect(err), err.stack);
});
try {
  undef(); // eslint-disable-line no-undef
} catch (e) {
  assert.strictEqual(util.inspect(e), e.stack);
}
var ex = util.inspect(new Error('FAIL'), true);
assert(ex.includes('Error: FAIL'));
assert(ex.includes('[stack]'));
assert(ex.includes('[message]'));
// Doesn't capture stack trace
function BadCustomError(msg) {
  Error.call(this);
  Object.defineProperty(this, 'message',
                        { value: msg, enumerable: false });
  Object.defineProperty(this, 'name',
                        { value: 'BadCustomError', enumerable: false });
}
util.inherits(BadCustomError, Error);
assert.strictEqual(
  util.inspect(new BadCustomError('foo')),
  '[BadCustomError: foo]'
);

// GH-1941
// should not throw:
assert.strictEqual(util.inspect(Object.create(Date.prototype)), 'Date {}');

// GH-1944
assert.doesNotThrow(function() {
  var d = new Date();
  d.toUTCString = null;
  util.inspect(d);
});

assert.doesNotThrow(function() {
  var d = new Date();
  d.toISOString = null;
  util.inspect(d);
});

assert.doesNotThrow(function() {
  var r = /regexp/;
  r.toString = null;
  util.inspect(r);
});

// bug with user-supplied inspect function returns non-string
assert.doesNotThrow(function() {
  util.inspect([{
    inspect: function() { return 123; }
  }]);
});

// GH-2225
{
  const x = { inspect: util.inspect };
  assert.strictEqual(util.inspect(x).includes('inspect'), true);
}

// util.inspect should not display the escaped value of a key.
var w = {
  '\\': 1,
  '\\\\': 2,
  '\\\\\\': 3,
  '\\\\\\\\': 4,
};

var y = ['a', 'b', 'c'];
y['\\\\\\'] = 'd';

assert.strictEqual(
  util.inspect(w),
  '{ \'\\\': 1, \'\\\\\': 2, \'\\\\\\\': 3, \'\\\\\\\\\': 4 }'
);
assert.strictEqual(
  util.inspect(y),
  '[ \'a\', \'b\', \'c\', \'\\\\\\\': \'d\' ]'
);

// util.inspect.styles and util.inspect.colors
function test_color_style(style, input, implicit) {
  var color_name = util.inspect.styles[style];
  var color = ['', ''];
  if (util.inspect.colors[color_name])
    color = util.inspect.colors[color_name];

  var without_color = util.inspect(input, false, 0, false);
  var with_color = util.inspect(input, false, 0, true);
  var expect = '\u001b[' + color[0] + 'm' + without_color +
               '\u001b[' + color[1] + 'm';
  assert.strictEqual(
    with_color,
    expect,
    `util.inspect color for style ${style}`);
}

test_color_style('special', function() {});
test_color_style('number', 123.456);
test_color_style('boolean', true);
test_color_style('undefined', undefined);
test_color_style('null', null);
test_color_style('string', 'test string');
test_color_style('date', new Date());
test_color_style('regexp', /regexp/);

// an object with "hasOwnProperty" overwritten should not throw
assert.doesNotThrow(function() {
  util.inspect({
    hasOwnProperty: null
  });
});

// new API, accepts an "options" object
{
  const subject = { foo: 'bar', hello: 31, a: { b: { c: { d: 0 } } } };
  Object.defineProperty(subject, 'hidden', { enumerable: false, value: null });

  assert.strictEqual(
    util.inspect(subject, { showHidden: false }).includes('hidden'),
    false
  );
  assert.strictEqual(
    util.inspect(subject, { showHidden: true }).includes('hidden'),
    true
  );
  assert.strictEqual(
    util.inspect(subject, { colors: false }).includes('\u001b[32m'),
    false
  );
  assert.strictEqual(
    util.inspect(subject, { colors: true }).includes('\u001b[32m'),
    true
  );
  assert.strictEqual(
    util.inspect(subject, { depth: 2 }).includes('c: [Object]'),
    true
  );
  assert.strictEqual(
    util.inspect(subject, { depth: 0 }).includes('a: [Object]'),
    true
  );
  assert.strictEqual(
    util.inspect(subject, { depth: null }).includes('{ d: 0 }'),
    true
  );
}

{
  // "customInspect" option can enable/disable calling inspect() on objects
  const subject = { inspect: function() { return 123; } };

  assert.strictEqual(
    util.inspect(subject, { customInspect: true }).includes('123'),
    true
  );
  assert.strictEqual(
    util.inspect(subject, { customInspect: true }).includes('inspect'),
    false
  );
  assert.strictEqual(
    util.inspect(subject, { customInspect: false }).includes('123'),
    false
  );
  assert.strictEqual(
    util.inspect(subject, { customInspect: false }).includes('inspect'),
    true
  );

  // custom inspect() functions should be able to return other Objects
  subject.inspect = function() { return { foo: 'bar' }; };

  assert.strictEqual(util.inspect(subject), '{ foo: \'bar\' }');

  subject.inspect = function(depth, opts) {
    assert.strictEqual(opts.customInspectOptions, true);
  };

  util.inspect(subject, { customInspectOptions: true });
}

{
  // "customInspect" option can enable/disable calling [util.inspect.custom]()
  const subject = { [util.inspect.custom]: function() { return 123; } };

  assert.strictEqual(
    util.inspect(subject, { customInspect: true }).includes('123'),
    true
  );
  assert.strictEqual(
    util.inspect(subject, { customInspect: false }).includes('123'),
    false
  );

  // a custom [util.inspect.custom]() should be able to return other Objects
  subject[util.inspect.custom] = function() { return { foo: 'bar' }; };

  assert.strictEqual(util.inspect(subject), '{ foo: \'bar\' }');

  subject[util.inspect.custom] = function(depth, opts) {
    assert.strictEqual(opts.customInspectOptions, true);
  };

  util.inspect(subject, { customInspectOptions: true });
}

{
  // [util.inspect.custom] takes precedence over inspect
  const subject = {
    [util.inspect.custom]() { return 123; },
    inspect() { return 456; }
  };

  assert.strictEqual(
    util.inspect(subject, { customInspect: true }).includes('123'),
    true
  );
  assert.strictEqual(
    util.inspect(subject, { customInspect: false }).includes('123'),
    false
  );
  assert.strictEqual(
    util.inspect(subject, { customInspect: true }).includes('456'),
    false
  );
  assert.strictEqual(
    util.inspect(subject, { customInspect: false }).includes('456'),
    false
  );
}

{
  // Returning `this` from a custom inspection function works.
  assert.strictEqual(util.inspect({ a: 123, inspect() { return this; } }),
                     '{ a: 123, inspect: [Function: inspect] }');

  const subject = { a: 123, [util.inspect.custom]() { return this; } };
  assert.strictEqual(util.inspect(subject),
                     '{ a: 123 }');
}

// util.inspect with "colors" option should produce as many lines as without it
function test_lines(input) {
  var count_lines = function(str) {
    return (str.match(/\n/g) || []).length;
  };

  var without_color = util.inspect(input);
  var with_color = util.inspect(input, {colors: true});
  assert.strictEqual(count_lines(without_color), count_lines(with_color));
}

test_lines([1, 2, 3, 4, 5, 6, 7]);
test_lines(function() {
  var big_array = [];
  for (var i = 0; i < 100; i++) {
    big_array.push(i);
  }
  return big_array;
}());
test_lines({foo: 'bar', baz: 35, b: {a: 35}});
test_lines({
  foo: 'bar',
  baz: 35,
  b: {a: 35},
  very_long_key: 'very_long_value',
  even_longer_key: ['with even longer value in array']
});

// test boxed primitives output the correct values
assert.strictEqual(util.inspect(new String('test')), '[String: \'test\']');
assert.strictEqual(
  util.inspect(Object(Symbol('test'))),
  '[Symbol: Symbol(test)]'
);
assert.strictEqual(util.inspect(new Boolean(false)), '[Boolean: false]');
assert.strictEqual(util.inspect(new Boolean(true)), '[Boolean: true]');
assert.strictEqual(util.inspect(new Number(0)), '[Number: 0]');
assert.strictEqual(util.inspect(new Number(-0)), '[Number: -0]');
assert.strictEqual(util.inspect(new Number(-1.1)), '[Number: -1.1]');
assert.strictEqual(util.inspect(new Number(13.37)), '[Number: 13.37]');

// test boxed primitives with own properties
var str = new String('baz');
str.foo = 'bar';
assert.strictEqual(util.inspect(str), '{ [String: \'baz\'] foo: \'bar\' }');

var bool = new Boolean(true);
bool.foo = 'bar';
assert.strictEqual(util.inspect(bool), '{ [Boolean: true] foo: \'bar\' }');

var num = new Number(13.37);
num.foo = 'bar';
assert.strictEqual(util.inspect(num), '{ [Number: 13.37] foo: \'bar\' }');

// test es6 Symbol
if (typeof Symbol !== 'undefined') {
  assert.strictEqual(util.inspect(Symbol()), 'Symbol()');
  assert.strictEqual(util.inspect(Symbol(123)), 'Symbol(123)');
  assert.strictEqual(util.inspect(Symbol('hi')), 'Symbol(hi)');
  assert.strictEqual(util.inspect([Symbol()]), '[ Symbol() ]');
  assert.strictEqual(util.inspect({ foo: Symbol() }), '{ foo: Symbol() }');

  const options = { showHidden: true };
  let subject = {};

  subject[Symbol('symbol')] = 42;

  assert.strictEqual(util.inspect(subject), '{}');
  assert.strictEqual(
    util.inspect(subject, options),
    '{ [Symbol(symbol)]: 42 }'
  );

  subject = [1, 2, 3];
  subject[Symbol('symbol')] = 42;

  assert.strictEqual(util.inspect(subject), '[ 1, 2, 3 ]');
  assert.strictEqual(util.inspect(subject, options),
                     '[ 1, 2, 3, [length]: 3, [Symbol(symbol)]: 42 ]');
}

// test Set
assert.strictEqual(util.inspect(new Set()), 'Set {}');
assert.strictEqual(util.inspect(new Set([1, 2, 3])), 'Set { 1, 2, 3 }');
var set = new Set(['foo']);
set.bar = 42;
assert.strictEqual(
  util.inspect(set, true),
  'Set { \'foo\', [size]: 1, bar: 42 }'
);

// test Map
{
  assert.strictEqual(util.inspect(new Map()), 'Map {}');
  assert.strictEqual(util.inspect(new Map([[1, 'a'], [2, 'b'], [3, 'c']])),
                     'Map { 1 => \'a\', 2 => \'b\', 3 => \'c\' }');
  const map = new Map([['foo', null]]);
  map.bar = 42;
  assert.strictEqual(util.inspect(map, true),
                     'Map { \'foo\' => null, [size]: 1, bar: 42 }');
}

// test Promise
<<<<<<< HEAD
assert.strictEqual(util.inspect(Promise.resolve(3)),
 common.engineSpecificMessage({
   v8: 'Promise { 3 }',
   chakracore: 'Promise {}'
 }));
assert.strictEqual(util.inspect(Promise.reject(3)),
 common.engineSpecificMessage({
   v8: 'Promise { <rejected> 3 }',
   chakracore: 'Promise {}'
 }));
assert.strictEqual(util.inspect(new Promise(function() {})),
  common.engineSpecificMessage({
    v8: 'Promise { <pending> }',
    chakracore: 'Promise {}'
  }));
=======
assert.strictEqual(util.inspect(Promise.resolve(3)), 'Promise { 3 }');

{
  const rejected = Promise.reject(3);
  assert.strictEqual(util.inspect(rejected), 'Promise { <rejected> 3 }');
  // squelch UnhandledPromiseRejection
  rejected.catch(() => {});
}

assert.strictEqual(
  util.inspect(new Promise(function() {})),
  'Promise { <pending> }'
);
>>>>>>> 793d8719
var promise = Promise.resolve('foo');
promise.bar = 42;
assert.strictEqual(util.inspect(promise), common.engineSpecificMessage({
  v8: 'Promise { \'foo\', bar: 42 }',
  chakracore: 'Promise { bar: 42 }'
}));

// Make sure it doesn't choke on polyfills. Unlike Set/Map, there is no standard
// interface to synchronously inspect a Promise, so our techniques only work on
// a bonafide native Promise.
var oldPromise = Promise;
global.Promise = function() { this.bar = 42; };
assert.strictEqual(util.inspect(new Promise()), common.engineSpecificMessage({
  v8: '{ bar: 42 }',
  chakracore: 'Object { \'<unknown>\', bar: 42 }'
}));
global.Promise = oldPromise;

// Skip for chakra engine as debugger support not yet present
// below code uses `Debug.MakeMirror` to inspect
if (!common.isChakraEngine) {
  // Map/Set Iterators
  var m = new Map([['foo', 'bar']]);
  assert.strictEqual(util.inspect(m.keys()), 'MapIterator { \'foo\' }');
  assert.strictEqual(util.inspect(m.values()), 'MapIterator { \'bar\' }');
  assert.strictEqual(util.inspect(m.entries()),
                      'MapIterator { [ \'foo\', \'bar\' ] }');
  // make sure the iterator doesn't get consumed
  var keys = m.keys();
  assert.strictEqual(util.inspect(keys), 'MapIterator { \'foo\' }');
  assert.strictEqual(util.inspect(keys), 'MapIterator { \'foo\' }');

  var s = new Set([1, 3]);
  assert.strictEqual(util.inspect(s.keys()), 'SetIterator { 1, 3 }');
  assert.strictEqual(util.inspect(s.values()), 'SetIterator { 1, 3 }');
  assert.strictEqual(util.inspect(s.entries()),
                      'SetIterator { [ 1, 1 ], [ 3, 3 ] }');
  // make sure the iterator doesn't get consumed
  keys = s.keys();
  assert.strictEqual(util.inspect(keys), 'SetIterator { 1, 3 }');
  assert.strictEqual(util.inspect(keys), 'SetIterator { 1, 3 }');
}

// Test alignment of items in container
// Assumes that the first numeric character is the start of an item.

function checkAlignment(container) {
  var lines = util.inspect(container).split('\n');
  var pos;
  lines.forEach(function(line) {
    var npos = line.search(/\d/);
    if (npos !== -1) {
      if (pos !== undefined)
        assert.strictEqual(pos, npos, 'container items not aligned');
      pos = npos;
    }
  });
}

var big_array = [];
for (var i = 0; i < 100; i++) {
  big_array.push(i);
}

checkAlignment(big_array);
checkAlignment(function() {
  var obj = {};
  big_array.forEach(function(v) {
    obj[v] = null;
  });
  return obj;
}());
checkAlignment(new Set(big_array));
checkAlignment(new Map(big_array.map(function(y) { return [y, null]; })));


// Test display of constructors
{
  class ObjectSubclass {}
  class ArraySubclass extends Array {}
  class SetSubclass extends Set {}
  class MapSubclass extends Map {}
  class PromiseSubclass extends Promise {}

  const x = new ObjectSubclass();
  x.foo = 42;
  assert.strictEqual(util.inspect(x),
                     'ObjectSubclass { foo: 42 }');
  assert.strictEqual(util.inspect(new ArraySubclass(1, 2, 3)),
                     'ArraySubclass [ 1, 2, 3 ]');
  assert.strictEqual(util.inspect(new SetSubclass([1, 2, 3])),
                     'SetSubclass { 1, 2, 3 }');
  assert.strictEqual(util.inspect(new MapSubclass([['foo', 42]])),
                     'MapSubclass { \'foo\' => 42 }');
  assert.strictEqual(util.inspect(new PromiseSubclass(function() {})),
<<<<<<< HEAD
    common.engineSpecificMessage({
      v8: 'PromiseSubclass { <pending> }',
      chakracore: 'PromiseSubclass {}'
    }));
=======
                     'PromiseSubclass { <pending> }');
>>>>>>> 793d8719
}

// Corner cases.
{
  const x = { constructor: 42 };
  assert.strictEqual(util.inspect(x), '{ constructor: 42 }');
}

{
  const x = {};
  Object.defineProperty(x, 'constructor', {
    get: function() {
      throw new Error('should not access constructor');
    },
    enumerable: true
  });
  assert.strictEqual(util.inspect(x), '{ constructor: [Getter] }');
}

{
  const x = new function() {}; // eslint-disable-line new-parens
  assert.strictEqual(util.inspect(x), '{}');
}

{
  const x = Object.create(null);
  assert.strictEqual(util.inspect(x), '{}');
}

// The following maxArrayLength tests were introduced after v6.0.0 was released.
// Do not backport to v5/v4 unless all of
// https://github.com/nodejs/node/pull/6334 is backported.
{
  const x = Array(101);
  assert(/1 more item/.test(util.inspect(x)));
}

{
  const x = Array(101);
  assert(!/1 more item/.test(util.inspect(x, {maxArrayLength: 101})));
}

{
  const x = Array(101);
  assert(/^\[ ... 101 more items ]$/.test(
      util.inspect(x, {maxArrayLength: 0})));
}

{
  const x = new Uint8Array(101);
  assert(/1 more item/.test(util.inspect(x)));
}

{
  const x = new Uint8Array(101);
  assert(!/1 more item/.test(util.inspect(x, {maxArrayLength: 101})));
}

{
  const x = new Uint8Array(101);
  assert(/\[ ... 101 more items ]$/.test(
      util.inspect(x, {maxArrayLength: 0})));
}

{
  const x = Array(101);
  assert(!/1 more item/.test(util.inspect(x, {maxArrayLength: null})));
}

{
  const x = Array(101);
  assert(!/1 more item/.test(util.inspect(x, {maxArrayLength: Infinity})));
}

{
  const x = new Uint8Array(101);
  assert(!/1 more item/.test(util.inspect(x, {maxArrayLength: null})));
}

{
  const x = new Uint8Array(101);
  assert(!/1 more item/.test(util.inspect(x, {maxArrayLength: Infinity})));
}

{
  const obj = {foo: 'abc', bar: 'xyz'};
  const oneLine = util.inspect(obj, {breakLength: Infinity});
  // Subtract four for the object's two curly braces and two spaces of padding.
  // Add one more to satisfy the strictly greater than condition in the code.
  const breakpoint = oneLine.length - 5;
  const twoLines = util.inspect(obj, {breakLength: breakpoint});

  assert.strictEqual(oneLine, '{ foo: \'abc\', bar: \'xyz\' }');
  assert.strictEqual(oneLine, util.inspect(obj, {breakLength: breakpoint + 1}));
  assert.strictEqual(twoLines, '{ foo: \'abc\',\n  bar: \'xyz\' }');
}

// util.inspect.defaultOptions tests
{
  const arr = Array(101);
  const obj = {a: {a: {a: {a: 1}}}};

  const oldOptions = Object.assign({}, util.inspect.defaultOptions);

  // Set single option through property assignment
  util.inspect.defaultOptions.maxArrayLength = null;
  assert(!/1 more item/.test(util.inspect(arr)));
  util.inspect.defaultOptions.maxArrayLength = oldOptions.maxArrayLength;
  assert(/1 more item/.test(util.inspect(arr)));
  util.inspect.defaultOptions.depth = null;
  assert(!/Object/.test(util.inspect(obj)));
  util.inspect.defaultOptions.depth = oldOptions.depth;
  assert(/Object/.test(util.inspect(obj)));
  assert.strictEqual(
    JSON.stringify(util.inspect.defaultOptions),
    JSON.stringify(oldOptions)
  );

  // Set multiple options through object assignment
  util.inspect.defaultOptions = {maxArrayLength: null, depth: null};
  assert(!/1 more item/.test(util.inspect(arr)));
  assert(!/Object/.test(util.inspect(obj)));
  util.inspect.defaultOptions = oldOptions;
  assert(/1 more item/.test(util.inspect(arr)));
  assert(/Object/.test(util.inspect(obj)));
  assert.strictEqual(
    JSON.stringify(util.inspect.defaultOptions),
    JSON.stringify(oldOptions)
  );

  assert.throws(() => {
    util.inspect.defaultOptions = null;
  }, /"options" must be an object/);

  assert.throws(() => {
    util.inspect.defaultOptions = 'bad';
  }, /"options" must be an object/);
}

assert.doesNotThrow(() => util.inspect(process));<|MERGE_RESOLUTION|>--- conflicted
+++ resolved
@@ -27,11 +27,7 @@
 
 assert.strictEqual(util.inspect({}), '{}');
 assert.strictEqual(util.inspect({a: 1}), '{ a: 1 }');
-assert.strictEqual(util.inspect({a: function() {}}),
- common.engineSpecificMessage({
-   v8: '{ a: [Function: a] }',
-   chakracore: '{ a: [Function: a] }'
- }));
+assert.strictEqual(util.inspect({a: function() {}}), '{ a: [Function: a] }');
 assert.strictEqual(util.inspect({a: 1, b: 2}), '{ a: 1, b: 2 }');
 assert.strictEqual(util.inspect({'a': {}}), '{ a: {} }');
 assert.strictEqual(util.inspect({'a': {'b': 2}}), '{ a: { b: 2 } }');
@@ -255,10 +251,7 @@
 // Function with properties
 value = function() {};
 value.aprop = 42;
-assert.strictEqual(util.inspect(value), common.engineSpecificMessage({
-  v8: '{ [Function: value] aprop: 42 }',
-  chakracore: '{ [Function: value] aprop: 42 }'
-}));
+assert.strictEqual(util.inspect(value), '{ [Function: value] aprop: 42 }');
 
 // Anonymous function with properties
 value = (() => function() {})();
@@ -299,22 +292,19 @@
 );
 assert.strictEqual(util.inspect(new Array(5)), '[ , , , ,  ]');
 
-// Skip for chakra engine as debugger support not yet present
-if (!common.isChakraEngine) {
-    // test for Array constructor in different context
-  {
-    const Debug = require('vm').runInDebugContext('Debug');
-    const map = new Map();
-    map.set(1, 2);
-    const mirror = Debug.MakeMirror(map.entries(), true);
-    const vals = mirror.preview();
-    const valsOutput = [];
-    for (const o of vals) {
-      valsOutput.push(o);
-    }
-
-    assert.strictEqual(util.inspect(valsOutput), '[ [ 1, 2 ] ]');
+// test for Array constructor in different context
+{
+  const Debug = require('vm').runInDebugContext('Debug');
+  const map = new Map();
+  map.set(1, 2);
+  const mirror = Debug.MakeMirror(map.entries(), true);
+  const vals = mirror.preview();
+  const valsOutput = [];
+  for (const o of vals) {
+    valsOutput.push(o);
   }
+
+  assert.strictEqual(util.inspect(valsOutput), '[ [ 1, 2 ] ]');
 }
 
 // test for other constructors in different context
@@ -325,10 +315,7 @@
 obj = require('vm').runInNewContext('var s=new Set();s.add(1);s.add(2);s', {});
 assert.strictEqual(util.inspect(obj), 'Set { 1, 2 }');
 obj = require('vm').runInNewContext('fn=function(){};new Promise(fn,fn)', {});
-assert.strictEqual(util.inspect(obj), common.engineSpecificMessage({
-  v8: 'Promise { <pending> }',
-  chakracore: 'Promise {}'
-}));
+assert.strictEqual(util.inspect(obj), 'Promise { <pending> }');
 
 // test for property descriptors
 var getter = Object.create(null, {
@@ -706,23 +693,6 @@
 }
 
 // test Promise
-<<<<<<< HEAD
-assert.strictEqual(util.inspect(Promise.resolve(3)),
- common.engineSpecificMessage({
-   v8: 'Promise { 3 }',
-   chakracore: 'Promise {}'
- }));
-assert.strictEqual(util.inspect(Promise.reject(3)),
- common.engineSpecificMessage({
-   v8: 'Promise { <rejected> 3 }',
-   chakracore: 'Promise {}'
- }));
-assert.strictEqual(util.inspect(new Promise(function() {})),
-  common.engineSpecificMessage({
-    v8: 'Promise { <pending> }',
-    chakracore: 'Promise {}'
-  }));
-=======
 assert.strictEqual(util.inspect(Promise.resolve(3)), 'Promise { 3 }');
 
 {
@@ -736,49 +706,38 @@
   util.inspect(new Promise(function() {})),
   'Promise { <pending> }'
 );
->>>>>>> 793d8719
 var promise = Promise.resolve('foo');
 promise.bar = 42;
-assert.strictEqual(util.inspect(promise), common.engineSpecificMessage({
-  v8: 'Promise { \'foo\', bar: 42 }',
-  chakracore: 'Promise { bar: 42 }'
-}));
+assert.strictEqual(util.inspect(promise), 'Promise { \'foo\', bar: 42 }');
 
 // Make sure it doesn't choke on polyfills. Unlike Set/Map, there is no standard
 // interface to synchronously inspect a Promise, so our techniques only work on
 // a bonafide native Promise.
 var oldPromise = Promise;
 global.Promise = function() { this.bar = 42; };
-assert.strictEqual(util.inspect(new Promise()), common.engineSpecificMessage({
-  v8: '{ bar: 42 }',
-  chakracore: 'Object { \'<unknown>\', bar: 42 }'
-}));
+assert.strictEqual(util.inspect(new Promise()), '{ bar: 42 }');
 global.Promise = oldPromise;
 
-// Skip for chakra engine as debugger support not yet present
-// below code uses `Debug.MakeMirror` to inspect
-if (!common.isChakraEngine) {
-  // Map/Set Iterators
-  var m = new Map([['foo', 'bar']]);
-  assert.strictEqual(util.inspect(m.keys()), 'MapIterator { \'foo\' }');
-  assert.strictEqual(util.inspect(m.values()), 'MapIterator { \'bar\' }');
-  assert.strictEqual(util.inspect(m.entries()),
-                      'MapIterator { [ \'foo\', \'bar\' ] }');
-  // make sure the iterator doesn't get consumed
-  var keys = m.keys();
-  assert.strictEqual(util.inspect(keys), 'MapIterator { \'foo\' }');
-  assert.strictEqual(util.inspect(keys), 'MapIterator { \'foo\' }');
-
-  var s = new Set([1, 3]);
-  assert.strictEqual(util.inspect(s.keys()), 'SetIterator { 1, 3 }');
-  assert.strictEqual(util.inspect(s.values()), 'SetIterator { 1, 3 }');
-  assert.strictEqual(util.inspect(s.entries()),
-                      'SetIterator { [ 1, 1 ], [ 3, 3 ] }');
-  // make sure the iterator doesn't get consumed
-  keys = s.keys();
-  assert.strictEqual(util.inspect(keys), 'SetIterator { 1, 3 }');
-  assert.strictEqual(util.inspect(keys), 'SetIterator { 1, 3 }');
-}
+// Map/Set Iterators
+var m = new Map([['foo', 'bar']]);
+assert.strictEqual(util.inspect(m.keys()), 'MapIterator { \'foo\' }');
+assert.strictEqual(util.inspect(m.values()), 'MapIterator { \'bar\' }');
+assert.strictEqual(util.inspect(m.entries()),
+                   'MapIterator { [ \'foo\', \'bar\' ] }');
+// make sure the iterator doesn't get consumed
+var keys = m.keys();
+assert.strictEqual(util.inspect(keys), 'MapIterator { \'foo\' }');
+assert.strictEqual(util.inspect(keys), 'MapIterator { \'foo\' }');
+
+var s = new Set([1, 3]);
+assert.strictEqual(util.inspect(s.keys()), 'SetIterator { 1, 3 }');
+assert.strictEqual(util.inspect(s.values()), 'SetIterator { 1, 3 }');
+assert.strictEqual(util.inspect(s.entries()),
+                   'SetIterator { [ 1, 1 ], [ 3, 3 ] }');
+// make sure the iterator doesn't get consumed
+keys = s.keys();
+assert.strictEqual(util.inspect(keys), 'SetIterator { 1, 3 }');
+assert.strictEqual(util.inspect(keys), 'SetIterator { 1, 3 }');
 
 // Test alignment of items in container
 // Assumes that the first numeric character is the start of an item.
@@ -832,14 +791,7 @@
   assert.strictEqual(util.inspect(new MapSubclass([['foo', 42]])),
                      'MapSubclass { \'foo\' => 42 }');
   assert.strictEqual(util.inspect(new PromiseSubclass(function() {})),
-<<<<<<< HEAD
-    common.engineSpecificMessage({
-      v8: 'PromiseSubclass { <pending> }',
-      chakracore: 'PromiseSubclass {}'
-    }));
-=======
                      'PromiseSubclass { <pending> }');
->>>>>>> 793d8719
 }
 
 // Corner cases.
