--- conflicted
+++ resolved
@@ -818,14 +818,10 @@
   assert.strictEqual(util.inspect(new MapSubclass([['foo', 42]])),
                      'MapSubclass { \'foo\' => 42 }');
   assert.strictEqual(util.inspect(new PromiseSubclass(function() {})),
-<<<<<<< HEAD
     common.engineSpecificMessage({
       v8: 'PromiseSubclass { <pending> }',
       chakracore: 'PromiseSubclass {}'
     }));
-=======
-                     'PromiseSubclass { <pending> }');
->>>>>>> f9c98563
 }
 
 // Corner cases.
