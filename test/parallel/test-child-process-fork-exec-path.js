'use strict';
var assert = require('assert');
var fs = require('fs');
var path = require('path');
var common = require('../common');
var msg = {test: 'this'};
var nodeCopyPath = path.join(common.tmpDir, 'node-copy.exe');
var chakracoreCopyPath = path.join(common.tmpDir, 'chakracore.dll');
var exePaths = [
    {srcPath: process.execPath,
     destPath: nodeCopyPath}];
if (common.isChakraEngine) {
  // chakra needs chakracore.dll as well
  exePaths.push(
      {srcPath: process.execPath.replace('node.exe', 'chakracore.dll'),
       destPath: chakracoreCopyPath});
}

if (process.env.FORK) {
  assert(process.send);
  assert.equal(process.argv[0], nodeCopyPath);
  process.send(msg);
  process.exit();
} else {
  common.refreshTmpDir();
  try {
<<<<<<< HEAD
    exePaths.forEach(function(value) {
      fs.unlinkSync(value.destPath);
    });
  }
  catch (e) {
=======
    fs.unlinkSync(copyPath);
  } catch (e) {
>>>>>>> 6510eb5d
    if (e.code !== 'ENOENT') throw e;
  }

  exePaths.forEach(function(value) {
    fs.writeFileSync(value.destPath, fs.readFileSync(value.srcPath));
    fs.chmodSync(value.destPath, '0755');
  });

  // slow but simple
  var envCopy = JSON.parse(JSON.stringify(process.env));
  envCopy.FORK = 'true';
  var child = require('child_process').fork(__filename, {
    execPath: nodeCopyPath,
    env: envCopy
  });
  child.on('message', common.mustCall(function(recv) {
    assert.deepStrictEqual(msg, recv);
  }));
  child.on('exit', common.mustCall(function(code) {
    exePaths.forEach(function(value) {
      fs.unlinkSync(value.destPath);
    });
    assert.equal(code, 0);
  }));
}<|MERGE_RESOLUTION|>--- conflicted
+++ resolved
@@ -24,16 +24,11 @@
 } else {
   common.refreshTmpDir();
   try {
-<<<<<<< HEAD
     exePaths.forEach(function(value) {
       fs.unlinkSync(value.destPath);
     });
   }
   catch (e) {
-=======
-    fs.unlinkSync(copyPath);
-  } catch (e) {
->>>>>>> 6510eb5d
     if (e.code !== 'ENOENT') throw e;
   }
 
