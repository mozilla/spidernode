--- conflicted
+++ resolved
@@ -26,14 +26,6 @@
 
 // Verify that the stack is decorated when possible.
 function checkStack(stack) {
-<<<<<<< HEAD
-  const matches = stack.match(common.engineSpecificMessage({
-    v8: /var foo bar;/g,
-    chakracore: /Expected ';'/g  // chakra does not show source
-  }));
-  assert.strictEqual(Array.isArray(matches), true);
-  assert.strictEqual(matches.length, 1);
-=======
   // Matching only on a minimal piece of the stack because the string will vary
   // greatly depending on the JavaScript engine. V8 includes `;` because it
   // displays the line of code (`var foo bar;`) that is causing a problem.
@@ -42,7 +34,6 @@
   assert.ok(/;/g.test(stack));
   // Test that it's a multiline string.
   assert.ok(/\n/g.test(stack));
->>>>>>> 1601a3c2
 }
 let err;
 const badSyntaxPath =
