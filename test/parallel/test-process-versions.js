--- conflicted
+++ resolved
@@ -3,18 +3,13 @@
 const assert = require('assert');
 
 var expected_keys = ['ares', 'http_parser', 'modules', 'node',
-                     'uv', 'zlib'];
-expected_keys.push(process.jsEngine);
+                     'uv', 'v8', 'zlib'];
 
 if (common.hasCrypto) {
   expected_keys.push('openssl');
 }
 
-<<<<<<< HEAD
-if (!common.isChakraEngine && typeof Intl !== 'undefined') {
-=======
 if (common.hasIntl) {
->>>>>>> 793d8719
   expected_keys.push('icu');
   expected_keys.push('cldr');
   expected_keys.push('tz');
