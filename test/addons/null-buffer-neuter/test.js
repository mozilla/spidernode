--- conflicted
+++ resolved
@@ -2,11 +2,7 @@
 // Flags: --expose-gc
 
 const common = require('../../common');
-<<<<<<< HEAD
-var binding = require('./build/Release/binding');
-=======
 const binding = require(`./build/${common.buildType}/binding`);
->>>>>>> f9c98563
 
 if (common.isChakraEngine) {
   console.log(`1..0 # Skipped: This test is disabled for chakra engine
