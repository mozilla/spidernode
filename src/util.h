#ifndef SRC_UTIL_H_
#define SRC_UTIL_H_

#if defined(NODE_WANT_INTERNALS) && NODE_WANT_INTERNALS

#include "v8.h"

#include <assert.h>
#include <signal.h>
#include <stddef.h>
#include <stdio.h>
#include <stdlib.h>

// OSX 10.9 defaults to libc++ which provides a C++11 <type_traits> header.
#if defined(__APPLE__) && __ENVIRONMENT_MAC_OS_X_VERSION_MIN_REQUIRED__ < 1090
#define USE_TR1_TYPE_TRAITS
#endif

#ifdef USE_TR1_TYPE_TRAITS
<<<<<<< HEAD
#include <tr1/type_traits>
=======
#include <tr1/type_traits>  // NOLINT(build/c++tr1)
>>>>>>> 6b9de405
#else
#include <type_traits>  // std::remove_reference
#endif

namespace node {

// These should be used in our code as opposed to the native
// versions as they abstract out some platform and or
// compiler version specific functionality
// malloc(0) and realloc(ptr, 0) have implementation-defined behavior in
// that the standard allows them to either return a unique pointer or a
// nullptr for zero-sized allocation requests.  Normalize by always using
// a nullptr.
inline void* Realloc(void* pointer, size_t size);
inline void* Malloc(size_t size);
inline void* Calloc(size_t n, size_t size);

#ifdef __GNUC__
#define NO_RETURN __attribute__((noreturn))
#else
#define NO_RETURN
#endif

// The slightly odd function signature for Assert() is to ease
// instruction cache pressure in calls from ASSERT and CHECK.
NO_RETURN void Abort();
NO_RETURN void Assert(const char* const (*args)[4]);
void DumpBacktrace(FILE* fp);

#ifdef USE_TR1_TYPE_TRAITS
template <typename T> using remove_reference = std::tr1::remove_reference<T>;
#else
template <typename T> using remove_reference = std::remove_reference<T>;
#endif

#define FIXED_ONE_BYTE_STRING(isolate, string)                                \
  (node::OneByteString((isolate), (string), sizeof(string) - 1))

#define DISALLOW_COPY_AND_ASSIGN(TypeName)                                    \
  void operator=(const TypeName&) = delete;                                   \
  void operator=(TypeName&&) = delete;                                        \
  TypeName(const TypeName&) = delete;                                         \
  TypeName(TypeName&&) = delete

// Windows 8+ does not like abort() in Release mode
#ifdef _WIN32
#define ABORT_NO_BACKTRACE() raise(SIGABRT)
#else
#define ABORT_NO_BACKTRACE() abort()
#endif

#define ABORT() node::Abort()

#ifdef __GNUC__
#define LIKELY(expr) __builtin_expect(!!(expr), 1)
#define UNLIKELY(expr) __builtin_expect(!!(expr), 0)
#define PRETTY_FUNCTION_NAME __PRETTY_FUNCTION__
#else
#define LIKELY(expr) expr
#define UNLIKELY(expr) expr
#define PRETTY_FUNCTION_NAME ""
#endif

#define STRINGIFY_(x) #x
#define STRINGIFY(x) STRINGIFY_(x)

#define CHECK(expr)                                                           \
  do {                                                                        \
    if (UNLIKELY(!(expr))) {                                                  \
      static const char* const args[] = { __FILE__, STRINGIFY(__LINE__),      \
                                          #expr, PRETTY_FUNCTION_NAME };      \
      node::Assert(&args);                                                    \
    }                                                                         \
  } while (0)

// FIXME(bnoordhuis) cctests don't link in node::Abort() and node::Assert().
#ifdef GTEST_DONT_DEFINE_ASSERT_EQ
#undef ABORT
#undef CHECK
#define ABORT ABORT_NO_BACKTRACE
#define CHECK assert
#endif

#ifdef NDEBUG
#define ASSERT(expr)
#else
#define ASSERT(expr) CHECK(expr)
#endif

#define ASSERT_EQ(a, b) ASSERT((a) == (b))
#define ASSERT_GE(a, b) ASSERT((a) >= (b))
#define ASSERT_GT(a, b) ASSERT((a) > (b))
#define ASSERT_LE(a, b) ASSERT((a) <= (b))
#define ASSERT_LT(a, b) ASSERT((a) < (b))
#define ASSERT_NE(a, b) ASSERT((a) != (b))

#define CHECK_EQ(a, b) CHECK((a) == (b))
#define CHECK_GE(a, b) CHECK((a) >= (b))
#define CHECK_GT(a, b) CHECK((a) > (b))
#define CHECK_LE(a, b) CHECK((a) <= (b))
#define CHECK_LT(a, b) CHECK((a) < (b))
#define CHECK_NE(a, b) CHECK((a) != (b))

#define UNREACHABLE() ABORT()

#define ASSIGN_OR_RETURN_UNWRAP(ptr, obj, ...)                                \
  do {                                                                        \
    *ptr =                                                                    \
        Unwrap<typename node::remove_reference<decltype(**ptr)>::type>(obj);  \
    if (*ptr == nullptr)                                                      \
      return __VA_ARGS__;                                                     \
  } while (0)

// TAILQ-style intrusive list node.
template <typename T>
class ListNode;

template <typename T>
using ListNodeMember = ListNode<T> T::*;

// VS 2013 doesn't understand dependent templates.
#ifdef _MSC_VER
#define ListNodeMember(T) ListNodeMember
#else
#define ListNodeMember(T) ListNodeMember<T>
#endif

// TAILQ-style intrusive list head.
template <typename T, ListNodeMember(T) M>
class ListHead;

template <typename T>
class ListNode {
 public:
  inline ListNode();
  inline ~ListNode();
  inline void Remove();
  inline bool IsEmpty() const;

 private:
  template <typename U, ListNodeMember(U) M> friend class ListHead;
  ListNode* prev_;
  ListNode* next_;
  DISALLOW_COPY_AND_ASSIGN(ListNode);
};

template <typename T, ListNodeMember(T) M>
class ListHead {
 public:
  class Iterator {
   public:
    inline T* operator*() const;
    inline const Iterator& operator++();
    inline bool operator!=(const Iterator& that) const;

   private:
    friend class ListHead;
    inline explicit Iterator(ListNode<T>* node);
    ListNode<T>* node_;
  };

  inline ListHead() = default;
  inline ~ListHead();
  inline void MoveBack(ListHead* that);
  inline void PushBack(T* element);
  inline void PushFront(T* element);
  inline bool IsEmpty() const;
  inline T* PopFront();
  inline Iterator begin() const;
  inline Iterator end() const;

 private:
  ListNode<T> head_;
  DISALLOW_COPY_AND_ASSIGN(ListHead);
};

// The helper is for doing safe downcasts from base types to derived types.
template <typename Inner, typename Outer>
class ContainerOfHelper {
 public:
  inline ContainerOfHelper(Inner Outer::*field, Inner* pointer);
  template <typename TypeName>
  inline operator TypeName*() const;
 private:
  Outer* const pointer_;
};

// Calculate the address of the outer (i.e. embedding) struct from
// the interior pointer to a data member.
template <typename Inner, typename Outer>
inline ContainerOfHelper<Inner, Outer> ContainerOf(Inner Outer::*field,
                                                   Inner* pointer);

// If persistent.IsWeak() == false, then do not call persistent.Reset()
// while the returned Local<T> is still in scope, it will destroy the
// reference to the object.
template <class TypeName>
inline v8::Local<TypeName> PersistentToLocal(
    v8::Isolate* isolate,
    const v8::Persistent<TypeName>& persistent);

// Unchecked conversion from a non-weak Persistent<T> to Local<TLocal<T>,
// use with care!
//
// Do not call persistent.Reset() while the returned Local<T> is still in
// scope, it will destroy the reference to the object.
template <class TypeName>
inline v8::Local<TypeName> StrongPersistentToLocal(
    const v8::Persistent<TypeName>& persistent);

template <class TypeName>
inline v8::Local<TypeName> WeakPersistentToLocal(
    v8::Isolate* isolate,
    const v8::Persistent<TypeName>& persistent);

// Convenience wrapper around v8::String::NewFromOneByte().
inline v8::Local<v8::String> OneByteString(v8::Isolate* isolate,
                                           const char* data,
                                           int length = -1);

// For the people that compile with -funsigned-char.
inline v8::Local<v8::String> OneByteString(v8::Isolate* isolate,
                                           const signed char* data,
                                           int length = -1);

inline v8::Local<v8::String> OneByteString(v8::Isolate* isolate,
                                           const unsigned char* data,
                                           int length = -1);

inline void Wrap(v8::Local<v8::Object> object, void* pointer);

inline void ClearWrap(v8::Local<v8::Object> object);

template <typename TypeName>
inline TypeName* Unwrap(v8::Local<v8::Object> object);

inline void SwapBytes(uint16_t* dst, const uint16_t* src, size_t buflen);

// tolower() is locale-sensitive.  Use ToLower() instead.
inline char ToLower(char c);

// strcasecmp() is locale-sensitive.  Use StringEqualNoCase() instead.
inline bool StringEqualNoCase(const char* a, const char* b);

// strncasecmp() is locale-sensitive.  Use StringEqualNoCaseN() instead.
inline bool StringEqualNoCaseN(const char* a, const char* b, size_t length);

// Allocates an array of member type T. For up to kStackStorageSize items,
// the stack is used, otherwise malloc().
template <typename T, size_t kStackStorageSize = 1024>
class MaybeStackBuffer {
 public:
  const T* out() const {
    return buf_;
  }

  T* out() {
    return buf_;
  }

  // operator* for compatibility with `v8::String::(Utf8)Value`
  T* operator*() {
    return buf_;
  }

  const T* operator*() const {
    return buf_;
  }

  T& operator[](size_t index) {
    CHECK_LT(index, length());
    return buf_[index];
  }

  const T& operator[](size_t index) const {
    CHECK_LT(index, length());
    return buf_[index];
  }

  size_t length() const {
    return length_;
  }

  // Call to make sure enough space for `storage` entries is available.
  // There can only be 1 call to AllocateSufficientStorage or Invalidate
  // per instance.
  void AllocateSufficientStorage(size_t storage) {
    if (storage <= kStackStorageSize) {
      buf_ = buf_st_;
    } else {
      // Guard against overflow.
      CHECK_LE(storage, sizeof(T) * storage);

      buf_ = static_cast<T*>(Malloc(sizeof(T) * storage));
      CHECK_NE(buf_, nullptr);
    }

    // Remember how much was allocated to check against that in SetLength().
    length_ = storage;
  }

  void SetLength(size_t length) {
    // length_ stores how much memory was allocated.
    CHECK_LE(length, length_);
    length_ = length;
  }

  void SetLengthAndZeroTerminate(size_t length) {
    // length_ stores how much memory was allocated.
    CHECK_LE(length + 1, length_);
    SetLength(length);

    // T() is 0 for integer types, nullptr for pointers, etc.
    buf_[length] = T();
  }

  // Make derefencing this object return nullptr.
  // Calling this is mutually exclusive with calling
  // AllocateSufficientStorage.
  void Invalidate() {
    CHECK_EQ(buf_, buf_st_);
    length_ = 0;
    buf_ = nullptr;
  }

  MaybeStackBuffer() : length_(0), buf_(buf_st_) {
    // Default to a zero-length, null-terminated buffer.
    buf_[0] = T();
  }

  explicit MaybeStackBuffer(size_t storage) : MaybeStackBuffer() {
    AllocateSufficientStorage(storage);
  }

  ~MaybeStackBuffer() {
    if (buf_ != buf_st_)
      free(buf_);
  }

 private:
  size_t length_;
  T* buf_;
  T buf_st_[kStackStorageSize];
};

class Utf8Value : public MaybeStackBuffer<char> {
 public:
  explicit Utf8Value(v8::Isolate* isolate, v8::Local<v8::Value> value);
};

class TwoByteValue : public MaybeStackBuffer<uint16_t> {
 public:
  explicit TwoByteValue(v8::Isolate* isolate, v8::Local<v8::Value> value);
};

class BufferValue : public MaybeStackBuffer<char> {
 public:
  explicit BufferValue(v8::Isolate* isolate, v8::Local<v8::Value> value);
};

}  // namespace node

#endif  // defined(NODE_WANT_INTERNALS) && NODE_WANT_INTERNALS

#endif  // SRC_UTIL_H_<|MERGE_RESOLUTION|>--- conflicted
+++ resolved
@@ -17,11 +17,7 @@
 #endif
 
 #ifdef USE_TR1_TYPE_TRAITS
-<<<<<<< HEAD
-#include <tr1/type_traits>
-=======
 #include <tr1/type_traits>  // NOLINT(build/c++tr1)
->>>>>>> 6b9de405
 #else
 #include <type_traits>  // std::remove_reference
 #endif
