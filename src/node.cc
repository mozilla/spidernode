#include "node.h"
#include "node_buffer.h"
#include "node_constants.h"
#include "node_file.h"
#include "node_http_parser.h"
#include "node_javascript.h"
#include "node_version.h"
#include "node_internals.h"
#include "node_revert.h"
#include "node_debug_options.h"

#if defined HAVE_PERFCTR
#include "node_counters.h"
#endif

#if HAVE_OPENSSL
#include "node_crypto.h"
#endif

#if defined(NODE_HAVE_I18N_SUPPORT)
#include "node_i18n.h"
#endif

#if defined HAVE_DTRACE || defined HAVE_ETW
#include "node_dtrace.h"
#endif

#if defined HAVE_LTTNG
#include "node_lttng.h"
#endif

#include "ares.h"
#include "async-wrap.h"
#include "async-wrap-inl.h"
#include "env.h"
#include "env-inl.h"
#include "handle_wrap.h"
#include "req-wrap.h"
#include "req-wrap-inl.h"
#include "string_bytes.h"
#include "util.h"
#include "uv.h"
#if NODE_USE_V8_PLATFORM
#include "libplatform/libplatform.h"
#endif  // NODE_USE_V8_PLATFORM
#include "v8-debug.h"
#include "v8-profiler.h"
#include "zlib.h"

#ifdef NODE_ENABLE_VTUNE_PROFILING
#include "../deps/v8/src/third_party/vtune/v8-vtune.h"
#endif

#include <errno.h>
#include <limits.h>  // PATH_MAX
#include <locale.h>
#include <signal.h>
#include <stdio.h>
#include <stdlib.h>
#include <string.h>
#include <sys/types.h>

#include <string>
#include <vector>

#if defined(NODE_HAVE_I18N_SUPPORT)
#include <unicode/uvernum.h>
#endif

#if defined(LEAK_SANITIZER)
#include <sanitizer/lsan_interface.h>
#endif

#if defined(_MSC_VER)
#include <direct.h>
#include <io.h>
#define getpid GetCurrentProcessId
#define umask _umask
typedef int mode_t;
#else
#include <pthread.h>
#include <sys/resource.h>  // getrlimit, setrlimit
#include <unistd.h>  // setuid, getuid
#endif

#if defined(__POSIX__) && !defined(__ANDROID__)
#include <pwd.h>  // getpwnam()
#include <grp.h>  // getgrnam()
#endif

#ifdef __APPLE__
#include <crt_externs.h>
#define environ (*_NSGetEnviron())
#elif !defined(_MSC_VER)
extern char **environ;
#endif

namespace node {

using v8::Array;
using v8::ArrayBuffer;
using v8::Boolean;
using v8::Context;
using v8::EscapableHandleScope;
using v8::Exception;
using v8::Float64Array;
using v8::Function;
using v8::FunctionCallbackInfo;
using v8::HandleScope;
using v8::HeapStatistics;
using v8::Integer;
using v8::Isolate;
using v8::Local;
using v8::Locker;
using v8::MaybeLocal;
using v8::Message;
using v8::Name;
using v8::NamedPropertyHandlerConfiguration;
using v8::Null;
using v8::Number;
using v8::Object;
using v8::ObjectTemplate;
using v8::Promise;
using v8::PromiseRejectMessage;
using v8::PropertyCallbackInfo;
using v8::ScriptOrigin;
using v8::SealHandleScope;
using v8::String;
using v8::TryCatch;
using v8::Uint32Array;
using v8::V8;
using v8::Value;

static bool print_eval = false;
static bool force_repl = false;
static bool syntax_check_only = false;
static bool trace_deprecation = false;
static bool throw_deprecation = false;
static bool trace_sync_io = false;
static bool track_heap_objects = false;
static const char* eval_string = nullptr;
static unsigned int preload_module_count = 0;
static const char** preload_modules = nullptr;
static const int v8_default_thread_pool_size = 4;
static int v8_thread_pool_size = v8_default_thread_pool_size;
static bool prof_process = false;
static bool v8_is_profiling = false;
static bool node_is_initialized = false;
static node_module* modpending;
static node_module* modlist_builtin;
static node_module* modlist_linked;
static node_module* modlist_addon;

#if defined(NODE_HAVE_I18N_SUPPORT)
// Path to ICU data (for i18n / Intl)
static const char* icu_data_dir = nullptr;
#endif

// used by C++ modules as well
bool no_deprecation = false;

#if HAVE_OPENSSL
# if NODE_FIPS_MODE
// used by crypto module
bool enable_fips_crypto = false;
bool force_fips_crypto = false;
# endif  // NODE_FIPS_MODE
const char* openssl_config = nullptr;
#endif  // HAVE_OPENSSL

// true if process warnings should be suppressed
bool no_process_warnings = false;
bool trace_warnings = false;

// Set in node.cc by ParseArgs when --preserve-symlinks is used.
// Used in node_config.cc to set a constant on process.binding('config')
// that is used by lib/module.js
bool config_preserve_symlinks = false;

bool v8_initialized = false;

// process-relative uptime base, initialized at start-up
static double prog_start_time;
static bool debugger_running;
static uv_async_t dispatch_debug_messages_async;

static Mutex node_isolate_mutex;
static v8::Isolate* node_isolate;

static node::DebugOptions debug_options;

static struct {
#if NODE_USE_V8_PLATFORM
  void Initialize(int thread_pool_size) {
    platform_ = v8::platform::CreateDefaultPlatform(thread_pool_size);
    V8::InitializePlatform(platform_);
  }

  void PumpMessageLoop(Isolate* isolate) {
    v8::platform::PumpMessageLoop(platform_, isolate);
  }

  void Dispose() {
    delete platform_;
    platform_ = nullptr;
  }

#if HAVE_INSPECTOR
  bool StartInspector(Environment *env, const char* script_path,
                      const node::DebugOptions& options) {
    return env->inspector_agent()->Start(platform_, script_path, options);
  }
#endif  // HAVE_INSPECTOR

  v8::Platform* platform_;
#else  // !NODE_USE_V8_PLATFORM
  void Initialize(int thread_pool_size) {}
  void PumpMessageLoop(Isolate* isolate) {}
  void Dispose() {}
  bool StartInspector(Environment *env, const char* script_path,
                      int port, bool wait) {
    env->ThrowError("Node compiled with NODE_USE_V8_PLATFORM=0");
    return false;  // make compiler happy
  }
#endif  // !NODE_USE_V8_PLATFORM
} v8_platform;

#ifdef __POSIX__
static uv_sem_t debug_semaphore;
static const unsigned kMaxSignal = 32;
#endif

static void PrintErrorString(const char* format, ...) {
  va_list ap;
  va_start(ap, format);
#ifdef _WIN32
  HANDLE stderr_handle = GetStdHandle(STD_ERROR_HANDLE);

  // Check if stderr is something other than a tty/console
  if (stderr_handle == INVALID_HANDLE_VALUE ||
      stderr_handle == nullptr ||
      uv_guess_handle(_fileno(stderr)) != UV_TTY) {
    vfprintf(stderr, format, ap);
    va_end(ap);
    return;
  }

  // Fill in any placeholders
  int n = _vscprintf(format, ap);
  std::vector<char> out(n + 1);
  vsprintf(out.data(), format, ap);

  // Get required wide buffer size
  n = MultiByteToWideChar(CP_UTF8, 0, out.data(), -1, nullptr, 0);

  std::vector<wchar_t> wbuf(n);
  MultiByteToWideChar(CP_UTF8, 0, out.data(), -1, wbuf.data(), n);

  // Don't include the null character in the output
  CHECK_GT(n, 0);
  WriteConsoleW(stderr_handle, wbuf.data(), n - 1, nullptr, nullptr);
#else
  vfprintf(stderr, format, ap);
#endif
  va_end(ap);
}


static void CheckImmediate(uv_check_t* handle) {
  Environment* env = Environment::from_immediate_check_handle(handle);
  HandleScope scope(env->isolate());
  Context::Scope context_scope(env->context());
  MakeCallback(env, env->process_object(), env->immediate_callback_string());
}


static void IdleImmediateDummy(uv_idle_t* handle) {
  // Do nothing. Only for maintaining event loop.
  // TODO(bnoordhuis) Maybe make libuv accept nullptr idle callbacks.
}


static inline const char *errno_string(int errorno) {
#define ERRNO_CASE(e)  case e: return #e;
  switch (errorno) {
#ifdef EACCES
  ERRNO_CASE(EACCES);
#endif

#ifdef EADDRINUSE
  ERRNO_CASE(EADDRINUSE);
#endif

#ifdef EADDRNOTAVAIL
  ERRNO_CASE(EADDRNOTAVAIL);
#endif

#ifdef EAFNOSUPPORT
  ERRNO_CASE(EAFNOSUPPORT);
#endif

#ifdef EAGAIN
  ERRNO_CASE(EAGAIN);
#endif

#ifdef EWOULDBLOCK
# if EAGAIN != EWOULDBLOCK
  ERRNO_CASE(EWOULDBLOCK);
# endif
#endif

#ifdef EALREADY
  ERRNO_CASE(EALREADY);
#endif

#ifdef EBADF
  ERRNO_CASE(EBADF);
#endif

#ifdef EBADMSG
  ERRNO_CASE(EBADMSG);
#endif

#ifdef EBUSY
  ERRNO_CASE(EBUSY);
#endif

#ifdef ECANCELED
  ERRNO_CASE(ECANCELED);
#endif

#ifdef ECHILD
  ERRNO_CASE(ECHILD);
#endif

#ifdef ECONNABORTED
  ERRNO_CASE(ECONNABORTED);
#endif

#ifdef ECONNREFUSED
  ERRNO_CASE(ECONNREFUSED);
#endif

#ifdef ECONNRESET
  ERRNO_CASE(ECONNRESET);
#endif

#ifdef EDEADLK
  ERRNO_CASE(EDEADLK);
#endif

#ifdef EDESTADDRREQ
  ERRNO_CASE(EDESTADDRREQ);
#endif

#ifdef EDOM
  ERRNO_CASE(EDOM);
#endif

#ifdef EDQUOT
  ERRNO_CASE(EDQUOT);
#endif

#ifdef EEXIST
  ERRNO_CASE(EEXIST);
#endif

#ifdef EFAULT
  ERRNO_CASE(EFAULT);
#endif

#ifdef EFBIG
  ERRNO_CASE(EFBIG);
#endif

#ifdef EHOSTUNREACH
  ERRNO_CASE(EHOSTUNREACH);
#endif

#ifdef EIDRM
  ERRNO_CASE(EIDRM);
#endif

#ifdef EILSEQ
  ERRNO_CASE(EILSEQ);
#endif

#ifdef EINPROGRESS
  ERRNO_CASE(EINPROGRESS);
#endif

#ifdef EINTR
  ERRNO_CASE(EINTR);
#endif

#ifdef EINVAL
  ERRNO_CASE(EINVAL);
#endif

#ifdef EIO
  ERRNO_CASE(EIO);
#endif

#ifdef EISCONN
  ERRNO_CASE(EISCONN);
#endif

#ifdef EISDIR
  ERRNO_CASE(EISDIR);
#endif

#ifdef ELOOP
  ERRNO_CASE(ELOOP);
#endif

#ifdef EMFILE
  ERRNO_CASE(EMFILE);
#endif

#ifdef EMLINK
  ERRNO_CASE(EMLINK);
#endif

#ifdef EMSGSIZE
  ERRNO_CASE(EMSGSIZE);
#endif

#ifdef EMULTIHOP
  ERRNO_CASE(EMULTIHOP);
#endif

#ifdef ENAMETOOLONG
  ERRNO_CASE(ENAMETOOLONG);
#endif

#ifdef ENETDOWN
  ERRNO_CASE(ENETDOWN);
#endif

#ifdef ENETRESET
  ERRNO_CASE(ENETRESET);
#endif

#ifdef ENETUNREACH
  ERRNO_CASE(ENETUNREACH);
#endif

#ifdef ENFILE
  ERRNO_CASE(ENFILE);
#endif

#ifdef ENOBUFS
  ERRNO_CASE(ENOBUFS);
#endif

#ifdef ENODATA
  ERRNO_CASE(ENODATA);
#endif

#ifdef ENODEV
  ERRNO_CASE(ENODEV);
#endif

#ifdef ENOENT
  ERRNO_CASE(ENOENT);
#endif

#ifdef ENOEXEC
  ERRNO_CASE(ENOEXEC);
#endif

#ifdef ENOLINK
  ERRNO_CASE(ENOLINK);
#endif

#ifdef ENOLCK
# if ENOLINK != ENOLCK
  ERRNO_CASE(ENOLCK);
# endif
#endif

#ifdef ENOMEM
  ERRNO_CASE(ENOMEM);
#endif

#ifdef ENOMSG
  ERRNO_CASE(ENOMSG);
#endif

#ifdef ENOPROTOOPT
  ERRNO_CASE(ENOPROTOOPT);
#endif

#ifdef ENOSPC
  ERRNO_CASE(ENOSPC);
#endif

#ifdef ENOSR
  ERRNO_CASE(ENOSR);
#endif

#ifdef ENOSTR
  ERRNO_CASE(ENOSTR);
#endif

#ifdef ENOSYS
  ERRNO_CASE(ENOSYS);
#endif

#ifdef ENOTCONN
  ERRNO_CASE(ENOTCONN);
#endif

#ifdef ENOTDIR
  ERRNO_CASE(ENOTDIR);
#endif

#ifdef ENOTEMPTY
# if ENOTEMPTY != EEXIST
  ERRNO_CASE(ENOTEMPTY);
# endif
#endif

#ifdef ENOTSOCK
  ERRNO_CASE(ENOTSOCK);
#endif

#ifdef ENOTSUP
  ERRNO_CASE(ENOTSUP);
#else
# ifdef EOPNOTSUPP
  ERRNO_CASE(EOPNOTSUPP);
# endif
#endif

#ifdef ENOTTY
  ERRNO_CASE(ENOTTY);
#endif

#ifdef ENXIO
  ERRNO_CASE(ENXIO);
#endif


#ifdef EOVERFLOW
  ERRNO_CASE(EOVERFLOW);
#endif

#ifdef EPERM
  ERRNO_CASE(EPERM);
#endif

#ifdef EPIPE
  ERRNO_CASE(EPIPE);
#endif

#ifdef EPROTO
  ERRNO_CASE(EPROTO);
#endif

#ifdef EPROTONOSUPPORT
  ERRNO_CASE(EPROTONOSUPPORT);
#endif

#ifdef EPROTOTYPE
  ERRNO_CASE(EPROTOTYPE);
#endif

#ifdef ERANGE
  ERRNO_CASE(ERANGE);
#endif

#ifdef EROFS
  ERRNO_CASE(EROFS);
#endif

#ifdef ESPIPE
  ERRNO_CASE(ESPIPE);
#endif

#ifdef ESRCH
  ERRNO_CASE(ESRCH);
#endif

#ifdef ESTALE
  ERRNO_CASE(ESTALE);
#endif

#ifdef ETIME
  ERRNO_CASE(ETIME);
#endif

#ifdef ETIMEDOUT
  ERRNO_CASE(ETIMEDOUT);
#endif

#ifdef ETXTBSY
  ERRNO_CASE(ETXTBSY);
#endif

#ifdef EXDEV
  ERRNO_CASE(EXDEV);
#endif

  default: return "";
  }
}

const char *signo_string(int signo) {
#define SIGNO_CASE(e)  case e: return #e;
  switch (signo) {
#ifdef SIGHUP
  SIGNO_CASE(SIGHUP);
#endif

#ifdef SIGINT
  SIGNO_CASE(SIGINT);
#endif

#ifdef SIGQUIT
  SIGNO_CASE(SIGQUIT);
#endif

#ifdef SIGILL
  SIGNO_CASE(SIGILL);
#endif

#ifdef SIGTRAP
  SIGNO_CASE(SIGTRAP);
#endif

#ifdef SIGABRT
  SIGNO_CASE(SIGABRT);
#endif

#ifdef SIGIOT
# if SIGABRT != SIGIOT
  SIGNO_CASE(SIGIOT);
# endif
#endif

#ifdef SIGBUS
  SIGNO_CASE(SIGBUS);
#endif

#ifdef SIGFPE
  SIGNO_CASE(SIGFPE);
#endif

#ifdef SIGKILL
  SIGNO_CASE(SIGKILL);
#endif

#ifdef SIGUSR1
  SIGNO_CASE(SIGUSR1);
#endif

#ifdef SIGSEGV
  SIGNO_CASE(SIGSEGV);
#endif

#ifdef SIGUSR2
  SIGNO_CASE(SIGUSR2);
#endif

#ifdef SIGPIPE
  SIGNO_CASE(SIGPIPE);
#endif

#ifdef SIGALRM
  SIGNO_CASE(SIGALRM);
#endif

  SIGNO_CASE(SIGTERM);

#ifdef SIGCHLD
  SIGNO_CASE(SIGCHLD);
#endif

#ifdef SIGSTKFLT
  SIGNO_CASE(SIGSTKFLT);
#endif


#ifdef SIGCONT
  SIGNO_CASE(SIGCONT);
#endif

#ifdef SIGSTOP
  SIGNO_CASE(SIGSTOP);
#endif

#ifdef SIGTSTP
  SIGNO_CASE(SIGTSTP);
#endif

#ifdef SIGBREAK
  SIGNO_CASE(SIGBREAK);
#endif

#ifdef SIGTTIN
  SIGNO_CASE(SIGTTIN);
#endif

#ifdef SIGTTOU
  SIGNO_CASE(SIGTTOU);
#endif

#ifdef SIGURG
  SIGNO_CASE(SIGURG);
#endif

#ifdef SIGXCPU
  SIGNO_CASE(SIGXCPU);
#endif

#ifdef SIGXFSZ
  SIGNO_CASE(SIGXFSZ);
#endif

#ifdef SIGVTALRM
  SIGNO_CASE(SIGVTALRM);
#endif

#ifdef SIGPROF
  SIGNO_CASE(SIGPROF);
#endif

#ifdef SIGWINCH
  SIGNO_CASE(SIGWINCH);
#endif

#ifdef SIGIO
  SIGNO_CASE(SIGIO);
#endif

#ifdef SIGPOLL
# if SIGPOLL != SIGIO
  SIGNO_CASE(SIGPOLL);
# endif
#endif

#ifdef SIGLOST
# if SIGLOST != SIGABRT
  SIGNO_CASE(SIGLOST);
# endif
#endif

#ifdef SIGPWR
# if SIGPWR != SIGLOST
  SIGNO_CASE(SIGPWR);
# endif
#endif

#ifdef SIGINFO
# if !defined(SIGPWR) || SIGINFO != SIGPWR
  SIGNO_CASE(SIGINFO);
# endif
#endif

#ifdef SIGSYS
  SIGNO_CASE(SIGSYS);
#endif

  default: return "";
  }
}


Local<Value> ErrnoException(Isolate* isolate,
                            int errorno,
                            const char *syscall,
                            const char *msg,
                            const char *path) {
  Environment* env = Environment::GetCurrent(isolate);

  Local<Value> e;
  Local<String> estring = OneByteString(env->isolate(), errno_string(errorno));
  if (msg == nullptr || msg[0] == '\0') {
    msg = strerror(errorno);
  }
  Local<String> message = OneByteString(env->isolate(), msg);

  Local<String> cons =
      String::Concat(estring, FIXED_ONE_BYTE_STRING(env->isolate(), ", "));
  cons = String::Concat(cons, message);

  Local<String> path_string;
  if (path != nullptr) {
    // FIXME(bnoordhuis) It's questionable to interpret the file path as UTF-8.
    path_string = String::NewFromUtf8(env->isolate(), path);
  }

  if (path_string.IsEmpty() == false) {
    cons = String::Concat(cons, FIXED_ONE_BYTE_STRING(env->isolate(), " '"));
    cons = String::Concat(cons, path_string);
    cons = String::Concat(cons, FIXED_ONE_BYTE_STRING(env->isolate(), "'"));
  }
  e = Exception::Error(cons);

  Local<Object> obj = e->ToObject(env->isolate());
  obj->Set(env->errno_string(), Integer::New(env->isolate(), errorno));
  obj->Set(env->code_string(), estring);

  if (path_string.IsEmpty() == false) {
    obj->Set(env->path_string(), path_string);
  }

  if (syscall != nullptr) {
    obj->Set(env->syscall_string(), OneByteString(env->isolate(), syscall));
  }

  return e;
}


static Local<String> StringFromPath(Isolate* isolate, const char* path) {
#ifdef _WIN32
  if (strncmp(path, "\\\\?\\UNC\\", 8) == 0) {
    return String::Concat(FIXED_ONE_BYTE_STRING(isolate, "\\\\"),
                          String::NewFromUtf8(isolate, path + 8));
  } else if (strncmp(path, "\\\\?\\", 4) == 0) {
    return String::NewFromUtf8(isolate, path + 4);
  }
#endif

  return String::NewFromUtf8(isolate, path);
}


Local<Value> UVException(Isolate* isolate,
                         int errorno,
                         const char* syscall,
                         const char* msg,
                         const char* path) {
  return UVException(isolate, errorno, syscall, msg, path, nullptr);
}


Local<Value> UVException(Isolate* isolate,
                         int errorno,
                         const char* syscall,
                         const char* msg,
                         const char* path,
                         const char* dest) {
  Environment* env = Environment::GetCurrent(isolate);

  if (!msg || !msg[0])
    msg = uv_strerror(errorno);

  Local<String> js_code = OneByteString(isolate, uv_err_name(errorno));
  Local<String> js_syscall = OneByteString(isolate, syscall);
  Local<String> js_path;
  Local<String> js_dest;

  Local<String> js_msg = js_code;
  js_msg = String::Concat(js_msg, FIXED_ONE_BYTE_STRING(isolate, ": "));
  js_msg = String::Concat(js_msg, OneByteString(isolate, msg));
  js_msg = String::Concat(js_msg, FIXED_ONE_BYTE_STRING(isolate, ", "));
  js_msg = String::Concat(js_msg, js_syscall);

  if (path != nullptr) {
    js_path = StringFromPath(isolate, path);

    js_msg = String::Concat(js_msg, FIXED_ONE_BYTE_STRING(isolate, " '"));
    js_msg = String::Concat(js_msg, js_path);
    js_msg = String::Concat(js_msg, FIXED_ONE_BYTE_STRING(isolate, "'"));
  }

  if (dest != nullptr) {
    js_dest = StringFromPath(isolate, dest);

    js_msg = String::Concat(js_msg, FIXED_ONE_BYTE_STRING(isolate, " -> '"));
    js_msg = String::Concat(js_msg, js_dest);
    js_msg = String::Concat(js_msg, FIXED_ONE_BYTE_STRING(isolate, "'"));
  }

  Local<Object> e = Exception::Error(js_msg)->ToObject(isolate);

  // TODO(piscisaureus) errno should probably go; the user has no way of
  // knowing which uv errno value maps to which error.
  e->Set(env->errno_string(), Integer::New(isolate, errorno));
  e->Set(env->code_string(), js_code);
  e->Set(env->syscall_string(), js_syscall);
  if (!js_path.IsEmpty())
    e->Set(env->path_string(), js_path);
  if (!js_dest.IsEmpty())
    e->Set(env->dest_string(), js_dest);

  return e;
}


// Look up environment variable unless running as setuid root.
inline const char* secure_getenv(const char* key) {
#ifndef _WIN32
  if (getuid() != geteuid() || getgid() != getegid())
    return nullptr;
#endif
  return getenv(key);
}


#ifdef _WIN32
// Does about the same as strerror(),
// but supports all windows error messages
static const char *winapi_strerror(const int errorno, bool* must_free) {
  char *errmsg = nullptr;

  FormatMessage(FORMAT_MESSAGE_ALLOCATE_BUFFER | FORMAT_MESSAGE_FROM_SYSTEM |
      FORMAT_MESSAGE_IGNORE_INSERTS, nullptr, errorno,
      MAKELANGID(LANG_NEUTRAL, SUBLANG_DEFAULT), (LPTSTR)&errmsg, 0, nullptr);

  if (errmsg) {
    *must_free = true;

    // Remove trailing newlines
    for (int i = strlen(errmsg) - 1;
        i >= 0 && (errmsg[i] == '\n' || errmsg[i] == '\r'); i--) {
      errmsg[i] = '\0';
    }

    return errmsg;
  } else {
    // FormatMessage failed
    *must_free = false;
    return "Unknown error";
  }
}


Local<Value> WinapiErrnoException(Isolate* isolate,
                                  int errorno,
                                  const char* syscall,
                                  const char* msg,
                                  const char* path) {
  Environment* env = Environment::GetCurrent(isolate);
  Local<Value> e;
  bool must_free = false;
  if (!msg || !msg[0]) {
    msg = winapi_strerror(errorno, &must_free);
  }
  Local<String> message = OneByteString(env->isolate(), msg);

  if (path) {
    Local<String> cons1 =
        String::Concat(message, FIXED_ONE_BYTE_STRING(isolate, " '"));
    Local<String> cons2 =
        String::Concat(cons1, String::NewFromUtf8(isolate, path));
    Local<String> cons3 =
        String::Concat(cons2, FIXED_ONE_BYTE_STRING(isolate, "'"));
    e = Exception::Error(cons3);
  } else {
    e = Exception::Error(message);
  }

  Local<Object> obj = e->ToObject(env->isolate());
  obj->Set(env->errno_string(), Integer::New(isolate, errorno));

  if (path != nullptr) {
    obj->Set(env->path_string(), String::NewFromUtf8(isolate, path));
  }

  if (syscall != nullptr) {
    obj->Set(env->syscall_string(), OneByteString(isolate, syscall));
  }

  if (must_free)
    LocalFree((HLOCAL)msg);

  return e;
}
#endif


void* ArrayBufferAllocator::Allocate(size_t size) {
  if (zero_fill_field_ || zero_fill_all_buffers)
    return node::UncheckedCalloc(size);
  else
    return node::UncheckedMalloc(size);
}

static bool DomainHasErrorHandler(const Environment* env,
                                  const Local<Object>& domain) {
  HandleScope scope(env->isolate());

  Local<Value> domain_event_listeners_v = domain->Get(env->events_string());
  if (!domain_event_listeners_v->IsObject())
    return false;

  Local<Object> domain_event_listeners_o =
      domain_event_listeners_v.As<Object>();

  Local<Value> domain_error_listeners_v =
      domain_event_listeners_o->Get(env->error_string());

  if (domain_error_listeners_v->IsFunction() ||
      (domain_error_listeners_v->IsArray() &&
      domain_error_listeners_v.As<Array>()->Length() > 0))
    return true;

  return false;
}

static bool DomainsStackHasErrorHandler(const Environment* env) {
  HandleScope scope(env->isolate());

  if (!env->using_domains())
    return false;

  Local<Array> domains_stack_array = env->domains_stack_array().As<Array>();
  if (domains_stack_array->Length() == 0)
    return false;

  uint32_t domains_stack_length = domains_stack_array->Length();
  for (uint32_t i = domains_stack_length; i > 0; --i) {
    Local<Value> domain_v = domains_stack_array->Get(i - 1);
    if (!domain_v->IsObject())
      return false;

    Local<Object> domain = domain_v.As<Object>();
    if (DomainHasErrorHandler(env, domain))
      return true;
  }

  return false;
}


static bool ShouldAbortOnUncaughtException(Isolate* isolate) {
  HandleScope scope(isolate);

  Environment* env = Environment::GetCurrent(isolate);
  Local<Object> process_object = env->process_object();
  Local<String> emitting_top_level_domain_error_key =
    env->emitting_top_level_domain_error_string();
  bool isEmittingTopLevelDomainError =
      process_object->Get(emitting_top_level_domain_error_key)->BooleanValue();

  return isEmittingTopLevelDomainError || !DomainsStackHasErrorHandler(env);
}


void SetupDomainUse(const FunctionCallbackInfo<Value>& args) {
  Environment* env = Environment::GetCurrent(args);

  if (env->using_domains())
    return;
  env->set_using_domains(true);

  HandleScope scope(env->isolate());
  Local<Object> process_object = env->process_object();

  Local<String> tick_callback_function_key = env->tick_domain_cb_string();
  Local<Function> tick_callback_function =
      process_object->Get(tick_callback_function_key).As<Function>();

  if (!tick_callback_function->IsFunction()) {
    fprintf(stderr, "process._tickDomainCallback assigned to non-function\n");
    ABORT();
  }

  process_object->Set(env->tick_callback_string(), tick_callback_function);
  env->set_tick_callback_function(tick_callback_function);

  CHECK(args[0]->IsArray());
  env->set_domain_array(args[0].As<Array>());

  CHECK(args[1]->IsArray());
  env->set_domains_stack_array(args[1].As<Array>());

  // Do a little housekeeping.
  env->process_object()->Delete(
      env->context(),
      FIXED_ONE_BYTE_STRING(args.GetIsolate(), "_setupDomainUse")).FromJust();

  uint32_t* const fields = env->domain_flag()->fields();
  uint32_t const fields_count = env->domain_flag()->fields_count();

  Local<ArrayBuffer> array_buffer =
      ArrayBuffer::New(env->isolate(), fields, sizeof(*fields) * fields_count);

  args.GetReturnValue().Set(Uint32Array::New(array_buffer, 0, fields_count));
}

void RunMicrotasks(const FunctionCallbackInfo<Value>& args) {
  args.GetIsolate()->RunMicrotasks();
}


void SetupProcessObject(const FunctionCallbackInfo<Value>& args) {
  Environment* env = Environment::GetCurrent(args);

  CHECK(args[0]->IsFunction());

  env->set_push_values_to_array_function(args[0].As<Function>());
  env->process_object()->Delete(
      env->context(),
      FIXED_ONE_BYTE_STRING(env->isolate(), "_setupProcessObject")).FromJust();
}


void SetupNextTick(const FunctionCallbackInfo<Value>& args) {
  Environment* env = Environment::GetCurrent(args);

  CHECK(args[0]->IsFunction());
  CHECK(args[1]->IsObject());

  env->set_tick_callback_function(args[0].As<Function>());

  env->SetMethod(args[1].As<Object>(), "runMicrotasks", RunMicrotasks);

  // Do a little housekeeping.
  env->process_object()->Delete(
      env->context(),
      FIXED_ONE_BYTE_STRING(args.GetIsolate(), "_setupNextTick")).FromJust();

  // Values use to cross communicate with processNextTick.
  uint32_t* const fields = env->tick_info()->fields();
  uint32_t const fields_count = env->tick_info()->fields_count();

  Local<ArrayBuffer> array_buffer =
      ArrayBuffer::New(env->isolate(), fields, sizeof(*fields) * fields_count);

  args.GetReturnValue().Set(Uint32Array::New(array_buffer, 0, fields_count));
}

void PromiseRejectCallback(PromiseRejectMessage message) {
  Local<Promise> promise = message.GetPromise();
  Isolate* isolate = promise->GetIsolate();
  Local<Value> value = message.GetValue();
  Local<Integer> event = Integer::New(isolate, message.GetEvent());

  Environment* env = Environment::GetCurrent(isolate);
  Local<Function> callback = env->promise_reject_function();

  if (value.IsEmpty())
    value = Undefined(isolate);

  Local<Value> args[] = { event, promise, value };
  Local<Object> process = env->process_object();

  callback->Call(process, arraysize(args), args);
}

void SetupPromises(const FunctionCallbackInfo<Value>& args) {
  Environment* env = Environment::GetCurrent(args);
  Isolate* isolate = env->isolate();

  CHECK(args[0]->IsFunction());

  isolate->SetPromiseRejectCallback(PromiseRejectCallback);
  env->set_promise_reject_function(args[0].As<Function>());

  env->process_object()->Delete(
      env->context(),
      FIXED_ONE_BYTE_STRING(args.GetIsolate(), "_setupPromises")).FromJust();
}


Local<Value> MakeCallback(Environment* env,
                          Local<Value> recv,
                          const Local<Function> callback,
                          int argc,
                          Local<Value> argv[]) {
  // If you hit this assertion, you forgot to enter the v8::Context first.
  CHECK_EQ(env->context(), env->isolate()->GetCurrentContext());

  Local<Function> pre_fn = env->async_hooks_pre_function();
  Local<Function> post_fn = env->async_hooks_post_function();
  Local<Object> object, domain;
  bool ran_init_callback = false;
  bool has_domain = false;

  Environment::AsyncCallbackScope callback_scope(env);

  // TODO(trevnorris): Adding "_asyncQueue" to the "this" in the init callback
  // is a horrible way to detect usage. Rethink how detection should happen.
  if (recv->IsObject()) {
    object = recv.As<Object>();
    Local<Value> async_queue_v = object->Get(env->async_queue_string());
    if (async_queue_v->IsObject())
      ran_init_callback = true;
  }

  if (env->using_domains()) {
    CHECK(recv->IsObject());
    Local<Value> domain_v = object->Get(env->domain_string());
    has_domain = domain_v->IsObject();
    if (has_domain) {
      domain = domain_v.As<Object>();
      if (domain->Get(env->disposed_string())->IsTrue())
        return Undefined(env->isolate());
    }
  }

  if (has_domain) {
    Local<Value> enter_v = domain->Get(env->enter_string());
    if (enter_v->IsFunction()) {
      if (enter_v.As<Function>()->Call(domain, 0, nullptr).IsEmpty()) {
        FatalError("node::MakeCallback",
                   "domain enter callback threw, please report this");
      }
    }
  }

  if (ran_init_callback && !pre_fn.IsEmpty()) {
    TryCatch try_catch(env->isolate());
    MaybeLocal<Value> ar = pre_fn->Call(env->context(), object, 0, nullptr);
    if (ar.IsEmpty()) {
      ClearFatalExceptionHandlers(env);
      FatalException(env->isolate(), try_catch);
      return Local<Value>();
    }
  }

  Local<Value> ret = callback->Call(recv, argc, argv);

  if (ran_init_callback && !post_fn.IsEmpty()) {
    Local<Value> did_throw = Boolean::New(env->isolate(), ret.IsEmpty());
    // Currently there's no way to retrieve an uid from node::MakeCallback().
    // This needs to be fixed.
    Local<Value> vals[] =
        { Undefined(env->isolate()).As<Value>(), did_throw };
    TryCatch try_catch(env->isolate());
    MaybeLocal<Value> ar =
        post_fn->Call(env->context(), object, arraysize(vals), vals);
    if (ar.IsEmpty()) {
      ClearFatalExceptionHandlers(env);
      FatalException(env->isolate(), try_catch);
      return Local<Value>();
    }
  }

  if (ret.IsEmpty()) {
    // NOTE: For backwards compatibility with public API we return Undefined()
    // if the top level call threw.
    return callback_scope.in_makecallback() ?
        ret : Undefined(env->isolate()).As<Value>();
  }

  if (has_domain) {
    Local<Value> exit_v = domain->Get(env->exit_string());
    if (exit_v->IsFunction()) {
      if (exit_v.As<Function>()->Call(domain, 0, nullptr).IsEmpty()) {
        FatalError("node::MakeCallback",
                   "domain exit callback threw, please report this");
      }
    }
  }

  if (callback_scope.in_makecallback()) {
    return ret;
  }

  Environment::TickInfo* tick_info = env->tick_info();

  if (tick_info->length() == 0) {
    env->isolate()->RunMicrotasks();
  }

  Local<Object> process = env->process_object();

  if (tick_info->length() == 0) {
    tick_info->set_index(0);
  }

  if (env->tick_callback_function()->Call(process, 0, nullptr).IsEmpty()) {
    return Undefined(env->isolate());
  }

  return ret;
}


Local<Value> MakeCallback(Environment* env,
                           Local<Object> recv,
                           Local<String> symbol,
                           int argc,
                           Local<Value> argv[]) {
  Local<Value> cb_v = recv->Get(symbol);
  CHECK(cb_v->IsFunction());
  return MakeCallback(env, recv.As<Value>(), cb_v.As<Function>(), argc, argv);
}


Local<Value> MakeCallback(Environment* env,
                           Local<Object> recv,
                           const char* method,
                           int argc,
                           Local<Value> argv[]) {
  Local<String> method_string = OneByteString(env->isolate(), method);
  return MakeCallback(env, recv, method_string, argc, argv);
}


Local<Value> MakeCallback(Isolate* isolate,
                          Local<Object> recv,
                          const char* method,
                          int argc,
                          Local<Value> argv[]) {
  EscapableHandleScope handle_scope(isolate);
  Local<String> method_string = OneByteString(isolate, method);
  return handle_scope.Escape(
      MakeCallback(isolate, recv, method_string, argc, argv));
}


Local<Value> MakeCallback(Isolate* isolate,
                          Local<Object> recv,
                          Local<String> symbol,
                          int argc,
                          Local<Value> argv[]) {
  EscapableHandleScope handle_scope(isolate);
  Local<Value> callback_v = recv->Get(symbol);
  if (callback_v.IsEmpty()) return Local<Value>();
  if (!callback_v->IsFunction()) return Local<Value>();
  Local<Function> callback = callback_v.As<Function>();
  return handle_scope.Escape(MakeCallback(isolate, recv, callback, argc, argv));
}


Local<Value> MakeCallback(Isolate* isolate,
                          Local<Object> recv,
                          Local<Function> callback,
                          int argc,
                          Local<Value> argv[]) {
  // Observe the following two subtleties:
  //
  // 1. The environment is retrieved from the callback function's context.
  // 2. The context to enter is retrieved from the environment.
  //
  // Because of the AssignToContext() call in src/node_contextify.cc,
  // the two contexts need not be the same.
  EscapableHandleScope handle_scope(isolate);
  Environment* env = Environment::GetCurrent(callback->CreationContext());
  Context::Scope context_scope(env->context());
  return handle_scope.Escape(
      MakeCallback(env, recv.As<Value>(), callback, argc, argv));
}


enum encoding ParseEncoding(const char* encoding,
                            enum encoding default_encoding) {
  switch (encoding[0]) {
    case 'u':
      // utf8, utf16le
      if (encoding[1] == 't' && encoding[2] == 'f') {
        // Skip `-`
        encoding += encoding[3] == '-' ? 4 : 3;
        if (encoding[0] == '8' && encoding[1] == '\0')
          return UTF8;
        if (strncmp(encoding, "16le", 4) == 0)
          return UCS2;

      // ucs2
      } else if (encoding[1] == 'c' && encoding[2] == 's') {
        encoding += encoding[3] == '-' ? 4 : 3;
        if (encoding[0] == '2' && encoding[1] == '\0')
          return UCS2;
      }
      break;
    case 'l':
      // latin1
      if (encoding[1] == 'a') {
        if (strncmp(encoding + 2, "tin1", 4) == 0)
          return LATIN1;
      }
      break;
    case 'b':
      // binary
      if (encoding[1] == 'i') {
        if (strncmp(encoding + 2, "nary", 4) == 0)
          return LATIN1;

      // buffer
      } else if (encoding[1] == 'u') {
        if (strncmp(encoding + 2, "ffer", 4) == 0)
          return BUFFER;
      }
      break;
    case '\0':
      return default_encoding;
    default:
      break;
  }

  if (StringEqualNoCase(encoding, "utf8")) {
    return UTF8;
  } else if (StringEqualNoCase(encoding, "utf-8")) {
    return UTF8;
  } else if (StringEqualNoCase(encoding, "ascii")) {
    return ASCII;
  } else if (StringEqualNoCase(encoding, "base64")) {
    return BASE64;
  } else if (StringEqualNoCase(encoding, "ucs2")) {
    return UCS2;
  } else if (StringEqualNoCase(encoding, "ucs-2")) {
    return UCS2;
  } else if (StringEqualNoCase(encoding, "utf16le")) {
    return UCS2;
  } else if (StringEqualNoCase(encoding, "utf-16le")) {
    return UCS2;
  } else if (StringEqualNoCase(encoding, "latin1")) {
    return LATIN1;
  } else if (StringEqualNoCase(encoding, "binary")) {
    return LATIN1;  // BINARY is a deprecated alias of LATIN1.
  } else if (StringEqualNoCase(encoding, "buffer")) {
    return BUFFER;
  } else if (StringEqualNoCase(encoding, "hex")) {
    return HEX;
  } else {
    return default_encoding;
  }
}


enum encoding ParseEncoding(Isolate* isolate,
                            Local<Value> encoding_v,
                            enum encoding default_encoding) {
  if (!encoding_v->IsString())
    return default_encoding;

  node::Utf8Value encoding(isolate, encoding_v);

  return ParseEncoding(*encoding, default_encoding);
}

Local<Value> Encode(Isolate* isolate,
                    const char* buf,
                    size_t len,
                    enum encoding encoding) {
  CHECK_NE(encoding, UCS2);
  return StringBytes::Encode(isolate, buf, len, encoding);
}

Local<Value> Encode(Isolate* isolate, const uint16_t* buf, size_t len) {
  return StringBytes::Encode(isolate, buf, len);
}

// Returns -1 if the handle was not valid for decoding
ssize_t DecodeBytes(Isolate* isolate,
                    Local<Value> val,
                    enum encoding encoding) {
  HandleScope scope(isolate);

  return StringBytes::Size(isolate, val, encoding);
}

// Returns number of bytes written.
ssize_t DecodeWrite(Isolate* isolate,
                    char* buf,
                    size_t buflen,
                    Local<Value> val,
                    enum encoding encoding) {
  return StringBytes::Write(isolate, buf, buflen, val, encoding, nullptr);
}

bool IsExceptionDecorated(Environment* env, Local<Value> er) {
  if (!er.IsEmpty() && er->IsObject()) {
    Local<Object> err_obj = er.As<Object>();
    auto maybe_value =
        err_obj->GetPrivate(env->context(), env->decorated_private_symbol());
    Local<Value> decorated;
    return maybe_value.ToLocal(&decorated) && decorated->IsTrue();
  }
  return false;
}

void AppendExceptionLine(Environment* env,
                         Local<Value> er,
                         Local<Message> message,
                         enum ErrorHandlingMode mode) {
  if (message.IsEmpty())
    return;

  HandleScope scope(env->isolate());
  Local<Object> err_obj;
  if (!er.IsEmpty() && er->IsObject()) {
    err_obj = er.As<Object>();

    auto context = env->context();
    auto processed_private_symbol = env->processed_private_symbol();
    // Do it only once per message
    if (err_obj->HasPrivate(context, processed_private_symbol).FromJust())
      return;
    err_obj->SetPrivate(
        context,
        processed_private_symbol,
        True(env->isolate()));
  }

  // Print (filename):(line number): (message).
  node::Utf8Value filename(env->isolate(), message->GetScriptResourceName());
  const char* filename_string = *filename;
  int linenum = message->GetLineNumber();
  // Print line of source code.
  node::Utf8Value sourceline(env->isolate(), message->GetSourceLine());
  const char* sourceline_string = *sourceline;

  // Because of how node modules work, all scripts are wrapped with a
  // "function (module, exports, __filename, ...) {"
  // to provide script local variables.
  //
  // When reporting errors on the first line of a script, this wrapper
  // function is leaked to the user. There used to be a hack here to
  // truncate off the first 62 characters, but it caused numerous other
  // problems when vm.runIn*Context() methods were used for non-module
  // code.
  //
  // If we ever decide to re-instate such a hack, the following steps
  // must be taken:
  //
  // 1. Pass a flag around to say "this code was wrapped"
  // 2. Update the stack frame output so that it is also correct.
  //
  // It would probably be simpler to add a line rather than add some
  // number of characters to the first line, since V8 truncates the
  // sourceline to 78 characters, and we end up not providing very much
  // useful debugging info to the user if we remove 62 characters.

  int start = message->GetStartColumn(env->context()).FromMaybe(0);
  int end = message->GetEndColumn(env->context()).FromMaybe(0);

  char arrow[1024];
  int max_off = sizeof(arrow) - 2;

  int off = snprintf(arrow,
                     sizeof(arrow),
                     "%s:%i\n%s\n",
                     filename_string,
                     linenum,
                     sourceline_string);
  CHECK_GE(off, 0);
  if (off > max_off) {
    off = max_off;
  }

  // Print wavy underline (GetUnderline is deprecated).
  for (int i = 0; i < start; i++) {
    if (sourceline_string[i] == '\0' || off >= max_off) {
      break;
    }
    CHECK_LT(off, max_off);
    arrow[off++] = (sourceline_string[i] == '\t') ? '\t' : ' ';
  }
  for (int i = start; i < end; i++) {
    if (sourceline_string[i] == '\0' || off >= max_off) {
      break;
    }
    CHECK_LT(off, max_off);
    arrow[off++] = '^';
  }
  CHECK_LE(off, max_off);
  arrow[off] = '\n';
  arrow[off + 1] = '\0';

  Local<String> arrow_str = String::NewFromUtf8(env->isolate(), arrow);

  const bool can_set_arrow = !arrow_str.IsEmpty() && !err_obj.IsEmpty();
  // If allocating arrow_str failed, print it out. There's not much else to do.
  // If it's not an error, but something needs to be printed out because
  // it's a fatal exception, also print it out from here.
  // Otherwise, the arrow property will be attached to the object and handled
  // by the caller.
  if (!can_set_arrow || (mode == FATAL_ERROR && !err_obj->IsNativeError())) {
    if (env->printed_error())
      return;
    env->set_printed_error(true);

    uv_tty_reset_mode();
    PrintErrorString("\n%s", arrow);
    return;
  }

  CHECK(err_obj->SetPrivate(
            env->context(),
            env->arrow_message_private_symbol(),
            arrow_str).FromMaybe(false));
}


static void ReportException(Environment* env,
                            Local<Value> er,
                            Local<Message> message) {
  HandleScope scope(env->isolate());

  AppendExceptionLine(env, er, message, FATAL_ERROR);

  Local<Value> trace_value;
  Local<Value> arrow;
  const bool decorated = IsExceptionDecorated(env, er);

  if (er->IsUndefined() || er->IsNull()) {
    trace_value = Undefined(env->isolate());
  } else {
    Local<Object> err_obj = er->ToObject(env->isolate());

    trace_value = err_obj->Get(env->stack_string());
    arrow =
        err_obj->GetPrivate(
            env->context(),
            env->arrow_message_private_symbol()).ToLocalChecked();
  }

  node::Utf8Value trace(env->isolate(), trace_value);

  // range errors have a trace member set to undefined
  if (trace.length() > 0 && !trace_value->IsUndefined()) {
    if (arrow.IsEmpty() || !arrow->IsString() || decorated) {
      PrintErrorString("%s\n", *trace);
    } else {
      node::Utf8Value arrow_string(env->isolate(), arrow);
      PrintErrorString("%s\n%s\n", *arrow_string, *trace);
    }
  } else {
    // this really only happens for RangeErrors, since they're the only
    // kind that won't have all this info in the trace, or when non-Error
    // objects are thrown manually.
    Local<Value> message;
    Local<Value> name;

    if (er->IsObject()) {
      Local<Object> err_obj = er.As<Object>();
      message = err_obj->Get(env->message_string());
      name = err_obj->Get(FIXED_ONE_BYTE_STRING(env->isolate(), "name"));
    }

    if (message.IsEmpty() ||
        message->IsUndefined() ||
        name.IsEmpty() ||
        name->IsUndefined()) {
      // Not an error object. Just print as-is.
      String::Utf8Value message(er);

      PrintErrorString("%s\n", *message ? *message :
                                          "<toString() threw exception>");
    } else {
      node::Utf8Value name_string(env->isolate(), name);
      node::Utf8Value message_string(env->isolate(), message);

      if (arrow.IsEmpty() || !arrow->IsString() || decorated) {
        PrintErrorString("%s: %s\n", *name_string, *message_string);
      } else {
        node::Utf8Value arrow_string(env->isolate(), arrow);
        PrintErrorString("%s\n%s: %s\n",
                         *arrow_string,
                         *name_string,
                         *message_string);
      }
    }
  }

  fflush(stderr);
}


static void ReportException(Environment* env, const TryCatch& try_catch) {
  ReportException(env, try_catch.Exception(), try_catch.Message());
}


// Executes a str within the current v8 context.
static Local<Value> ExecuteString(Environment* env,
                                  Local<String> source,
                                  Local<String> filename) {
  EscapableHandleScope scope(env->isolate());
  TryCatch try_catch(env->isolate());

  // try_catch must be nonverbose to disable FatalException() handler,
  // we will handle exceptions ourself.
  try_catch.SetVerbose(false);

  ScriptOrigin origin(filename);
  MaybeLocal<v8::Script> script =
      v8::Script::Compile(env->context(), source, &origin);
  if (script.IsEmpty()) {
    ReportException(env, try_catch);
    exit(3);
  }

  Local<Value> result = script.ToLocalChecked()->Run();
  if (result.IsEmpty()) {
    ReportException(env, try_catch);
    exit(4);
  }

  return scope.Escape(result);
}


static void GetActiveRequests(const FunctionCallbackInfo<Value>& args) {
  Environment* env = Environment::GetCurrent(args);

  Local<Array> ary = Array::New(args.GetIsolate());
  Local<Context> ctx = env->context();
  Local<Function> fn = env->push_values_to_array_function();
  Local<Value> argv[NODE_PUSH_VAL_TO_ARRAY_MAX];
  size_t idx = 0;

  for (auto w : *env->req_wrap_queue()) {
    if (w->persistent().IsEmpty())
      continue;
    argv[idx] = w->object();
    if (++idx >= arraysize(argv)) {
      fn->Call(ctx, ary, idx, argv).ToLocalChecked();
      idx = 0;
    }
  }

  if (idx > 0) {
    fn->Call(ctx, ary, idx, argv).ToLocalChecked();
  }

  args.GetReturnValue().Set(ary);
}


// Non-static, friend of HandleWrap. Could have been a HandleWrap method but
// implemented here for consistency with GetActiveRequests().
void GetActiveHandles(const FunctionCallbackInfo<Value>& args) {
  Environment* env = Environment::GetCurrent(args);

  Local<Array> ary = Array::New(env->isolate());
  Local<Context> ctx = env->context();
  Local<Function> fn = env->push_values_to_array_function();
  Local<Value> argv[NODE_PUSH_VAL_TO_ARRAY_MAX];
  size_t idx = 0;

  Local<String> owner_sym = env->owner_string();

  for (auto w : *env->handle_wrap_queue()) {
    if (w->persistent().IsEmpty() || !HandleWrap::HasRef(w))
      continue;
    Local<Object> object = w->object();
    Local<Value> owner = object->Get(owner_sym);
    if (owner->IsUndefined())
      owner = object;
    argv[idx] = owner;
    if (++idx >= arraysize(argv)) {
      fn->Call(ctx, ary, idx, argv).ToLocalChecked();
      idx = 0;
    }
  }
  if (idx > 0) {
    fn->Call(ctx, ary, idx, argv).ToLocalChecked();
  }

  args.GetReturnValue().Set(ary);
}


NO_RETURN void Abort() {
  DumpBacktrace(stderr);
  fflush(stderr);
  ABORT_NO_BACKTRACE();
}


NO_RETURN void Assert(const char* const (*args)[4]) {
  auto filename = (*args)[0];
  auto linenum = (*args)[1];
  auto message = (*args)[2];
  auto function = (*args)[3];

  char exepath[256];
  size_t exepath_size = sizeof(exepath);
  if (uv_exepath(exepath, &exepath_size))
    snprintf(exepath, sizeof(exepath), "node");

  char pid[12] = {0};
#ifndef _WIN32
  snprintf(pid, sizeof(pid), "[%u]", getpid());
#endif

  fprintf(stderr, "%s%s: %s:%s:%s%s Assertion `%s' failed.\n",
          exepath, pid, filename, linenum,
          function, *function ? ":" : "", message);
  fflush(stderr);

  Abort();
}


static void Abort(const FunctionCallbackInfo<Value>& args) {
  Abort();
}


static void Chdir(const FunctionCallbackInfo<Value>& args) {
  Environment* env = Environment::GetCurrent(args);

  if (args.Length() != 1 || !args[0]->IsString()) {
    return env->ThrowTypeError("Bad argument.");
  }

  node::Utf8Value path(args.GetIsolate(), args[0]);
  int err = uv_chdir(*path);
  if (err) {
    return env->ThrowUVException(err, "uv_chdir");
  }
}


static void Cwd(const FunctionCallbackInfo<Value>& args) {
  Environment* env = Environment::GetCurrent(args);
#ifdef _WIN32
  /* MAX_PATH is in characters, not bytes. Make sure we have enough headroom. */
  char buf[MAX_PATH * 4];
#else
  char buf[PATH_MAX];
#endif

  size_t cwd_len = sizeof(buf);
  int err = uv_cwd(buf, &cwd_len);
  if (err) {
    return env->ThrowUVException(err, "uv_cwd");
  }

  Local<String> cwd = String::NewFromUtf8(env->isolate(),
                                          buf,
                                          String::kNormalString,
                                          cwd_len);
  args.GetReturnValue().Set(cwd);
}


static void Umask(const FunctionCallbackInfo<Value>& args) {
  Environment* env = Environment::GetCurrent(args);
  uint32_t old;

  if (args.Length() < 1 || args[0]->IsUndefined()) {
    old = umask(0);
    umask(static_cast<mode_t>(old));
  } else if (!args[0]->IsInt32() && !args[0]->IsString()) {
    return env->ThrowTypeError("argument must be an integer or octal string.");
  } else {
    int oct;
    if (args[0]->IsInt32()) {
      oct = args[0]->Uint32Value();
    } else {
      oct = 0;
      node::Utf8Value str(env->isolate(), args[0]);

      // Parse the octal string.
      for (size_t i = 0; i < str.length(); i++) {
        char c = (*str)[i];
        if (c > '7' || c < '0') {
          return env->ThrowTypeError("invalid octal string");
        }
        oct *= 8;
        oct += c - '0';
      }
    }
    old = umask(static_cast<mode_t>(oct));
  }

  args.GetReturnValue().Set(old);
}


#if defined(__POSIX__) && !defined(__ANDROID__)

static const uid_t uid_not_found = static_cast<uid_t>(-1);
static const gid_t gid_not_found = static_cast<gid_t>(-1);


static uid_t uid_by_name(const char* name) {
  struct passwd pwd;
  struct passwd* pp;
  char buf[8192];

  errno = 0;
  pp = nullptr;

  if (getpwnam_r(name, &pwd, buf, sizeof(buf), &pp) == 0 && pp != nullptr) {
    return pp->pw_uid;
  }

  return uid_not_found;
}


static char* name_by_uid(uid_t uid) {
  struct passwd pwd;
  struct passwd* pp;
  char buf[8192];
  int rc;

  errno = 0;
  pp = nullptr;

  if ((rc = getpwuid_r(uid, &pwd, buf, sizeof(buf), &pp)) == 0 &&
      pp != nullptr) {
    return strdup(pp->pw_name);
  }

  if (rc == 0) {
    errno = ENOENT;
  }

  return nullptr;
}


static gid_t gid_by_name(const char* name) {
  struct group pwd;
  struct group* pp;
  char buf[8192];

  errno = 0;
  pp = nullptr;

  if (getgrnam_r(name, &pwd, buf, sizeof(buf), &pp) == 0 && pp != nullptr) {
    return pp->gr_gid;
  }

  return gid_not_found;
}


#if 0  // For future use.
static const char* name_by_gid(gid_t gid) {
  struct group pwd;
  struct group* pp;
  char buf[8192];
  int rc;

  errno = 0;
  pp = nullptr;

  if ((rc = getgrgid_r(gid, &pwd, buf, sizeof(buf), &pp)) == 0 &&
      pp != nullptr) {
    return strdup(pp->gr_name);
  }

  if (rc == 0) {
    errno = ENOENT;
  }

  return nullptr;
}
#endif


static uid_t uid_by_name(Isolate* isolate, Local<Value> value) {
  if (value->IsUint32()) {
    return static_cast<uid_t>(value->Uint32Value());
  } else {
    node::Utf8Value name(isolate, value);
    return uid_by_name(*name);
  }
}


static gid_t gid_by_name(Isolate* isolate, Local<Value> value) {
  if (value->IsUint32()) {
    return static_cast<gid_t>(value->Uint32Value());
  } else {
    node::Utf8Value name(isolate, value);
    return gid_by_name(*name);
  }
}

static void GetUid(const FunctionCallbackInfo<Value>& args) {
  // uid_t is an uint32_t on all supported platforms.
  args.GetReturnValue().Set(static_cast<uint32_t>(getuid()));
}


static void GetGid(const FunctionCallbackInfo<Value>& args) {
  // gid_t is an uint32_t on all supported platforms.
  args.GetReturnValue().Set(static_cast<uint32_t>(getgid()));
}


static void GetEUid(const FunctionCallbackInfo<Value>& args) {
  // uid_t is an uint32_t on all supported platforms.
  args.GetReturnValue().Set(static_cast<uint32_t>(geteuid()));
}


static void GetEGid(const FunctionCallbackInfo<Value>& args) {
  // gid_t is an uint32_t on all supported platforms.
  args.GetReturnValue().Set(static_cast<uint32_t>(getegid()));
}


static void SetGid(const FunctionCallbackInfo<Value>& args) {
  Environment* env = Environment::GetCurrent(args);

  if (!args[0]->IsUint32() && !args[0]->IsString()) {
    return env->ThrowTypeError("setgid argument must be a number or a string");
  }

  gid_t gid = gid_by_name(env->isolate(), args[0]);

  if (gid == gid_not_found) {
    return env->ThrowError("setgid group id does not exist");
  }

  if (setgid(gid)) {
    return env->ThrowErrnoException(errno, "setgid");
  }
}


static void SetEGid(const FunctionCallbackInfo<Value>& args) {
  Environment* env = Environment::GetCurrent(args);

  if (!args[0]->IsUint32() && !args[0]->IsString()) {
    return env->ThrowTypeError("setegid argument must be a number or string");
  }

  gid_t gid = gid_by_name(env->isolate(), args[0]);

  if (gid == gid_not_found) {
    return env->ThrowError("setegid group id does not exist");
  }

  if (setegid(gid)) {
    return env->ThrowErrnoException(errno, "setegid");
  }
}


static void SetUid(const FunctionCallbackInfo<Value>& args) {
  Environment* env = Environment::GetCurrent(args);

  if (!args[0]->IsUint32() && !args[0]->IsString()) {
    return env->ThrowTypeError("setuid argument must be a number or a string");
  }

  uid_t uid = uid_by_name(env->isolate(), args[0]);

  if (uid == uid_not_found) {
    return env->ThrowError("setuid user id does not exist");
  }

  if (setuid(uid)) {
    return env->ThrowErrnoException(errno, "setuid");
  }
}


static void SetEUid(const FunctionCallbackInfo<Value>& args) {
  Environment* env = Environment::GetCurrent(args);

  if (!args[0]->IsUint32() && !args[0]->IsString()) {
    return env->ThrowTypeError("seteuid argument must be a number or string");
  }

  uid_t uid = uid_by_name(env->isolate(), args[0]);

  if (uid == uid_not_found) {
    return env->ThrowError("seteuid user id does not exist");
  }

  if (seteuid(uid)) {
    return env->ThrowErrnoException(errno, "seteuid");
  }
}


static void GetGroups(const FunctionCallbackInfo<Value>& args) {
  Environment* env = Environment::GetCurrent(args);

  int ngroups = getgroups(0, nullptr);

  if (ngroups == -1) {
    return env->ThrowErrnoException(errno, "getgroups");
  }

  gid_t* groups = new gid_t[ngroups];

  ngroups = getgroups(ngroups, groups);

  if (ngroups == -1) {
    delete[] groups;
    return env->ThrowErrnoException(errno, "getgroups");
  }

  Local<Array> groups_list = Array::New(env->isolate(), ngroups);
  bool seen_egid = false;
  gid_t egid = getegid();

  for (int i = 0; i < ngroups; i++) {
    groups_list->Set(i, Integer::New(env->isolate(), groups[i]));
    if (groups[i] == egid)
      seen_egid = true;
  }

  delete[] groups;

  if (seen_egid == false) {
    groups_list->Set(ngroups, Integer::New(env->isolate(), egid));
  }

  args.GetReturnValue().Set(groups_list);
}


static void SetGroups(const FunctionCallbackInfo<Value>& args) {
  Environment* env = Environment::GetCurrent(args);

  if (!args[0]->IsArray()) {
    return env->ThrowTypeError("argument 1 must be an array");
  }

  Local<Array> groups_list = args[0].As<Array>();
  size_t size = groups_list->Length();
  gid_t* groups = new gid_t[size];

  for (size_t i = 0; i < size; i++) {
    gid_t gid = gid_by_name(env->isolate(), groups_list->Get(i));

    if (gid == gid_not_found) {
      delete[] groups;
      return env->ThrowError("group name not found");
    }

    groups[i] = gid;
  }

  int rc = setgroups(size, groups);
  delete[] groups;

  if (rc == -1) {
    return env->ThrowErrnoException(errno, "setgroups");
  }
}


static void InitGroups(const FunctionCallbackInfo<Value>& args) {
  Environment* env = Environment::GetCurrent(args);

  if (!args[0]->IsUint32() && !args[0]->IsString()) {
    return env->ThrowTypeError("argument 1 must be a number or a string");
  }

  if (!args[1]->IsUint32() && !args[1]->IsString()) {
    return env->ThrowTypeError("argument 2 must be a number or a string");
  }

  node::Utf8Value arg0(env->isolate(), args[0]);
  gid_t extra_group;
  bool must_free;
  char* user;

  if (args[0]->IsUint32()) {
    user = name_by_uid(args[0]->Uint32Value());
    must_free = true;
  } else {
    user = *arg0;
    must_free = false;
  }

  if (user == nullptr) {
    return env->ThrowError("initgroups user not found");
  }

  extra_group = gid_by_name(env->isolate(), args[1]);

  if (extra_group == gid_not_found) {
    if (must_free)
      free(user);
    return env->ThrowError("initgroups extra group not found");
  }

  int rc = initgroups(user, extra_group);

  if (must_free) {
    free(user);
  }

  if (rc) {
    return env->ThrowErrnoException(errno, "initgroups");
  }
}

#endif  // __POSIX__ && !defined(__ANDROID__)


static void WaitForInspectorDisconnect(Environment* env) {
#if HAVE_INSPECTOR
  if (env->inspector_agent()->IsConnected()) {
    // Restore signal dispositions, the app is done and is no longer
    // capable of handling signals.
#ifdef __POSIX__
    struct sigaction act;
    memset(&act, 0, sizeof(act));
    for (unsigned nr = 1; nr < kMaxSignal; nr += 1) {
      if (nr == SIGKILL || nr == SIGSTOP || nr == SIGPROF)
        continue;
      act.sa_handler = (nr == SIGPIPE) ? SIG_IGN : SIG_DFL;
      CHECK_EQ(0, sigaction(nr, &act, nullptr));
    }
#endif
    env->inspector_agent()->WaitForDisconnect();
  }
#endif
}


void Exit(const FunctionCallbackInfo<Value>& args) {
  WaitForInspectorDisconnect(Environment::GetCurrent(args));
  exit(args[0]->Int32Value());
}


static void Uptime(const FunctionCallbackInfo<Value>& args) {
  Environment* env = Environment::GetCurrent(args);
  double uptime;

  uv_update_time(env->event_loop());
  uptime = uv_now(env->event_loop()) - prog_start_time;

  args.GetReturnValue().Set(Number::New(env->isolate(), uptime / 1000));
}


void MemoryUsage(const FunctionCallbackInfo<Value>& args) {
  Environment* env = Environment::GetCurrent(args);

  size_t rss;
  int err = uv_resident_set_memory(&rss);
  if (err) {
    return env->ThrowUVException(err, "uv_resident_set_memory");
  }

  // V8 memory usage
  HeapStatistics v8_heap_stats;
  env->isolate()->GetHeapStatistics(&v8_heap_stats);

  Local<Number> heap_total =
      Number::New(env->isolate(), v8_heap_stats.total_heap_size());
  Local<Number> heap_used =
      Number::New(env->isolate(), v8_heap_stats.used_heap_size());
  Local<Number> external_mem =
      Number::New(env->isolate(),
                  env->isolate()->AdjustAmountOfExternalAllocatedMemory(0));

  Local<Object> info = Object::New(env->isolate());
  info->Set(env->rss_string(), Number::New(env->isolate(), rss));
  info->Set(env->heap_total_string(), heap_total);
  info->Set(env->heap_used_string(), heap_used);
  info->Set(env->external_string(), external_mem);

  args.GetReturnValue().Set(info);
}


void Kill(const FunctionCallbackInfo<Value>& args) {
  Environment* env = Environment::GetCurrent(args);

  if (args.Length() != 2) {
    return env->ThrowError("Bad argument.");
  }

  int pid = args[0]->Int32Value();
  int sig = args[1]->Int32Value();
  int err = uv_kill(pid, sig);
  args.GetReturnValue().Set(err);
}

// used in Hrtime() below
#define NANOS_PER_SEC 1000000000

// Hrtime exposes libuv's uv_hrtime() high-resolution timer.
// The value returned by uv_hrtime() is a 64-bit int representing nanoseconds,
// so this function instead returns an Array with 2 entries representing seconds
// and nanoseconds, to avoid any integer overflow possibility.
// Pass in an Array from a previous hrtime() call to instead get a time diff.
void Hrtime(const FunctionCallbackInfo<Value>& args) {
  uint64_t t = uv_hrtime();

  Local<ArrayBuffer> ab = args[0].As<Uint32Array>()->Buffer();
  uint32_t* fields = static_cast<uint32_t*>(ab->GetContents().Data());

  // These three indices will contain the values for the hrtime tuple. The
  // seconds value is broken into the upper/lower 32 bits and stored in two
  // uint32 fields to be converted back in JS.
  fields[0] = (t / NANOS_PER_SEC) >> 32;
  fields[1] = (t / NANOS_PER_SEC) & 0xffffffff;
  fields[2] = t % NANOS_PER_SEC;
}

// Microseconds in a second, as a float, used in CPUUsage() below
#define MICROS_PER_SEC 1e6

// CPUUsage use libuv's uv_getrusage() this-process resource usage accessor,
// to access ru_utime (user CPU time used) and ru_stime (system CPU time used),
// which are uv_timeval_t structs (long tv_sec, long tv_usec).
// Returns those values as Float64 microseconds in the elements of the array
// passed to the function.
void CPUUsage(const FunctionCallbackInfo<Value>& args) {
  uv_rusage_t rusage;

  // Call libuv to get the values we'll return.
  int err = uv_getrusage(&rusage);
  if (err) {
    // On error, return the strerror version of the error code.
    Local<String> errmsg = OneByteString(args.GetIsolate(), uv_strerror(err));
    args.GetReturnValue().Set(errmsg);
    return;
  }

  // Get the double array pointer from the Float64Array argument.
  CHECK(args[0]->IsFloat64Array());
  Local<Float64Array> array = args[0].As<Float64Array>();
  CHECK_EQ(array->Length(), 2);
  Local<ArrayBuffer> ab = array->Buffer();
  double* fields = static_cast<double*>(ab->GetContents().Data());

  // Set the Float64Array elements to be user / system values in microseconds.
  fields[0] = MICROS_PER_SEC * rusage.ru_utime.tv_sec + rusage.ru_utime.tv_usec;
  fields[1] = MICROS_PER_SEC * rusage.ru_stime.tv_sec + rusage.ru_stime.tv_usec;
}

extern "C" void node_module_register(void* m) {
  struct node_module* mp = reinterpret_cast<struct node_module*>(m);

  if (mp->nm_flags & NM_F_BUILTIN) {
    mp->nm_link = modlist_builtin;
    modlist_builtin = mp;
  } else if (!node_is_initialized) {
    // "Linked" modules are included as part of the node project.
    // Like builtins they are registered *before* node::Init runs.
    mp->nm_flags = NM_F_LINKED;
    mp->nm_link = modlist_linked;
    modlist_linked = mp;
  } else {
    modpending = mp;
  }
}

struct node_module* get_builtin_module(const char* name) {
  struct node_module* mp;

  for (mp = modlist_builtin; mp != nullptr; mp = mp->nm_link) {
    if (strcmp(mp->nm_modname, name) == 0)
      break;
  }

  CHECK(mp == nullptr || (mp->nm_flags & NM_F_BUILTIN) != 0);
  return (mp);
}

struct node_module* get_linked_module(const char* name) {
  struct node_module* mp;

  for (mp = modlist_linked; mp != nullptr; mp = mp->nm_link) {
    if (strcmp(mp->nm_modname, name) == 0)
      break;
  }

  CHECK(mp == nullptr || (mp->nm_flags & NM_F_LINKED) != 0);
  return mp;
}

typedef void (UV_DYNAMIC* extInit)(Local<Object> exports);

// DLOpen is process.dlopen(module, filename).
// Used to load 'module.node' dynamically shared objects.
//
// FIXME(bnoordhuis) Not multi-context ready. TBD how to resolve the conflict
// when two contexts try to load the same shared object. Maybe have a shadow
// cache that's a plain C list or hash table that's shared across contexts?
void DLOpen(const FunctionCallbackInfo<Value>& args) {
  Environment* env = Environment::GetCurrent(args);
  uv_lib_t lib;

  CHECK_EQ(modpending, nullptr);

  if (args.Length() != 2) {
    env->ThrowError("process.dlopen takes exactly 2 arguments.");
    return;
  }

  Local<Object> module = args[0]->ToObject(env->isolate());  // Cast
  node::Utf8Value filename(env->isolate(), args[1]);  // Cast
  const bool is_dlopen_error = uv_dlopen(*filename, &lib);

  // Objects containing v14 or later modules will have registered themselves
  // on the pending list.  Activate all of them now.  At present, only one
  // module per object is supported.
  node_module* const mp = modpending;
  modpending = nullptr;

  if (is_dlopen_error) {
    Local<String> errmsg = OneByteString(env->isolate(), uv_dlerror(&lib));
    uv_dlclose(&lib);
#ifdef _WIN32
    // Windows needs to add the filename into the error message
    errmsg = String::Concat(errmsg, args[1]->ToString(env->isolate()));
#endif  // _WIN32
    env->isolate()->ThrowException(Exception::Error(errmsg));
    return;
  }

  if (mp == nullptr) {
    uv_dlclose(&lib);
    env->ThrowError("Module did not self-register.");
    return;
  }
  if (mp->nm_version != NODE_MODULE_VERSION) {
    char errmsg[1024];
    snprintf(errmsg,
             sizeof(errmsg),
             "The module '%s'"
             "\nwas compiled against a different Node.js version using"
             "\nNODE_MODULE_VERSION %d. This version of Node.js requires"
             "\nNODE_MODULE_VERSION %d. Please try re-compiling or "
             "re-installing\nthe module (for instance, using `npm rebuild` or"
             "`npm install`).",
             *filename, mp->nm_version, NODE_MODULE_VERSION);

    // NOTE: `mp` is allocated inside of the shared library's memory, calling
    // `uv_dlclose` will deallocate it
    uv_dlclose(&lib);
    env->ThrowError(errmsg);
    return;
  }
  if (mp->nm_flags & NM_F_BUILTIN) {
    uv_dlclose(&lib);
    env->ThrowError("Built-in module self-registered.");
    return;
  }

  mp->nm_dso_handle = lib.handle;
  mp->nm_link = modlist_addon;
  modlist_addon = mp;

  Local<String> exports_string = env->exports_string();
  Local<Object> exports = module->Get(exports_string)->ToObject(env->isolate());

  if (mp->nm_context_register_func != nullptr) {
    mp->nm_context_register_func(exports, module, env->context(), mp->nm_priv);
  } else if (mp->nm_register_func != nullptr) {
    mp->nm_register_func(exports, module, mp->nm_priv);
  } else {
    uv_dlclose(&lib);
    env->ThrowError("Module has no declared entry point.");
    return;
  }

  // Tell coverity that 'handle' should not be freed when we return.
  // coverity[leaked_storage]
}


static void OnFatalError(const char* location, const char* message) {
  if (location) {
    PrintErrorString("FATAL ERROR: %s %s\n", location, message);
  } else {
    PrintErrorString("FATAL ERROR: %s\n", message);
  }
  fflush(stderr);
  ABORT();
}


NO_RETURN void FatalError(const char* location, const char* message) {
  OnFatalError(location, message);
  // to suppress compiler warning
  ABORT();
}


void FatalException(Isolate* isolate,
                    Local<Value> error,
                    Local<Message> message) {
  HandleScope scope(isolate);

  Environment* env = Environment::GetCurrent(isolate);
  Local<Object> process_object = env->process_object();
  Local<String> fatal_exception_string = env->fatal_exception_string();
  Local<Function> fatal_exception_function =
      process_object->Get(fatal_exception_string).As<Function>();

  int exit_code = 0;
  if (!fatal_exception_function->IsFunction()) {
    // failed before the process._fatalException function was added!
    // this is probably pretty bad.  Nothing to do but report and exit.
    ReportException(env, error, message);
    exit_code = 6;
  }

  if (exit_code == 0) {
    TryCatch fatal_try_catch(isolate);

    // Do not call FatalException when _fatalException handler throws
    fatal_try_catch.SetVerbose(false);

    // this will return true if the JS layer handled it, false otherwise
    Local<Value> caught =
        fatal_exception_function->Call(process_object, 1, &error);

    if (fatal_try_catch.HasCaught()) {
      // the fatal exception function threw, so we must exit
      ReportException(env, fatal_try_catch);
      exit_code = 7;
    }

    if (exit_code == 0 && false == caught->BooleanValue()) {
      ReportException(env, error, message);
      exit_code = 1;
    }
  }

  if (exit_code) {
#if HAVE_INSPECTOR
    if (debug_options.inspector_enabled()) {
      env->inspector_agent()->FatalException(error, message);
    }
#endif
    exit(exit_code);
  }
}


void FatalException(Isolate* isolate, const TryCatch& try_catch) {
  HandleScope scope(isolate);
  // TODO(bajtos) do not call FatalException if try_catch is verbose
  // (requires V8 API to expose getter for try_catch.is_verbose_)
  FatalException(isolate, try_catch.Exception(), try_catch.Message());
}


void OnMessage(Local<Message> message, Local<Value> error) {
  // The current version of V8 sends messages for errors only
  // (thus `error` is always set).
  FatalException(Isolate::GetCurrent(), error, message);
}


void ClearFatalExceptionHandlers(Environment* env) {
  Local<Object> process = env->process_object();
  Local<Value> events =
      process->Get(env->context(), env->events_string()).ToLocalChecked();

  if (events->IsObject()) {
    events.As<Object>()->Set(
        env->context(),
        OneByteString(env->isolate(), "uncaughtException"),
        Undefined(env->isolate())).FromJust();
  }

  process->Set(
      env->context(),
      env->domain_string(),
      Undefined(env->isolate())).FromJust();
}

// Call process.emitWarning(str), fmt is a snprintf() format string
void ProcessEmitWarning(Environment* env, const char* fmt, ...) {
  char warning[1024];
  va_list ap;

  va_start(ap, fmt);
  vsnprintf(warning, sizeof(warning), fmt, ap);
  va_end(ap);

  HandleScope handle_scope(env->isolate());
  Context::Scope context_scope(env->context());

  Local<Object> process = env->process_object();
  MaybeLocal<Value> emit_warning = process->Get(env->context(),
      FIXED_ONE_BYTE_STRING(env->isolate(), "emitWarning"));
  Local<Value> arg = node::OneByteString(env->isolate(), warning);

  Local<Value> f;

  if (!emit_warning.ToLocal(&f)) return;
  if (!f->IsFunction()) return;

  // MakeCallback() unneeded, because emitWarning is internal code, it calls
  // process.emit('warning', ..), but does so on the nextTick.
  f.As<v8::Function>()->Call(process, 1, &arg);
}


static void Binding(const FunctionCallbackInfo<Value>& args) {
  Environment* env = Environment::GetCurrent(args);

  Local<String> module = args[0]->ToString(env->isolate());
  node::Utf8Value module_v(env->isolate(), module);

  Local<Object> cache = env->binding_cache_object();
  Local<Object> exports;

  if (cache->Has(env->context(), module).FromJust()) {
    exports = cache->Get(module)->ToObject(env->isolate());
    args.GetReturnValue().Set(exports);
    return;
  }

  // Append a string to process.moduleLoadList
  char buf[1024];
  snprintf(buf, sizeof(buf), "Binding %s", *module_v);

  Local<Array> modules = env->module_load_list_array();
  uint32_t l = modules->Length();
  modules->Set(l, OneByteString(env->isolate(), buf));

  node_module* mod = get_builtin_module(*module_v);
  if (mod != nullptr) {
    exports = Object::New(env->isolate());
    // Internal bindings don't have a "module" object, only exports.
    CHECK_EQ(mod->nm_register_func, nullptr);
    CHECK_NE(mod->nm_context_register_func, nullptr);
    Local<Value> unused = Undefined(env->isolate());
    mod->nm_context_register_func(exports, unused,
      env->context(), mod->nm_priv);
    cache->Set(module, exports);
  } else if (!strcmp(*module_v, "constants")) {
    exports = Object::New(env->isolate());
    DefineConstants(env->isolate(), exports);
    cache->Set(module, exports);
  } else if (!strcmp(*module_v, "natives")) {
    exports = Object::New(env->isolate());
    DefineJavaScript(env, exports);
    cache->Set(module, exports);
  } else {
    char errmsg[1024];
    snprintf(errmsg,
             sizeof(errmsg),
             "No such module: %s",
             *module_v);
    return env->ThrowError(errmsg);
  }

  args.GetReturnValue().Set(exports);
}

static void LinkedBinding(const FunctionCallbackInfo<Value>& args) {
  Environment* env = Environment::GetCurrent(args.GetIsolate());

  Local<String> module_name = args[0]->ToString(env->isolate());

  Local<Object> cache = env->binding_cache_object();
  Local<Value> exports_v = cache->Get(module_name);

  if (exports_v->IsObject())
    return args.GetReturnValue().Set(exports_v.As<Object>());

  node::Utf8Value module_name_v(env->isolate(), module_name);
  node_module* mod = get_linked_module(*module_name_v);

  if (mod == nullptr) {
    char errmsg[1024];
    snprintf(errmsg,
             sizeof(errmsg),
             "No such module was linked: %s",
             *module_name_v);
    return env->ThrowError(errmsg);
  }

  Local<Object> module = Object::New(env->isolate());
  Local<Object> exports = Object::New(env->isolate());
  Local<String> exports_prop = String::NewFromUtf8(env->isolate(), "exports");
  module->Set(exports_prop, exports);

  if (mod->nm_context_register_func != nullptr) {
    mod->nm_context_register_func(exports,
                                  module,
                                  env->context(),
                                  mod->nm_priv);
  } else if (mod->nm_register_func != nullptr) {
    mod->nm_register_func(exports, module, mod->nm_priv);
  } else {
    return env->ThrowError("Linked module has no declared entry point.");
  }

  auto effective_exports = module->Get(exports_prop);
  cache->Set(module_name, effective_exports);

  args.GetReturnValue().Set(effective_exports);
}

static void ProcessTitleGetter(Local<Name> property,
                               const PropertyCallbackInfo<Value>& info) {
  char buffer[512];
  uv_get_process_title(buffer, sizeof(buffer));
  info.GetReturnValue().Set(String::NewFromUtf8(info.GetIsolate(), buffer));
}


static void ProcessTitleSetter(Local<Name> property,
                               Local<Value> value,
                               const PropertyCallbackInfo<void>& info) {
  node::Utf8Value title(info.GetIsolate(), value);
  // TODO(piscisaureus): protect with a lock
  uv_set_process_title(*title);
}


static void EnvGetter(Local<Name> property,
                      const PropertyCallbackInfo<Value>& info) {
  Isolate* isolate = info.GetIsolate();
  if (property->IsSymbol()) {
    return info.GetReturnValue().SetUndefined();
  }
#ifdef __POSIX__
  node::Utf8Value key(isolate, property);
  const char* val = getenv(*key);
  if (val) {
    return info.GetReturnValue().Set(String::NewFromUtf8(isolate, val));
  }
#else  // _WIN32
  node::TwoByteValue key(isolate, property);
  WCHAR buffer[32767];  // The maximum size allowed for environment variables.
  DWORD result = GetEnvironmentVariableW(reinterpret_cast<WCHAR*>(*key),
                                         buffer,
                                         arraysize(buffer));
  // If result >= sizeof buffer the buffer was too small. That should never
  // happen. If result == 0 and result != ERROR_SUCCESS the variable was not
  // not found.
  if ((result > 0 || GetLastError() == ERROR_SUCCESS) &&
      result < arraysize(buffer)) {
    const uint16_t* two_byte_buffer = reinterpret_cast<const uint16_t*>(buffer);
    Local<String> rc = String::NewFromTwoByte(isolate, two_byte_buffer);
    return info.GetReturnValue().Set(rc);
  }
#endif
}


static void EnvSetter(Local<Name> property,
                      Local<Value> value,
                      const PropertyCallbackInfo<Value>& info) {
#ifdef __POSIX__
  node::Utf8Value key(info.GetIsolate(), property);
  node::Utf8Value val(info.GetIsolate(), value);
  setenv(*key, *val, 1);
#else  // _WIN32
  node::TwoByteValue key(info.GetIsolate(), property);
  node::TwoByteValue val(info.GetIsolate(), value);
  WCHAR* key_ptr = reinterpret_cast<WCHAR*>(*key);
  // Environment variables that start with '=' are read-only.
  if (key_ptr[0] != L'=') {
    SetEnvironmentVariableW(key_ptr, reinterpret_cast<WCHAR*>(*val));
  }
#endif
  // Whether it worked or not, always return value.
  info.GetReturnValue().Set(value);
}


static void EnvQuery(Local<Name> property,
                     const PropertyCallbackInfo<Integer>& info) {
  int32_t rc = -1;  // Not found unless proven otherwise.
#ifdef __POSIX__
  node::Utf8Value key(info.GetIsolate(), property);
  if (getenv(*key))
    rc = 0;
#else  // _WIN32
  node::TwoByteValue key(info.GetIsolate(), property);
  WCHAR* key_ptr = reinterpret_cast<WCHAR*>(*key);
  if (GetEnvironmentVariableW(key_ptr, nullptr, 0) > 0 ||
      GetLastError() == ERROR_SUCCESS) {
    rc = 0;
    if (key_ptr[0] == L'=') {
      // Environment variables that start with '=' are hidden and read-only.
      rc = static_cast<int32_t>(v8::ReadOnly) |
           static_cast<int32_t>(v8::DontDelete) |
           static_cast<int32_t>(v8::DontEnum);
    }
  }
#endif
  if (rc != -1)
    info.GetReturnValue().Set(rc);
}


static void EnvDeleter(Local<Name> property,
                       const PropertyCallbackInfo<Boolean>& info) {
#ifdef __POSIX__
  node::Utf8Value key(info.GetIsolate(), property);
  unsetenv(*key);
#else
  node::TwoByteValue key(info.GetIsolate(), property);
  WCHAR* key_ptr = reinterpret_cast<WCHAR*>(*key);
  SetEnvironmentVariableW(key_ptr, nullptr);
#endif

  // process.env never has non-configurable properties, so always
  // return true like the tc39 delete operator.
  info.GetReturnValue().Set(true);
}


static void EnvEnumerator(const PropertyCallbackInfo<Array>& info) {
  Environment* env = Environment::GetCurrent(info);
  Isolate* isolate = env->isolate();
  Local<Context> ctx = env->context();
  Local<Function> fn = env->push_values_to_array_function();
  Local<Value> argv[NODE_PUSH_VAL_TO_ARRAY_MAX];
  size_t idx = 0;

#ifdef __POSIX__
  int size = 0;
  while (environ[size])
    size++;

  Local<Array> envarr = Array::New(isolate);

  for (int i = 0; i < size; ++i) {
    const char* var = environ[i];
    const char* s = strchr(var, '=');
    const int length = s ? s - var : strlen(var);
    argv[idx] = String::NewFromUtf8(isolate,
                                    var,
                                    String::kNormalString,
                                    length);
    if (++idx >= arraysize(argv)) {
      fn->Call(ctx, envarr, idx, argv).ToLocalChecked();
      idx = 0;
    }
  }
  if (idx > 0) {
    fn->Call(ctx, envarr, idx, argv).ToLocalChecked();
  }
#else  // _WIN32
  WCHAR* environment = GetEnvironmentStringsW();
  if (environment == nullptr)
    return;  // This should not happen.
  Local<Array> envarr = Array::New(isolate);
  WCHAR* p = environment;
  while (*p) {
    WCHAR *s;
    if (*p == L'=') {
      // If the key starts with '=' it is a hidden environment variable.
      p += wcslen(p) + 1;
      continue;
    } else {
      s = wcschr(p, L'=');
    }
    if (!s) {
      s = p + wcslen(p);
    }
    const uint16_t* two_byte_buffer = reinterpret_cast<const uint16_t*>(p);
    const size_t two_byte_buffer_len = s - p;
    argv[idx] = String::NewFromTwoByte(isolate,
                                       two_byte_buffer,
                                       String::kNormalString,
                                       two_byte_buffer_len);
    if (++idx >= arraysize(argv)) {
      fn->Call(ctx, envarr, idx, argv).ToLocalChecked();
      idx = 0;
    }
    p = s + wcslen(s) + 1;
  }
  if (idx > 0) {
    fn->Call(ctx, envarr, idx, argv).ToLocalChecked();
  }
  FreeEnvironmentStringsW(environment);
#endif

  info.GetReturnValue().Set(envarr);
}


static Local<Object> GetFeatures(Environment* env) {
  EscapableHandleScope scope(env->isolate());

  Local<Object> obj = Object::New(env->isolate());
#if defined(DEBUG) && DEBUG
  Local<Value> debug = True(env->isolate());
#else
  Local<Value> debug = False(env->isolate());
#endif  // defined(DEBUG) && DEBUG

  obj->Set(FIXED_ONE_BYTE_STRING(env->isolate(), "debug"), debug);
  obj->Set(FIXED_ONE_BYTE_STRING(env->isolate(), "uv"), True(env->isolate()));
  // TODO(bnoordhuis) ping libuv
  obj->Set(FIXED_ONE_BYTE_STRING(env->isolate(), "ipv6"), True(env->isolate()));

#ifdef OPENSSL_NPN_NEGOTIATED
  Local<Boolean> tls_npn = True(env->isolate());
#else
  Local<Boolean> tls_npn = False(env->isolate());
#endif
  obj->Set(FIXED_ONE_BYTE_STRING(env->isolate(), "tls_npn"), tls_npn);

#ifdef TLSEXT_TYPE_application_layer_protocol_negotiation
  Local<Boolean> tls_alpn = True(env->isolate());
#else
  Local<Boolean> tls_alpn = False(env->isolate());
#endif
  obj->Set(FIXED_ONE_BYTE_STRING(env->isolate(), "tls_alpn"), tls_alpn);

#ifdef SSL_CTRL_SET_TLSEXT_SERVERNAME_CB
  Local<Boolean> tls_sni = True(env->isolate());
#else
  Local<Boolean> tls_sni = False(env->isolate());
#endif
  obj->Set(FIXED_ONE_BYTE_STRING(env->isolate(), "tls_sni"), tls_sni);

#if !defined(OPENSSL_NO_TLSEXT) && defined(SSL_CTX_set_tlsext_status_cb)
  Local<Boolean> tls_ocsp = True(env->isolate());
#else
  Local<Boolean> tls_ocsp = False(env->isolate());
#endif  // !defined(OPENSSL_NO_TLSEXT) && defined(SSL_CTX_set_tlsext_status_cb)
  obj->Set(FIXED_ONE_BYTE_STRING(env->isolate(), "tls_ocsp"), tls_ocsp);

  obj->Set(FIXED_ONE_BYTE_STRING(env->isolate(), "tls"),
           Boolean::New(env->isolate(),
                        get_builtin_module("crypto") != nullptr));

  return scope.Escape(obj);
}


static void DebugPortGetter(Local<Name> property,
                            const PropertyCallbackInfo<Value>& info) {
  info.GetReturnValue().Set(debug_options.port());
}


static void DebugPortSetter(Local<Name> property,
                            Local<Value> value,
                            const PropertyCallbackInfo<void>& info) {
  debug_options.set_port(value->Int32Value());
}


static void DebugProcess(const FunctionCallbackInfo<Value>& args);
static void DebugPause(const FunctionCallbackInfo<Value>& args);
static void DebugEnd(const FunctionCallbackInfo<Value>& args);


void NeedImmediateCallbackGetter(Local<Name> property,
                                 const PropertyCallbackInfo<Value>& info) {
  Environment* env = Environment::GetCurrent(info);
  const uv_check_t* immediate_check_handle = env->immediate_check_handle();
  bool active = uv_is_active(
      reinterpret_cast<const uv_handle_t*>(immediate_check_handle));
  info.GetReturnValue().Set(active);
}


static void NeedImmediateCallbackSetter(
    Local<Name> property,
    Local<Value> value,
    const PropertyCallbackInfo<void>& info) {
  Environment* env = Environment::GetCurrent(info);

  uv_check_t* immediate_check_handle = env->immediate_check_handle();
  bool active = uv_is_active(
      reinterpret_cast<const uv_handle_t*>(immediate_check_handle));

  if (active == value->BooleanValue())
    return;

  uv_idle_t* immediate_idle_handle = env->immediate_idle_handle();

  if (active) {
    uv_check_stop(immediate_check_handle);
    uv_idle_stop(immediate_idle_handle);
  } else {
    uv_check_start(immediate_check_handle, CheckImmediate);
    // Idle handle is needed only to stop the event loop from blocking in poll.
    uv_idle_start(immediate_idle_handle, IdleImmediateDummy);
  }
}


void StartProfilerIdleNotifier(const FunctionCallbackInfo<Value>& args) {
  Environment* env = Environment::GetCurrent(args);
  env->StartProfilerIdleNotifier();
}


void StopProfilerIdleNotifier(const FunctionCallbackInfo<Value>& args) {
  Environment* env = Environment::GetCurrent(args);
  env->StopProfilerIdleNotifier();
}


#define READONLY_PROPERTY(obj, str, var)                                      \
  do {                                                                        \
    obj->DefineOwnProperty(env->context(),                                    \
                           OneByteString(env->isolate(), str),                \
                           var,                                               \
                           v8::ReadOnly).FromJust();                          \
  } while (0)

#define READONLY_DONT_ENUM_PROPERTY(obj, str, var)                            \
  do {                                                                        \
    obj->DefineOwnProperty(env->context(),                                    \
                           OneByteString(env->isolate(), str),                \
                           var,                                               \
                           static_cast<v8::PropertyAttribute>(v8::ReadOnly |  \
                                                              v8::DontEnum))  \
        .FromJust();                                                          \
  } while (0)


void SetupProcessObject(Environment* env,
                        int argc,
                        const char* const* argv,
                        int exec_argc,
                        const char* const* exec_argv) {
  HandleScope scope(env->isolate());

  Local<Object> process = env->process_object();

  auto title_string = FIXED_ONE_BYTE_STRING(env->isolate(), "title");
  CHECK(process->SetAccessor(env->context(),
                             title_string,
                             ProcessTitleGetter,
                             ProcessTitleSetter,
                             env->as_external()).FromJust());

  // process.jsEngine
  READONLY_PROPERTY(process,
                    "jsEngine",
                    FIXED_ONE_BYTE_STRING(env->isolate(), NODE_ENGINE));

  // process.version
  READONLY_PROPERTY(process,
                    "version",
                    FIXED_ONE_BYTE_STRING(env->isolate(), NODE_VERSION));

  // process.moduleLoadList
  READONLY_PROPERTY(process,
                    "moduleLoadList",
                    env->module_load_list_array());

  // process.versions
  Local<Object> versions = Object::New(env->isolate());
  READONLY_PROPERTY(process, "versions", versions);

  const char http_parser_version[] = NODE_STRINGIFY(HTTP_PARSER_VERSION_MAJOR)
                                     "."
                                     NODE_STRINGIFY(HTTP_PARSER_VERSION_MINOR)
                                     "."
                                     NODE_STRINGIFY(HTTP_PARSER_VERSION_PATCH);
  READONLY_PROPERTY(versions,
                    "http_parser",
                    FIXED_ONE_BYTE_STRING(env->isolate(), http_parser_version));

  // +1 to get rid of the leading 'v'
  READONLY_PROPERTY(versions,
                    "node",
                    OneByteString(env->isolate(), NODE_VERSION + 1));
  READONLY_PROPERTY(versions,
                    NODE_ENGINE,
                    OneByteString(env->isolate(), V8::GetVersion()));
  READONLY_PROPERTY(versions,
                    "uv",
                    OneByteString(env->isolate(), uv_version_string()));
  READONLY_PROPERTY(versions,
                    "zlib",
                    FIXED_ONE_BYTE_STRING(env->isolate(), ZLIB_VERSION));
  READONLY_PROPERTY(versions,
                    "ares",
                    FIXED_ONE_BYTE_STRING(env->isolate(), ARES_VERSION_STR));

#if defined(NODE_HAVE_I18N_SUPPORT) && defined(U_ICU_VERSION)
  // ICU-related versions are now handled on the js side, see bootstrap_node.js

  if (icu_data_dir != nullptr) {
    // Did the user attempt (via env var or parameter) to set an ICU path?
    READONLY_PROPERTY(process,
                      "icu_data_dir",
                      OneByteString(env->isolate(), icu_data_dir));
  }
#endif

  const char node_modules_version[] = NODE_STRINGIFY(NODE_MODULE_VERSION);
  READONLY_PROPERTY(
      versions,
      "modules",
      FIXED_ONE_BYTE_STRING(env->isolate(), node_modules_version));

  // process._promiseRejectEvent
  Local<Object> promiseRejectEvent = Object::New(env->isolate());
  READONLY_DONT_ENUM_PROPERTY(process,
                              "_promiseRejectEvent",
                              promiseRejectEvent);
  READONLY_PROPERTY(promiseRejectEvent,
                    "unhandled",
                    Integer::New(env->isolate(),
                                 v8::kPromiseRejectWithNoHandler));
  READONLY_PROPERTY(promiseRejectEvent,
                    "handled",
                    Integer::New(env->isolate(),
                                 v8::kPromiseHandlerAddedAfterReject));

#if HAVE_OPENSSL
  // Stupid code to slice out the version string.
  {  // NOLINT(whitespace/braces)
    size_t i, j, k;
    int c;
    for (i = j = 0, k = sizeof(OPENSSL_VERSION_TEXT) - 1; i < k; ++i) {
      c = OPENSSL_VERSION_TEXT[i];
      if ('0' <= c && c <= '9') {
        for (j = i + 1; j < k; ++j) {
          c = OPENSSL_VERSION_TEXT[j];
          if (c == ' ')
            break;
        }
        break;
      }
    }
    READONLY_PROPERTY(
        versions,
        "openssl",
        OneByteString(env->isolate(), &OPENSSL_VERSION_TEXT[i], j - i));
  }
#endif

  // process.arch
  READONLY_PROPERTY(process, "arch", OneByteString(env->isolate(), NODE_ARCH));

  // process.platform
  READONLY_PROPERTY(process,
                    "platform",
                    OneByteString(env->isolate(), NODE_PLATFORM));

  // process.release
  Local<Object> release = Object::New(env->isolate());
  READONLY_PROPERTY(process, "release", release);
  READONLY_PROPERTY(release, "name", OneByteString(env->isolate(), "node"));

// if this is a release build and no explicit base has been set
// substitute the standard release download URL
#ifndef NODE_RELEASE_URLBASE
# if NODE_VERSION_IS_RELEASE
#  define NODE_RELEASE_URLBASE "https://nodejs.org/download/release/"
# endif
#endif

#if defined(NODE_RELEASE_URLBASE)
#  define NODE_RELEASE_URLPFX NODE_RELEASE_URLBASE "v" NODE_VERSION_STRING "/"
#  define NODE_RELEASE_URLFPFX NODE_RELEASE_URLPFX "node-v" NODE_VERSION_STRING

  READONLY_PROPERTY(release,
                    "sourceUrl",
                    OneByteString(env->isolate(),
                    NODE_RELEASE_URLFPFX ".tar.gz"));
  READONLY_PROPERTY(release,
                    "headersUrl",
                    OneByteString(env->isolate(),
                    NODE_RELEASE_URLFPFX "-headers.tar.gz"));
#  ifdef _WIN32
  READONLY_PROPERTY(release,
                    "libUrl",
                    OneByteString(env->isolate(),
                    strcmp(NODE_ARCH, "ia32") ? NODE_RELEASE_URLPFX "win-"
                                                NODE_ARCH "/node.lib"
                                              : NODE_RELEASE_URLPFX
                                                "win-x86/node.lib"));
#  endif
#endif

  // process.argv
  Local<Array> arguments = Array::New(env->isolate(), argc);
  for (int i = 0; i < argc; ++i) {
    arguments->Set(i, String::NewFromUtf8(env->isolate(), argv[i]));
  }
  process->Set(FIXED_ONE_BYTE_STRING(env->isolate(), "argv"), arguments);

  // process.execArgv
  Local<Array> exec_arguments = Array::New(env->isolate(), exec_argc);
  for (int i = 0; i < exec_argc; ++i) {
    exec_arguments->Set(i, String::NewFromUtf8(env->isolate(), exec_argv[i]));
  }
  process->Set(FIXED_ONE_BYTE_STRING(env->isolate(), "execArgv"),
               exec_arguments);

  // create process.env
  Local<ObjectTemplate> process_env_template =
      ObjectTemplate::New(env->isolate());
  process_env_template->SetHandler(NamedPropertyHandlerConfiguration(
          EnvGetter,
          EnvSetter,
          EnvQuery,
          EnvDeleter,
          EnvEnumerator,
          env->as_external()));

  Local<Object> process_env =
      process_env_template->NewInstance(env->context()).ToLocalChecked();
  process->Set(FIXED_ONE_BYTE_STRING(env->isolate(), "env"), process_env);

  READONLY_PROPERTY(process, "pid", Integer::New(env->isolate(), getpid()));
  READONLY_PROPERTY(process, "features", GetFeatures(env));

  auto need_immediate_callback_string =
      FIXED_ONE_BYTE_STRING(env->isolate(), "_needImmediateCallback");
  CHECK(process->SetAccessor(env->context(), need_immediate_callback_string,
                             NeedImmediateCallbackGetter,
                             NeedImmediateCallbackSetter,
                             env->as_external()).FromJust());

  // -e, --eval
  if (eval_string) {
    READONLY_PROPERTY(process,
                      "_eval",
                      String::NewFromUtf8(env->isolate(), eval_string));
  }

  // -p, --print
  if (print_eval) {
    READONLY_PROPERTY(process, "_print_eval", True(env->isolate()));
  }

  // -c, --check
  if (syntax_check_only) {
    READONLY_PROPERTY(process, "_syntax_check_only", True(env->isolate()));
  }

  // -i, --interactive
  if (force_repl) {
    READONLY_PROPERTY(process, "_forceRepl", True(env->isolate()));
  }

  if (preload_module_count) {
    CHECK(preload_modules);
    Local<Array> array = Array::New(env->isolate());
    for (unsigned int i = 0; i < preload_module_count; ++i) {
      Local<String> module = String::NewFromUtf8(env->isolate(),
                                                 preload_modules[i]);
      array->Set(i, module);
    }
    READONLY_PROPERTY(process,
                      "_preload_modules",
                      array);

    delete[] preload_modules;
    preload_modules = nullptr;
    preload_module_count = 0;
  }

  // --no-deprecation
  if (no_deprecation) {
    READONLY_PROPERTY(process, "noDeprecation", True(env->isolate()));
  }

  if (no_process_warnings) {
    READONLY_PROPERTY(process, "noProcessWarnings", True(env->isolate()));
  }

  if (trace_warnings) {
    READONLY_PROPERTY(process, "traceProcessWarnings", True(env->isolate()));
  }

  // --throw-deprecation
  if (throw_deprecation) {
    READONLY_PROPERTY(process, "throwDeprecation", True(env->isolate()));
  }

#ifdef NODE_NO_BROWSER_GLOBALS
  // configure --no-browser-globals
  READONLY_PROPERTY(process, "_noBrowserGlobals", True(env->isolate()));
#endif  // NODE_NO_BROWSER_GLOBALS

  // --prof-process
  if (prof_process) {
    READONLY_PROPERTY(process, "profProcess", True(env->isolate()));
  }

  // --trace-deprecation
  if (trace_deprecation) {
    READONLY_PROPERTY(process, "traceDeprecation", True(env->isolate()));
  }

  // --debug-brk
  if (debug_options.wait_for_connect()) {
    READONLY_PROPERTY(process, "_debugWaitConnect", True(env->isolate()));
  }

  // --security-revert flags
#define V(code, _, __)                                                        \
  do {                                                                        \
    if (IsReverted(REVERT_ ## code)) {                                        \
      READONLY_PROPERTY(process, "REVERT_" #code, True(env->isolate()));      \
    }                                                                         \
  } while (0);
  REVERSIONS(V)
#undef V

  size_t exec_path_len = 2 * PATH_MAX;
  char* exec_path = new char[exec_path_len];
  Local<String> exec_path_value;
  if (uv_exepath(exec_path, &exec_path_len) == 0) {
    exec_path_value = String::NewFromUtf8(env->isolate(),
                                          exec_path,
                                          String::kNormalString,
                                          exec_path_len);
  } else {
    exec_path_value = String::NewFromUtf8(env->isolate(), argv[0]);
  }
  process->Set(FIXED_ONE_BYTE_STRING(env->isolate(), "execPath"),
               exec_path_value);
  delete[] exec_path;

  auto debug_port_string = FIXED_ONE_BYTE_STRING(env->isolate(), "debugPort");
  CHECK(process->SetAccessor(env->context(),
                             debug_port_string,
                             DebugPortGetter,
                             DebugPortSetter,
                             env->as_external()).FromJust());

  // define various internal methods
  env->SetMethod(process,
                 "_startProfilerIdleNotifier",
                 StartProfilerIdleNotifier);
  env->SetMethod(process,
                 "_stopProfilerIdleNotifier",
                 StopProfilerIdleNotifier);
  env->SetMethod(process, "_getActiveRequests", GetActiveRequests);
  env->SetMethod(process, "_getActiveHandles", GetActiveHandles);
  env->SetMethod(process, "reallyExit", Exit);
  env->SetMethod(process, "abort", Abort);
  env->SetMethod(process, "chdir", Chdir);
  env->SetMethod(process, "cwd", Cwd);

  env->SetMethod(process, "umask", Umask);

#if defined(__POSIX__) && !defined(__ANDROID__)
  env->SetMethod(process, "getuid", GetUid);
  env->SetMethod(process, "geteuid", GetEUid);
  env->SetMethod(process, "setuid", SetUid);
  env->SetMethod(process, "seteuid", SetEUid);

  env->SetMethod(process, "setgid", SetGid);
  env->SetMethod(process, "setegid", SetEGid);
  env->SetMethod(process, "getgid", GetGid);
  env->SetMethod(process, "getegid", GetEGid);

  env->SetMethod(process, "getgroups", GetGroups);
  env->SetMethod(process, "setgroups", SetGroups);
  env->SetMethod(process, "initgroups", InitGroups);
#endif  // __POSIX__ && !defined(__ANDROID__)

  env->SetMethod(process, "_kill", Kill);

  env->SetMethod(process, "_debugProcess", DebugProcess);
  env->SetMethod(process, "_debugPause", DebugPause);
  env->SetMethod(process, "_debugEnd", DebugEnd);

  env->SetMethod(process, "hrtime", Hrtime);

  env->SetMethod(process, "cpuUsage", CPUUsage);

  env->SetMethod(process, "dlopen", DLOpen);

  env->SetMethod(process, "uptime", Uptime);
  env->SetMethod(process, "memoryUsage", MemoryUsage);

  env->SetMethod(process, "binding", Binding);
  env->SetMethod(process, "_linkedBinding", LinkedBinding);

  env->SetMethod(process, "_setupProcessObject", SetupProcessObject);
  env->SetMethod(process, "_setupNextTick", SetupNextTick);
  env->SetMethod(process, "_setupPromises", SetupPromises);
  env->SetMethod(process, "_setupDomainUse", SetupDomainUse);

  // pre-set _events object for faster emit checks
  Local<Object> events_obj = Object::New(env->isolate());
  CHECK(events_obj->SetPrototype(env->context(),
                                 Null(env->isolate())).FromJust());
  process->Set(env->events_string(), events_obj);
}


#undef READONLY_PROPERTY


void SignalExit(int signo) {
  uv_tty_reset_mode();
#ifdef __FreeBSD__
  // FreeBSD has a nasty bug, see RegisterSignalHandler for details
  struct sigaction sa;
  memset(&sa, 0, sizeof(sa));
  sa.sa_handler = SIG_DFL;
  CHECK_EQ(sigaction(signo, &sa, nullptr), 0);
#endif
  raise(signo);
}


// Most of the time, it's best to use `console.error` to write
// to the process.stderr stream.  However, in some cases, such as
// when debugging the stream.Writable class or the process.nextTick
// function, it is useful to bypass JavaScript entirely.
static void RawDebug(const FunctionCallbackInfo<Value>& args) {
  CHECK(args.Length() == 1 && args[0]->IsString() &&
        "must be called with a single string");
  node::Utf8Value message(args.GetIsolate(), args[0]);
  PrintErrorString("%s\n", *message);
  fflush(stderr);
}


void LoadEnvironment(Environment* env) {
  HandleScope handle_scope(env->isolate());

  TryCatch try_catch(env->isolate());

  // Disable verbose mode to stop FatalException() handler from trying
  // to handle the exception. Errors this early in the start-up phase
  // are not safe to ignore.
  try_catch.SetVerbose(false);

  // Execute the lib/internal/bootstrap_node.js file which was included as a
  // static C string in node_natives.h by node_js2c.
  // 'internal_bootstrap_node_native' is the string containing that source code.
  Local<String> script_name = FIXED_ONE_BYTE_STRING(env->isolate(),
                                                    "bootstrap_node.js");
  Local<Value> f_value = ExecuteString(env, MainSource(env), script_name);
  if (try_catch.HasCaught())  {
    ReportException(env, try_catch);
    exit(10);
  }
  // The bootstrap_node.js file returns a function 'f'
  CHECK(f_value->IsFunction());
  Local<Function> f = Local<Function>::Cast(f_value);

  // Add a reference to the global object
  Local<Object> global = env->context()->Global();

#if defined HAVE_DTRACE || defined HAVE_ETW
  InitDTrace(env, global);
#endif

#if defined HAVE_LTTNG
  InitLTTNG(env, global);
#endif

#if defined HAVE_PERFCTR
  InitPerfCounters(env, global);
#endif

  // Enable handling of uncaught exceptions
  // (FatalException(), break on uncaught exception in debugger)
  //
  // This is not strictly necessary since it's almost impossible
  // to attach the debugger fast enought to break on exception
  // thrown during process startup.
  try_catch.SetVerbose(true);

  env->SetMethod(env->process_object(), "_rawDebug", RawDebug);

  // Expose the global object as a property on itself
  // (Allows you to set stuff on `global` from anywhere in JavaScript.)
  global->Set(FIXED_ONE_BYTE_STRING(env->isolate(), "global"), global);

  // Now we call 'f' with the 'process' variable that we've built up with
  // all our bindings. Inside bootstrap_node.js and internal/process we'll
  // take care of assigning things to their places.

  // We start the process this way in order to be more modular. Developers
  // who do not like how bootstrap_node.js sets up the module system but do
  // like Node's I/O bindings may want to replace 'f' with their own function.
  Local<Value> arg = env->process_object();
  f->Call(Null(env->isolate()), 1, &arg);
}

static void PrintHelp() {
  // XXX: If you add an option here, please also add it to doc/node.1 and
  // doc/api/cli.md
  printf("Usage: node [options] [ -e script | script.js ] [arguments] \n"
         "       node debug script.js [arguments] \n"
         "\n"
         "Options:\n"
         "  -v, --version         print Node.js version\n"
         "  -e, --eval script     evaluate script\n"
         "  -p, --print           evaluate script and print result\n"
         "  -c, --check           syntax check script without executing\n"
         "  -i, --interactive     always enter the REPL even if stdin\n"
         "                        does not appear to be a terminal\n"
         "  -r, --require         module to preload (option can be repeated)\n"
         "  --no-deprecation      silence deprecation warnings\n"
         "  --trace-deprecation   show stack traces on deprecations\n"
         "  --throw-deprecation   throw an exception anytime a deprecated "
         "function is used\n"
         "  --no-warnings         silence all process warnings\n"
         "  --trace-warnings      show stack traces on process warnings\n"
         "  --trace-sync-io       show stack trace when use of sync IO\n"
         "                        is detected after the first tick\n"
         "  --track-heap-objects  track heap object allocations for heap "
         "snapshots\n"
         "  --prof-process        process v8 profiler output generated\n"
         "                        using --prof\n"
         "  --zero-fill-buffers   automatically zero-fill all newly allocated\n"
         "                        Buffer and SlowBuffer instances\n"
         "  --v8-options          print v8 command line options\n"
         "  --v8-pool-size=num    set v8's thread pool size\n"
#if HAVE_OPENSSL
         "  --tls-cipher-list=val use an alternative default TLS cipher list\n"
#if NODE_FIPS_MODE
         "  --enable-fips         enable FIPS crypto at startup\n"
         "  --force-fips          force FIPS crypto (cannot be disabled)\n"
#endif  /* NODE_FIPS_MODE */
         "  --openssl-config=path load OpenSSL configuration file from the\n"
         "                        specified path\n"
#endif /* HAVE_OPENSSL */
#if defined(NODE_HAVE_I18N_SUPPORT)
         "  --icu-data-dir=dir    set ICU data load path to dir\n"
         "                        (overrides NODE_ICU_DATA)\n"
#if !defined(NODE_HAVE_SMALL_ICU)
         "                        note: linked-in ICU data is\n"
         "                        present.\n"
#endif
         "  --preserve-symlinks   preserve symbolic links when resolving\n"
         "                        and caching modules.\n"
#endif
         "\n"
         "Environment variables:\n"
#ifdef _WIN32
         "NODE_PATH                ';'-separated list of directories\n"
#else
         "NODE_PATH                ':'-separated list of directories\n"
#endif
         "                         prefixed to the module search path.\n"
         "NODE_DISABLE_COLORS      set to 1 to disable colors in the REPL\n"
#if defined(NODE_HAVE_I18N_SUPPORT)
         "NODE_ICU_DATA            data path for ICU (Intl object) data\n"
#if !defined(NODE_HAVE_SMALL_ICU)
         "                         (will extend linked-in data)\n"
#endif
#endif
         "NODE_REPL_HISTORY        path to the persistent REPL history file\n"
         "\n"
         "Documentation can be found at https://nodejs.org/\n");
}


// Parse command line arguments.
//
// argv is modified in place. exec_argv and v8_argv are out arguments that
// ParseArgs() allocates memory for and stores a pointer to the output
// vector in.  The caller should free them with delete[].
//
// On exit:
//
//  * argv contains the arguments with node and V8 options filtered out.
//  * exec_argv contains both node and V8 options and nothing else.
//  * v8_argv contains argv[0] plus any V8 options
static void ParseArgs(int* argc,
                      const char** argv,
                      int* exec_argc,
                      const char*** exec_argv,
                      int* v8_argc,
                      const char*** v8_argv) {
  const unsigned int nargs = static_cast<unsigned int>(*argc);
  const char** new_exec_argv = new const char*[nargs];
  const char** new_v8_argv = new const char*[nargs];
  const char** new_argv = new const char*[nargs];
  const char** local_preload_modules = new const char*[nargs];

  for (unsigned int i = 0; i < nargs; ++i) {
    new_exec_argv[i] = nullptr;
    new_v8_argv[i] = nullptr;
    new_argv[i] = nullptr;
    local_preload_modules[i] = nullptr;
  }

  // exec_argv starts with the first option, the other two start with argv[0].
  unsigned int new_exec_argc = 0;
  unsigned int new_v8_argc = 1;
  unsigned int new_argc = 1;
  new_v8_argv[0] = argv[0];
  new_argv[0] = argv[0];

  unsigned int index = 1;
  bool short_circuit = false;
  while (index < nargs && argv[index][0] == '-' && !short_circuit) {
    const char* const arg = argv[index];
    unsigned int args_consumed = 1;

    if (debug_options.ParseOption(arg)) {
      // Done, consumed by DebugOptions::ParseOption().
    } else if (strcmp(arg, "--version") == 0 || strcmp(arg, "-v") == 0) {
      printf("%s\n", NODE_VERSION);
      exit(0);
    } else if (strcmp(arg, "--help") == 0 || strcmp(arg, "-h") == 0) {
      PrintHelp();
      exit(0);
    } else if (strcmp(arg, "--eval") == 0 ||
               strcmp(arg, "-e") == 0 ||
               strcmp(arg, "--print") == 0 ||
               strcmp(arg, "-pe") == 0 ||
               strcmp(arg, "-p") == 0) {
      bool is_eval = strchr(arg, 'e') != nullptr;
      bool is_print = strchr(arg, 'p') != nullptr;
      print_eval = print_eval || is_print;
      // --eval, -e and -pe always require an argument.
      if (is_eval == true) {
        args_consumed += 1;
        eval_string = argv[index + 1];
        if (eval_string == nullptr) {
          fprintf(stderr, "%s: %s requires an argument\n", argv[0], arg);
          exit(9);
        }
      } else if ((index + 1 < nargs) &&
                 argv[index + 1] != nullptr &&
                 argv[index + 1][0] != '-') {
        args_consumed += 1;
        eval_string = argv[index + 1];
        if (strncmp(eval_string, "\\-", 2) == 0) {
          // Starts with "\\-": escaped expression, drop the backslash.
          eval_string += 1;
        }
      }
    } else if (strcmp(arg, "--require") == 0 ||
               strcmp(arg, "-r") == 0) {
      const char* module = argv[index + 1];
      if (module == nullptr) {
        fprintf(stderr, "%s: %s requires an argument\n", argv[0], arg);
        exit(9);
      }
      args_consumed += 1;
      local_preload_modules[preload_module_count++] = module;
    } else if (strcmp(arg, "--check") == 0 || strcmp(arg, "-c") == 0) {
      syntax_check_only = true;
    } else if (strcmp(arg, "--interactive") == 0 || strcmp(arg, "-i") == 0) {
      force_repl = true;
    } else if (strcmp(arg, "--no-deprecation") == 0) {
      no_deprecation = true;
    } else if (strcmp(arg, "--no-warnings") == 0) {
      no_process_warnings = true;
    } else if (strcmp(arg, "--trace-warnings") == 0) {
      trace_warnings = true;
    } else if (strcmp(arg, "--trace-deprecation") == 0) {
      trace_deprecation = true;
    } else if (strcmp(arg, "--trace-sync-io") == 0) {
      trace_sync_io = true;
    } else if (strcmp(arg, "--track-heap-objects") == 0) {
      track_heap_objects = true;
    } else if (strcmp(arg, "--throw-deprecation") == 0) {
      throw_deprecation = true;
    } else if (strncmp(arg, "--security-revert=", 18) == 0) {
      const char* cve = arg + 18;
      Revert(cve);
    } else if (strcmp(arg, "--preserve-symlinks") == 0) {
      config_preserve_symlinks = true;
    } else if (strcmp(arg, "--prof-process") == 0) {
      prof_process = true;
      short_circuit = true;
    } else if (strcmp(arg, "--zero-fill-buffers") == 0) {
      zero_fill_all_buffers = true;
    } else if (strcmp(arg, "--v8-options") == 0) {
      new_v8_argv[new_v8_argc] = "--help";
      new_v8_argc += 1;
    } else if (strncmp(arg, "--v8-pool-size=", 15) == 0) {
      v8_thread_pool_size = atoi(arg + 15);
#if HAVE_OPENSSL
    } else if (strncmp(arg, "--tls-cipher-list=", 18) == 0) {
      default_cipher_list = arg + 18;
#if NODE_FIPS_MODE
    } else if (strcmp(arg, "--enable-fips") == 0) {
      enable_fips_crypto = true;
    } else if (strcmp(arg, "--force-fips") == 0) {
      force_fips_crypto = true;
#endif /* NODE_FIPS_MODE */
    } else if (strncmp(arg, "--openssl-config=", 17) == 0) {
      openssl_config = arg + 17;
#endif /* HAVE_OPENSSL */
#if defined(NODE_HAVE_I18N_SUPPORT)
    } else if (strncmp(arg, "--icu-data-dir=", 15) == 0) {
      icu_data_dir = arg + 15;
#endif
    } else if (strcmp(arg, "--expose-internals") == 0 ||
               strcmp(arg, "--expose_internals") == 0) {
      // consumed in js
    } else {
      // V8 option.  Pass through as-is.
      new_v8_argv[new_v8_argc] = arg;
      new_v8_argc += 1;
    }

    memcpy(new_exec_argv + new_exec_argc,
           argv + index,
           args_consumed * sizeof(*argv));

    new_exec_argc += args_consumed;
    index += args_consumed;
  }

  // Copy remaining arguments.
  const unsigned int args_left = nargs - index;
  memcpy(new_argv + new_argc, argv + index, args_left * sizeof(*argv));
  new_argc += args_left;

  *exec_argc = new_exec_argc;
  *exec_argv = new_exec_argv;
  *v8_argc = new_v8_argc;
  *v8_argv = new_v8_argv;

  // Copy new_argv over argv and update argc.
  memcpy(argv, new_argv, new_argc * sizeof(*argv));
  delete[] new_argv;
  *argc = static_cast<int>(new_argc);

  // Copy the preload_modules from the local array to an appropriately sized
  // global array.
  if (preload_module_count > 0) {
    CHECK(!preload_modules);
    preload_modules = new const char*[preload_module_count];
    memcpy(preload_modules, local_preload_modules,
           preload_module_count * sizeof(*preload_modules));
  }
  delete[] local_preload_modules;
}


// Called from V8 Debug Agent TCP thread.
static void DispatchMessagesDebugAgentCallback(Environment* env) {
  // TODO(indutny): move async handle to environment
  uv_async_send(&dispatch_debug_messages_async);
}


static void StartDebug(Environment* env, const char* path,
                       DebugOptions debug_options) {
  CHECK(!debugger_running);
#if HAVE_INSPECTOR
  if (debug_options.inspector_enabled())
    debugger_running = v8_platform.StartInspector(env, path, debug_options);
#endif  // HAVE_INSPECTOR
  if (debug_options.debugger_enabled()) {
    env->debugger_agent()->set_dispatch_handler(
          DispatchMessagesDebugAgentCallback);
<<<<<<< HEAD
    const char* host = debug_host ? debug_host->c_str() : "127.0.0.1";
#if defined(NODE_ENGINE_CHAKRACORE)
  // ChakraShim does not support debugger_agent
  debugger_running = v8::Debug::EnableAgent();
#else
  debugger_running =
        env->debugger_agent()->Start(host, debug_port, wait);
#endif
=======
    debugger_running = env->debugger_agent()->Start(debug_options);
>>>>>>> 793d8719
    if (debugger_running == false) {
      fprintf(stderr, "Starting debugger on %s:%d failed\n",
              debug_options.host_name().c_str(), debug_options.port());
      fflush(stderr);
    }
  }
}


// Called from the main thread.
static void EnableDebug(Environment* env) {
  CHECK(debugger_running);

  if (!debug_options.debugger_enabled()) {
    return;
  }

  // Send message to enable debug in workers
  HandleScope handle_scope(env->isolate());

  Local<Object> message = Object::New(env->isolate());
  message->Set(FIXED_ONE_BYTE_STRING(env->isolate(), "cmd"),
               FIXED_ONE_BYTE_STRING(env->isolate(), "NODE_DEBUG_ENABLED"));
  Local<Value> argv[] = {
    FIXED_ONE_BYTE_STRING(env->isolate(), "internalMessage"),
    message
  };
  MakeCallback(env, env->process_object(), "emit", arraysize(argv), argv);

  // Enabled debugger, possibly making it wait on a semaphore
  env->debugger_agent()->Enable();
}


// Called from an arbitrary thread.
static void TryStartDebugger() {
  Mutex::ScopedLock scoped_lock(node_isolate_mutex);
  if (auto isolate = node_isolate) {
    v8::Debug::DebugBreak(isolate);
    uv_async_send(&dispatch_debug_messages_async);
  }
}


// Called from the main thread.
static void DispatchDebugMessagesAsyncCallback(uv_async_t* handle) {
  Mutex::ScopedLock scoped_lock(node_isolate_mutex);
  if (auto isolate = node_isolate) {
    if (debugger_running == false) {
      fprintf(stderr, "Starting debugger agent.\n");

      HandleScope scope(isolate);
      Environment* env = Environment::GetCurrent(isolate);
      Context::Scope context_scope(env->context());
      debug_options.EnableDebugAgent(DebugAgentType::kDebugger);
      StartDebug(env, nullptr, debug_options);
      EnableDebug(env);
    }

    Isolate::Scope isolate_scope(isolate);
    v8::Debug::ProcessDebugMessages(isolate);
  }
}


#ifdef __POSIX__
static void EnableDebugSignalHandler(int signo) {
  uv_sem_post(&debug_semaphore);
}


void RegisterSignalHandler(int signal,
                           void (*handler)(int signal),
                           bool reset_handler) {
  struct sigaction sa;
  memset(&sa, 0, sizeof(sa));
  sa.sa_handler = handler;
#ifndef __FreeBSD__
  // FreeBSD has a nasty bug with SA_RESETHAND reseting the SA_SIGINFO, that is
  // in turn set for a libthr wrapper. This leads to a crash.
  // Work around the issue by manually setting SIG_DFL in the signal handler
  sa.sa_flags = reset_handler ? SA_RESETHAND : 0;
#endif
  sigfillset(&sa.sa_mask);
  CHECK_EQ(sigaction(signal, &sa, nullptr), 0);
}


void DebugProcess(const FunctionCallbackInfo<Value>& args) {
  Environment* env = Environment::GetCurrent(args);

  if (args.Length() != 1) {
    return env->ThrowError("Invalid number of arguments.");
  }

  pid_t pid;
  int r;

  pid = args[0]->IntegerValue();
  r = kill(pid, SIGUSR1);
  if (r != 0) {
    return env->ThrowErrnoException(errno, "kill");
  }
}


inline void* DebugSignalThreadMain(void* unused) {
  for (;;) {
    uv_sem_wait(&debug_semaphore);
    TryStartDebugger();
  }
  return nullptr;
}


static int RegisterDebugSignalHandler() {
  // Start a watchdog thread for calling v8::Debug::DebugBreak() because
  // it's not safe to call directly from the signal handler, it can
  // deadlock with the thread it interrupts.
  CHECK_EQ(0, uv_sem_init(&debug_semaphore, 0));
  pthread_attr_t attr;
  CHECK_EQ(0, pthread_attr_init(&attr));
  // Don't shrink the thread's stack on FreeBSD.  Said platform decided to
  // follow the pthreads specification to the letter rather than in spirit:
  // https://lists.freebsd.org/pipermail/freebsd-current/2014-March/048885.html
#ifndef __FreeBSD__
  CHECK_EQ(0, pthread_attr_setstacksize(&attr, PTHREAD_STACK_MIN));
#endif  // __FreeBSD__
  CHECK_EQ(0, pthread_attr_setdetachstate(&attr, PTHREAD_CREATE_DETACHED));
  sigset_t sigmask;
  sigfillset(&sigmask);
  CHECK_EQ(0, pthread_sigmask(SIG_SETMASK, &sigmask, &sigmask));
  pthread_t thread;
  const int err =
      pthread_create(&thread, &attr, DebugSignalThreadMain, nullptr);
  CHECK_EQ(0, pthread_sigmask(SIG_SETMASK, &sigmask, nullptr));
  CHECK_EQ(0, pthread_attr_destroy(&attr));
  if (err != 0) {
    fprintf(stderr, "node[%d]: pthread_create: %s\n", getpid(), strerror(err));
    fflush(stderr);
    // Leave SIGUSR1 blocked.  We don't install a signal handler,
    // receiving the signal would terminate the process.
    return -err;
  }
  RegisterSignalHandler(SIGUSR1, EnableDebugSignalHandler);
  // Unblock SIGUSR1.  A pending SIGUSR1 signal will now be delivered.
  sigemptyset(&sigmask);
  sigaddset(&sigmask, SIGUSR1);
  CHECK_EQ(0, pthread_sigmask(SIG_UNBLOCK, &sigmask, nullptr));
  return 0;
}
#endif  // __POSIX__


#ifdef _WIN32
DWORD WINAPI EnableDebugThreadProc(void* arg) {
  TryStartDebugger();
  return 0;
}


static int GetDebugSignalHandlerMappingName(DWORD pid, wchar_t* buf,
    size_t buf_len) {
  return _snwprintf(buf, buf_len, L"node-debug-handler-%u", pid);
}


static int RegisterDebugSignalHandler() {
  wchar_t mapping_name[32];
  HANDLE mapping_handle;
  DWORD pid;
  LPTHREAD_START_ROUTINE* handler;

  pid = GetCurrentProcessId();

  if (GetDebugSignalHandlerMappingName(pid,
                                       mapping_name,
                                       arraysize(mapping_name)) < 0) {
    return -1;
  }

  mapping_handle = CreateFileMappingW(INVALID_HANDLE_VALUE,
                                      nullptr,
                                      PAGE_READWRITE,
                                      0,
                                      sizeof *handler,
                                      mapping_name);
  if (mapping_handle == nullptr) {
    return -1;
  }

  handler = reinterpret_cast<LPTHREAD_START_ROUTINE*>(
      MapViewOfFile(mapping_handle,
                    FILE_MAP_ALL_ACCESS,
                    0,
                    0,
                    sizeof *handler));
  if (handler == nullptr) {
    CloseHandle(mapping_handle);
    return -1;
  }

  *handler = EnableDebugThreadProc;

  UnmapViewOfFile(static_cast<void*>(handler));

  return 0;
}


static void DebugProcess(const FunctionCallbackInfo<Value>& args) {
  Environment* env = Environment::GetCurrent(args);
  Isolate* isolate = args.GetIsolate();
  DWORD pid;
  HANDLE process = nullptr;
  HANDLE thread = nullptr;
  HANDLE mapping = nullptr;
  wchar_t mapping_name[32];
  LPTHREAD_START_ROUTINE* handler = nullptr;

  if (args.Length() != 1) {
    env->ThrowError("Invalid number of arguments.");
    goto out;
  }

  pid = (DWORD) args[0]->IntegerValue();

  process = OpenProcess(PROCESS_CREATE_THREAD | PROCESS_QUERY_INFORMATION |
                            PROCESS_VM_OPERATION | PROCESS_VM_WRITE |
                            PROCESS_VM_READ,
                        FALSE,
                        pid);
  if (process == nullptr) {
    isolate->ThrowException(
        WinapiErrnoException(isolate, GetLastError(), "OpenProcess"));
    goto out;
  }

  if (GetDebugSignalHandlerMappingName(pid,
                                       mapping_name,
                                       arraysize(mapping_name)) < 0) {
    env->ThrowErrnoException(errno, "sprintf");
    goto out;
  }

  mapping = OpenFileMappingW(FILE_MAP_READ, FALSE, mapping_name);
  if (mapping == nullptr) {
    isolate->ThrowException(WinapiErrnoException(isolate,
                                             GetLastError(),
                                             "OpenFileMappingW"));
    goto out;
  }

  handler = reinterpret_cast<LPTHREAD_START_ROUTINE*>(
      MapViewOfFile(mapping,
                    FILE_MAP_READ,
                    0,
                    0,
                    sizeof *handler));
  if (handler == nullptr || *handler == nullptr) {
    isolate->ThrowException(
        WinapiErrnoException(isolate, GetLastError(), "MapViewOfFile"));
    goto out;
  }

  thread = CreateRemoteThread(process,
                              nullptr,
                              0,
                              *handler,
                              nullptr,
                              0,
                              nullptr);
  if (thread == nullptr) {
    isolate->ThrowException(WinapiErrnoException(isolate,
                                                 GetLastError(),
                                                 "CreateRemoteThread"));
    goto out;
  }

  // Wait for the thread to terminate
  if (WaitForSingleObject(thread, INFINITE) != WAIT_OBJECT_0) {
    isolate->ThrowException(WinapiErrnoException(isolate,
                                                 GetLastError(),
                                                 "WaitForSingleObject"));
    goto out;
  }

 out:
  if (process != nullptr)
    CloseHandle(process);
  if (thread != nullptr)
    CloseHandle(thread);
  if (handler != nullptr)
    UnmapViewOfFile(handler);
  if (mapping != nullptr)
    CloseHandle(mapping);
}
#endif  // _WIN32


static void DebugPause(const FunctionCallbackInfo<Value>& args) {
  v8::Debug::DebugBreak(args.GetIsolate());
}


static void DebugEnd(const FunctionCallbackInfo<Value>& args) {
  if (debugger_running) {
    Environment* env = Environment::GetCurrent(args);
#if HAVE_INSPECTOR
    if (debug_options.inspector_enabled()) {
      env->inspector_agent()->Stop();
    } else {
#endif
      env->debugger_agent()->Stop();
#if HAVE_INSPECTOR
    }
#endif
    debugger_running = false;
  }
}


inline void PlatformInit() {
#ifdef __POSIX__
  sigset_t sigmask;
  sigemptyset(&sigmask);
  sigaddset(&sigmask, SIGUSR1);
  const int err = pthread_sigmask(SIG_SETMASK, &sigmask, nullptr);

  // Make sure file descriptors 0-2 are valid before we start logging anything.
  for (int fd = STDIN_FILENO; fd <= STDERR_FILENO; fd += 1) {
    struct stat ignored;
    if (fstat(fd, &ignored) == 0)
      continue;
    // Anything but EBADF means something is seriously wrong.  We don't
    // have to special-case EINTR, fstat() is not interruptible.
    if (errno != EBADF)
      ABORT();
    if (fd != open("/dev/null", O_RDWR))
      ABORT();
  }

  CHECK_EQ(err, 0);

  // Restore signal dispositions, the parent process may have changed them.
  struct sigaction act;
  memset(&act, 0, sizeof(act));

  // The hard-coded upper limit is because NSIG is not very reliable; on Linux,
  // it evaluates to 32, 34 or 64, depending on whether RT signals are enabled.
  // Counting up to SIGRTMIN doesn't work for the same reason.
  for (unsigned nr = 1; nr < kMaxSignal; nr += 1) {
    if (nr == SIGKILL || nr == SIGSTOP)
      continue;
    act.sa_handler = (nr == SIGPIPE) ? SIG_IGN : SIG_DFL;
    CHECK_EQ(0, sigaction(nr, &act, nullptr));
  }

  RegisterSignalHandler(SIGINT, SignalExit, true);
  RegisterSignalHandler(SIGTERM, SignalExit, true);

  // Raise the open file descriptor limit.
  struct rlimit lim;
  if (getrlimit(RLIMIT_NOFILE, &lim) == 0 && lim.rlim_cur != lim.rlim_max) {
    // Do a binary search for the limit.
    rlim_t min = lim.rlim_cur;
    rlim_t max = 1 << 20;
    // But if there's a defined upper bound, don't search, just set it.
    if (lim.rlim_max != RLIM_INFINITY) {
      min = lim.rlim_max;
      max = lim.rlim_max;
    }
    do {
      lim.rlim_cur = min + (max - min) / 2;
      if (setrlimit(RLIMIT_NOFILE, &lim)) {
        max = lim.rlim_cur;
      } else {
        min = lim.rlim_cur;
      }
    } while (min + 1 < max);
  }
#endif  // __POSIX__
}


void Init(int* argc,
          const char** argv,
          int* exec_argc,
          const char*** exec_argv) {
  // Initialize prog_start_time to get relative uptime.
  prog_start_time = static_cast<double>(uv_now(uv_default_loop()));

  // Make inherited handles noninheritable.
  uv_disable_stdio_inheritance();

  // init async debug messages dispatching
  // Main thread uses uv_default_loop
  CHECK_EQ(0, uv_async_init(uv_default_loop(),
                            &dispatch_debug_messages_async,
                            DispatchDebugMessagesAsyncCallback));
  uv_unref(reinterpret_cast<uv_handle_t*>(&dispatch_debug_messages_async));

#if defined(NODE_HAVE_I18N_SUPPORT)
  // Set the ICU casing flag early
  // so the user can disable a flag --foo at run-time by passing
  // --no_foo from the command line.
  const char icu_case_mapping[] = "--icu_case_mapping";
  V8::SetFlagsFromString(icu_case_mapping, sizeof(icu_case_mapping) - 1);
#endif

#if defined(NODE_V8_OPTIONS)
  // Should come before the call to V8::SetFlagsFromCommandLine()
  // so the user can disable a flag --foo at run-time by passing
  // --no_foo from the command line.
  V8::SetFlagsFromString(NODE_V8_OPTIONS, sizeof(NODE_V8_OPTIONS) - 1);
#endif

  // Allow for environment set preserving symlinks.
  if (auto preserve_symlinks = secure_getenv("NODE_PRESERVE_SYMLINKS")) {
    config_preserve_symlinks = (*preserve_symlinks == '1');
  }

  // Parse a few arguments which are specific to Node.
  int v8_argc;
  const char** v8_argv;
  ParseArgs(argc, argv, exec_argc, exec_argv, &v8_argc, &v8_argv);

  // TODO(bnoordhuis) Intercept --prof arguments and start the CPU profiler
  // manually?  That would give us a little more control over its runtime
  // behavior but it could also interfere with the user's intentions in ways
  // we fail to anticipate.  Dillema.
  for (int i = 1; i < v8_argc; ++i) {
    if (strncmp(v8_argv[i], "--prof", sizeof("--prof") - 1) == 0) {
      v8_is_profiling = true;
      break;
    }
  }

#ifdef __POSIX__
  // Block SIGPROF signals when sleeping in epoll_wait/kevent/etc.  Avoids the
  // performance penalty of frequent EINTR wakeups when the profiler is running.
  // Only do this for v8.log profiling, as it breaks v8::CpuProfiler users.
  if (v8_is_profiling) {
    uv_loop_configure(uv_default_loop(), UV_LOOP_BLOCK_SIGNAL, SIGPROF);
  }
#endif

#if defined(NODE_HAVE_I18N_SUPPORT)
  if (icu_data_dir == nullptr) {
    // if the parameter isn't given, use the env variable.
    icu_data_dir = secure_getenv("NODE_ICU_DATA");
  }
  // Initialize ICU.
  // If icu_data_dir is nullptr here, it will load the 'minimal' data.
  if (!i18n::InitializeICUDirectory(icu_data_dir)) {
    FatalError(nullptr, "Could not initialize ICU "
                     "(check NODE_ICU_DATA or --icu-data-dir parameters)");
  }
#endif
  // The const_cast doesn't violate conceptual const-ness.  V8 doesn't modify
  // the argv array or the elements it points to.
  if (v8_argc > 1)
    V8::SetFlagsFromCommandLine(&v8_argc, const_cast<char**>(v8_argv), true);

  // Anything that's still in v8_argv is not a V8 or a node option.
  for (int i = 1; i < v8_argc; i++) {
    fprintf(stderr, "%s: bad option: %s\n", argv[0], v8_argv[i]);
  }
  delete[] v8_argv;
  v8_argv = nullptr;

  if (v8_argc > 1) {
    exit(9);
  }

  // Unconditionally force typed arrays to allocate outside the v8 heap. This
  // is to prevent memory pointers from being moved around that are returned by
  // Buffer::Data().
  const char no_typed_array_heap[] = "--typed_array_max_size_in_heap=0";
  V8::SetFlagsFromString(no_typed_array_heap, sizeof(no_typed_array_heap) - 1);

  if (!debug_options.debugger_enabled() && !debug_options.inspector_enabled()) {
    RegisterDebugSignalHandler();
  }

  // We should set node_is_initialized here instead of in node::Start,
  // otherwise embedders using node::Init to initialize everything will not be
  // able to set it and native modules will not load for them.
  node_is_initialized = true;
}


struct AtExitCallback {
  AtExitCallback* next_;
  void (*cb_)(void* arg);
  void* arg_;
};

static AtExitCallback* at_exit_functions_;


// TODO(bnoordhuis) Turn into per-context event.
void RunAtExit(Environment* env) {
  AtExitCallback* p = at_exit_functions_;
  at_exit_functions_ = nullptr;

  while (p) {
    AtExitCallback* q = p->next_;
    p->cb_(p->arg_);
    delete p;
    p = q;
  }
}


void AtExit(void (*cb)(void* arg), void* arg) {
  AtExitCallback* p = new AtExitCallback;
  p->cb_ = cb;
  p->arg_ = arg;
  p->next_ = at_exit_functions_;
  at_exit_functions_ = p;
}


void EmitBeforeExit(Environment* env) {
  HandleScope handle_scope(env->isolate());
  Context::Scope context_scope(env->context());
  Local<Object> process_object = env->process_object();
  Local<String> exit_code = FIXED_ONE_BYTE_STRING(env->isolate(), "exitCode");
  Local<Value> args[] = {
    FIXED_ONE_BYTE_STRING(env->isolate(), "beforeExit"),
    process_object->Get(exit_code)->ToInteger(env->isolate())
  };
  MakeCallback(env, process_object, "emit", arraysize(args), args);
}


int EmitExit(Environment* env) {
  // process.emit('exit')
  HandleScope handle_scope(env->isolate());
  Context::Scope context_scope(env->context());
  Local<Object> process_object = env->process_object();
  process_object->Set(env->exiting_string(), True(env->isolate()));

  Local<String> exitCode = env->exit_code_string();
  int code = process_object->Get(exitCode)->Int32Value();

  Local<Value> args[] = {
    env->exit_string(),
    Integer::New(env->isolate(), code)
  };

  MakeCallback(env, process_object, "emit", arraysize(args), args);

  // Reload exit code, it may be changed by `emit('exit')`
  return process_object->Get(exitCode)->Int32Value();
}


IsolateData* CreateIsolateData(Isolate* isolate, uv_loop_t* loop) {
  return new IsolateData(isolate, loop);
}


void FreeIsolateData(IsolateData* isolate_data) {
  delete isolate_data;
}


Environment* CreateEnvironment(IsolateData* isolate_data,
                               Local<Context> context,
                               int argc,
                               const char* const* argv,
                               int exec_argc,
                               const char* const* exec_argv) {
  Isolate* isolate = context->GetIsolate();
  HandleScope handle_scope(isolate);
  Context::Scope context_scope(context);
  auto env = new Environment(isolate_data, context);
  env->Start(argc, argv, exec_argc, exec_argv, v8_is_profiling);
  return env;
}


void FreeEnvironment(Environment* env) {
  delete env;
}


inline int Start(Isolate* isolate, IsolateData* isolate_data,
                 int argc, const char* const* argv,
                 int exec_argc, const char* const* exec_argv) {
  HandleScope handle_scope(isolate);
  Local<Context> context = Context::New(isolate);
  Context::Scope context_scope(context);
  Environment env(isolate_data, context);
  env.Start(argc, argv, exec_argc, exec_argv, v8_is_profiling);

  bool debug_enabled =
      debug_options.debugger_enabled() || debug_options.inspector_enabled();

  // Start debug agent when argv has --debug
  if (debug_enabled) {
    const char* path = argc > 1 ? argv[1] : nullptr;
    StartDebug(&env, path, debug_options);
    if (debug_options.debugger_enabled() && !debugger_running)
      return 12;  // Signal internal error.
  }

  {
<<<<<<< HEAD
    Locker locker(isolate);
    Isolate::Scope isolate_scope(isolate);
    HandleScope handle_scope(isolate);
#ifndef NODE_ENGINE_CHAKRACORE
    IsolateData isolate_data(isolate, instance_data->event_loop(),
                             array_buffer_allocator.zero_fill_field());
#endif
    Local<Context> context = Context::New(isolate);
    Context::Scope context_scope(context);
    // CHAKRA-TODO : fix this to create isolate_data before setting context
#if defined(NODE_ENGINE_CHAKRACORE)
    IsolateData isolate_data(isolate, instance_data->event_loop(),
                             array_buffer_allocator.zero_fill_field());

#endif
    Environment env(&isolate_data, context);
    env.Start(instance_data->argc(),
              instance_data->argv(),
              instance_data->exec_argc(),
              instance_data->exec_argv(),
              v8_is_profiling);

    isolate->SetAbortOnUncaughtExceptionCallback(
        ShouldAbortOnUncaughtException);

    // Start debug agent when argv has --debug
    if (instance_data->use_debug_agent()) {
      const char* path = instance_data->argc() > 1
                         ? instance_data->argv()[1]
                         : nullptr;
      StartDebug(&env, path, debug_wait_connect);
      if (use_inspector && !debugger_running) {
        exit(12);
      }
    }
=======
    Environment::AsyncCallbackScope callback_scope(&env);
    LoadEnvironment(&env);
  }
>>>>>>> 793d8719

  env.set_trace_sync_io(trace_sync_io);

  // Enable debugger
  if (debug_enabled)
    EnableDebug(&env);

  {
    SealHandleScope seal(isolate);
    bool more;
    do {
      v8_platform.PumpMessageLoop(isolate);
      more = uv_run(env.event_loop(), UV_RUN_ONCE);

      if (more == false) {
        v8_platform.PumpMessageLoop(isolate);
        EmitBeforeExit(&env);

        // Emit `beforeExit` if the loop became alive either after emitting
        // event, or after running some callbacks.
        more = uv_loop_alive(env.event_loop());
        if (uv_run(env.event_loop(), UV_RUN_NOWAIT) != 0)
          more = true;
      }
    } while (more == true);
  }

  env.set_trace_sync_io(false);

  const int exit_code = EmitExit(&env);
  RunAtExit(&env);

  WaitForInspectorDisconnect(&env);
#if defined(LEAK_SANITIZER)
  __lsan_do_leak_check();
#endif

  return exit_code;
}

inline int Start(uv_loop_t* event_loop,
                 int argc, const char* const* argv,
                 int exec_argc, const char* const* exec_argv) {
  Isolate::CreateParams params;
  ArrayBufferAllocator allocator;
  params.array_buffer_allocator = &allocator;
#ifdef NODE_ENABLE_VTUNE_PROFILING
  params.code_event_handler = vTune::GetVtuneCodeEventHandler();
#endif

  Isolate* const isolate = Isolate::New(params);
  if (isolate == nullptr)
    return 12;  // Signal internal error.

  isolate->AddMessageListener(OnMessage);
  isolate->SetAbortOnUncaughtExceptionCallback(ShouldAbortOnUncaughtException);
  isolate->SetAutorunMicrotasks(false);
  isolate->SetFatalErrorHandler(OnFatalError);

  if (track_heap_objects) {
    isolate->GetHeapProfiler()->StartTrackingHeapObjects(true);
  }

  {
    Mutex::ScopedLock scoped_lock(node_isolate_mutex);
    CHECK_EQ(node_isolate, nullptr);
    node_isolate = isolate;
  }

  int exit_code;
  {
    Locker locker(isolate);
    Isolate::Scope isolate_scope(isolate);
    HandleScope handle_scope(isolate);
    IsolateData isolate_data(isolate, event_loop, allocator.zero_fill_field());
    exit_code = Start(isolate, &isolate_data, argc, argv, exec_argc, exec_argv);
  }

  {
    Mutex::ScopedLock scoped_lock(node_isolate_mutex);
    CHECK_EQ(node_isolate, isolate);
    node_isolate = nullptr;
  }

  isolate->Dispose();

  return exit_code;
}

int Start(int argc, char** argv) {
  atexit([] () { uv_tty_reset_mode(); });
  PlatformInit();

  CHECK_GT(argc, 0);

  // Hack around with the argv pointer. Used for process.title = "blah".
  argv = uv_setup_args(argc, argv);

  // This needs to run *before* V8::Initialize().  The const_cast is not
  // optional, in case you're wondering.
  int exec_argc;
  const char** exec_argv;
  Init(&argc, const_cast<const char**>(argv), &exec_argc, &exec_argv);

#if HAVE_OPENSSL
  if (const char* extra = secure_getenv("NODE_EXTRA_CA_CERTS"))
    crypto::UseExtraCaCerts(extra);
#ifdef NODE_FIPS_MODE
  // In the case of FIPS builds we should make sure
  // the random source is properly initialized first.
  OPENSSL_init();
#endif  // NODE_FIPS_MODE
  // V8 on Windows doesn't have a good source of entropy. Seed it from
  // OpenSSL's pool.
  V8::SetEntropySource(crypto::EntropySource);
#endif

  v8_platform.Initialize(v8_thread_pool_size);
  V8::Initialize();
  v8_initialized = true;
  const int exit_code =
      Start(uv_default_loop(), argc, argv, exec_argc, exec_argv);
  v8_initialized = false;
  V8::Dispose();

  v8_platform.Dispose();

  delete[] exec_argv;
  exec_argv = nullptr;

  return exit_code;
}


}  // namespace node<|MERGE_RESOLUTION|>--- conflicted
+++ resolved
@@ -3727,18 +3727,7 @@
   if (debug_options.debugger_enabled()) {
     env->debugger_agent()->set_dispatch_handler(
           DispatchMessagesDebugAgentCallback);
-<<<<<<< HEAD
-    const char* host = debug_host ? debug_host->c_str() : "127.0.0.1";
-#if defined(NODE_ENGINE_CHAKRACORE)
-  // ChakraShim does not support debugger_agent
-  debugger_running = v8::Debug::EnableAgent();
-#else
-  debugger_running =
-        env->debugger_agent()->Start(host, debug_port, wait);
-#endif
-=======
     debugger_running = env->debugger_agent()->Start(debug_options);
->>>>>>> 793d8719
     if (debugger_running == false) {
       fprintf(stderr, "Starting debugger on %s:%d failed\n",
               debug_options.host_name().c_str(), debug_options.port());
@@ -4349,47 +4338,9 @@
   }
 
   {
-<<<<<<< HEAD
-    Locker locker(isolate);
-    Isolate::Scope isolate_scope(isolate);
-    HandleScope handle_scope(isolate);
-#ifndef NODE_ENGINE_CHAKRACORE
-    IsolateData isolate_data(isolate, instance_data->event_loop(),
-                             array_buffer_allocator.zero_fill_field());
-#endif
-    Local<Context> context = Context::New(isolate);
-    Context::Scope context_scope(context);
-    // CHAKRA-TODO : fix this to create isolate_data before setting context
-#if defined(NODE_ENGINE_CHAKRACORE)
-    IsolateData isolate_data(isolate, instance_data->event_loop(),
-                             array_buffer_allocator.zero_fill_field());
-
-#endif
-    Environment env(&isolate_data, context);
-    env.Start(instance_data->argc(),
-              instance_data->argv(),
-              instance_data->exec_argc(),
-              instance_data->exec_argv(),
-              v8_is_profiling);
-
-    isolate->SetAbortOnUncaughtExceptionCallback(
-        ShouldAbortOnUncaughtException);
-
-    // Start debug agent when argv has --debug
-    if (instance_data->use_debug_agent()) {
-      const char* path = instance_data->argc() > 1
-                         ? instance_data->argv()[1]
-                         : nullptr;
-      StartDebug(&env, path, debug_wait_connect);
-      if (use_inspector && !debugger_running) {
-        exit(12);
-      }
-    }
-=======
     Environment::AsyncCallbackScope callback_scope(&env);
     LoadEnvironment(&env);
   }
->>>>>>> 793d8719
 
   env.set_trace_sync_io(trace_sync_io);
 
