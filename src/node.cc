--- conflicted
+++ resolved
@@ -221,12 +221,8 @@
   void Initialize(int thread_pool_size) {}
   void PumpMessageLoop(Isolate* isolate) {}
   void Dispose() {}
-<<<<<<< HEAD
-  bool StartInspector(Environment *env, int port, bool wait) {
-=======
   bool StartInspector(Environment *env, const char* script_path,
                       int port, bool wait) {
->>>>>>> 1ffdee7c
     env->ThrowError("Node compiled with NODE_USE_V8_PLATFORM=0");
     return false;  // make compiler happy
   }
@@ -3784,19 +3780,14 @@
   } else {
     env->debugger_agent()->set_dispatch_handler(
           DispatchMessagesDebugAgentCallback);
-<<<<<<< HEAD
+    const char* host = debug_host ? debug_host->c_str() : "127.0.0.1";
 #if defined(NODE_ENGINE_CHAKRACORE)
   // ChakraShim does not support debugger_agent
   debugger_running = v8::Debug::EnableAgent();
 #else
   debugger_running =
-     env->debugger_agent()->Start(debug_host, debug_port, wait);
-#endif
-=======
-    const char* host = debug_host ? debug_host->c_str() : "127.0.0.1";
-    debugger_running =
         env->debugger_agent()->Start(host, debug_port, wait);
->>>>>>> 1ffdee7c
+#endif
     if (debugger_running == false) {
       fprintf(stderr, "Starting debugger on %s:%d failed\n", host, debug_port);
       fflush(stderr);
