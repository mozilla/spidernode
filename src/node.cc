#include "node.h"
#include "node_buffer.h"
#include "node_constants.h"
#include "node_file.h"
#include "node_http_parser.h"
#include "node_javascript.h"
#include "node_version.h"
#include "node_internals.h"
#include "node_revert.h"

#if defined HAVE_PERFCTR
#include "node_counters.h"
#endif

#if HAVE_OPENSSL
#include "node_crypto.h"
#endif

#if defined(NODE_HAVE_I18N_SUPPORT)
#include "node_i18n.h"
#endif

#if defined HAVE_DTRACE || defined HAVE_ETW
#include "node_dtrace.h"
#endif

#if defined HAVE_LTTNG
#include "node_lttng.h"
#endif

#include "ares.h"
#include "async-wrap.h"
#include "async-wrap-inl.h"
#include "env.h"
#include "env-inl.h"
#include "handle_wrap.h"
#include "req-wrap.h"
#include "req-wrap-inl.h"
#include "string_bytes.h"
#include "util.h"
#include "uv.h"
#if NODE_USE_V8_PLATFORM
#include "libplatform/libplatform.h"
#endif  // NODE_USE_V8_PLATFORM
#include "v8-debug.h"
#include "v8-profiler.h"
#include "zlib.h"

#ifdef NODE_ENABLE_VTUNE_PROFILING
#include "../deps/v8/src/third_party/vtune/v8-vtune.h"
#endif

#include <errno.h>
#include <limits.h>  // PATH_MAX
#include <locale.h>
#include <signal.h>
#include <stdio.h>
#include <stdlib.h>
#include <string.h>
#include <sys/types.h>

#include <string>
#include <vector>

#if defined(NODE_HAVE_I18N_SUPPORT)
#include <unicode/uvernum.h>
#endif

#if defined(LEAK_SANITIZER)
#include <sanitizer/lsan_interface.h>
#endif

#if defined(_MSC_VER)
#include <direct.h>
#include <io.h>
#define getpid GetCurrentProcessId
#define umask _umask
typedef int mode_t;
#else
#include <pthread.h>
#include <sys/resource.h>  // getrlimit, setrlimit
#include <unistd.h>  // setuid, getuid
#endif

#if defined(__POSIX__) && !defined(__ANDROID__)
#include <pwd.h>  // getpwnam()
#include <grp.h>  // getgrnam()
#endif

#ifdef __APPLE__
#include <crt_externs.h>
#define environ (*_NSGetEnviron())
#elif !defined(_MSC_VER)
extern char **environ;
#endif

namespace node {

using v8::Array;
using v8::ArrayBuffer;
using v8::Boolean;
using v8::Context;
using v8::EscapableHandleScope;
using v8::Exception;
using v8::Float64Array;
using v8::Function;
using v8::FunctionCallbackInfo;
using v8::HandleScope;
using v8::HeapStatistics;
using v8::Integer;
using v8::Isolate;
using v8::Local;
using v8::Locker;
using v8::MaybeLocal;
using v8::Message;
using v8::Name;
using v8::NamedPropertyHandlerConfiguration;
using v8::Null;
using v8::Number;
using v8::Object;
using v8::ObjectTemplate;
using v8::Promise;
using v8::PromiseRejectMessage;
using v8::PropertyCallbackInfo;
using v8::ScriptOrigin;
using v8::SealHandleScope;
using v8::String;
using v8::TryCatch;
using v8::Uint32Array;
using v8::V8;
using v8::Value;

static bool print_eval = false;
static bool force_repl = false;
static bool syntax_check_only = false;
static bool trace_deprecation = false;
static bool throw_deprecation = false;
static bool trace_sync_io = false;
static bool track_heap_objects = false;
static const char* eval_string = nullptr;
static unsigned int preload_module_count = 0;
static const char** preload_modules = nullptr;
#if HAVE_INSPECTOR
static bool use_inspector = false;
#else
static const bool use_inspector = false;
#endif
static bool use_debug_agent = false;
static bool debug_wait_connect = false;
static std::string* debug_host;  // coverity[leaked_storage]
static const int default_debugger_port = 5858;
static const int default_inspector_port = 9229;
static int debug_port = -1;
static const int v8_default_thread_pool_size = 4;
static int v8_thread_pool_size = v8_default_thread_pool_size;
static bool prof_process = false;
static bool v8_is_profiling = false;
static bool node_is_initialized = false;
static node_module* modpending;
static node_module* modlist_builtin;
static node_module* modlist_linked;
static node_module* modlist_addon;

#if defined(NODE_HAVE_I18N_SUPPORT)
// Path to ICU data (for i18n / Intl)
static const char* icu_data_dir = nullptr;
#endif

// used by C++ modules as well
bool no_deprecation = false;

#if HAVE_OPENSSL
# if NODE_FIPS_MODE
// used by crypto module
bool enable_fips_crypto = false;
bool force_fips_crypto = false;
# endif  // NODE_FIPS_MODE
const char* openssl_config = nullptr;
#endif  // HAVE_OPENSSL

// true if process warnings should be suppressed
bool no_process_warnings = false;
bool trace_warnings = false;

// Set in node.cc by ParseArgs when --preserve-symlinks is used.
// Used in node_config.cc to set a constant on process.binding('config')
// that is used by lib/module.js
bool config_preserve_symlinks = false;

bool v8_initialized = false;

// process-relative uptime base, initialized at start-up
static double prog_start_time;
static bool debugger_running;
static uv_async_t dispatch_debug_messages_async;

static Mutex node_isolate_mutex;
static v8::Isolate* node_isolate;

static struct {
#if NODE_USE_V8_PLATFORM
  void Initialize(int thread_pool_size) {
    platform_ = v8::platform::CreateDefaultPlatform(thread_pool_size);
    V8::InitializePlatform(platform_);
  }

  void PumpMessageLoop(Isolate* isolate) {
    v8::platform::PumpMessageLoop(platform_, isolate);
  }

  void Dispose() {
    delete platform_;
    platform_ = nullptr;
  }

  bool StartInspector(Environment *env, const char* script_path,
                      int port, bool wait) {
#if HAVE_INSPECTOR
    return env->inspector_agent()->Start(platform_, script_path, port, wait);
#else
    return true;
#endif  // HAVE_INSPECTOR
  }

  v8::Platform* platform_;
#else  // !NODE_USE_V8_PLATFORM
  void Initialize(int thread_pool_size) {}
  void PumpMessageLoop(Isolate* isolate) {}
  void Dispose() {}
  bool StartInspector(Environment *env, const char* script_path,
                      int port, bool wait) {
    env->ThrowError("Node compiled with NODE_USE_V8_PLATFORM=0");
    return false;  // make compiler happy
  }
#endif  // !NODE_USE_V8_PLATFORM
} v8_platform;

#ifdef __POSIX__
static uv_sem_t debug_semaphore;
static const unsigned kMaxSignal = 32;
#endif

static void PrintErrorString(const char* format, ...) {
  va_list ap;
  va_start(ap, format);
#ifdef _WIN32
  HANDLE stderr_handle = GetStdHandle(STD_ERROR_HANDLE);

  // Check if stderr is something other than a tty/console
  if (stderr_handle == INVALID_HANDLE_VALUE ||
      stderr_handle == nullptr ||
      uv_guess_handle(_fileno(stderr)) != UV_TTY) {
    vfprintf(stderr, format, ap);
    va_end(ap);
    return;
  }

  // Fill in any placeholders
  int n = _vscprintf(format, ap);
  std::vector<char> out(n + 1);
  vsprintf(out.data(), format, ap);

  // Get required wide buffer size
  n = MultiByteToWideChar(CP_UTF8, 0, out.data(), -1, nullptr, 0);

  std::vector<wchar_t> wbuf(n);
  MultiByteToWideChar(CP_UTF8, 0, out.data(), -1, wbuf.data(), n);

  // Don't include the null character in the output
  CHECK_GT(n, 0);
  WriteConsoleW(stderr_handle, wbuf.data(), n - 1, nullptr, nullptr);
#else
  vfprintf(stderr, format, ap);
#endif
  va_end(ap);
}


static void CheckImmediate(uv_check_t* handle) {
  Environment* env = Environment::from_immediate_check_handle(handle);
  HandleScope scope(env->isolate());
  Context::Scope context_scope(env->context());
  MakeCallback(env, env->process_object(), env->immediate_callback_string());
}


static void IdleImmediateDummy(uv_idle_t* handle) {
  // Do nothing. Only for maintaining event loop.
  // TODO(bnoordhuis) Maybe make libuv accept nullptr idle callbacks.
}


static inline const char *errno_string(int errorno) {
#define ERRNO_CASE(e)  case e: return #e;
  switch (errorno) {
#ifdef EACCES
  ERRNO_CASE(EACCES);
#endif

#ifdef EADDRINUSE
  ERRNO_CASE(EADDRINUSE);
#endif

#ifdef EADDRNOTAVAIL
  ERRNO_CASE(EADDRNOTAVAIL);
#endif

#ifdef EAFNOSUPPORT
  ERRNO_CASE(EAFNOSUPPORT);
#endif

#ifdef EAGAIN
  ERRNO_CASE(EAGAIN);
#endif

#ifdef EWOULDBLOCK
# if EAGAIN != EWOULDBLOCK
  ERRNO_CASE(EWOULDBLOCK);
# endif
#endif

#ifdef EALREADY
  ERRNO_CASE(EALREADY);
#endif

#ifdef EBADF
  ERRNO_CASE(EBADF);
#endif

#ifdef EBADMSG
  ERRNO_CASE(EBADMSG);
#endif

#ifdef EBUSY
  ERRNO_CASE(EBUSY);
#endif

#ifdef ECANCELED
  ERRNO_CASE(ECANCELED);
#endif

#ifdef ECHILD
  ERRNO_CASE(ECHILD);
#endif

#ifdef ECONNABORTED
  ERRNO_CASE(ECONNABORTED);
#endif

#ifdef ECONNREFUSED
  ERRNO_CASE(ECONNREFUSED);
#endif

#ifdef ECONNRESET
  ERRNO_CASE(ECONNRESET);
#endif

#ifdef EDEADLK
  ERRNO_CASE(EDEADLK);
#endif

#ifdef EDESTADDRREQ
  ERRNO_CASE(EDESTADDRREQ);
#endif

#ifdef EDOM
  ERRNO_CASE(EDOM);
#endif

#ifdef EDQUOT
  ERRNO_CASE(EDQUOT);
#endif

#ifdef EEXIST
  ERRNO_CASE(EEXIST);
#endif

#ifdef EFAULT
  ERRNO_CASE(EFAULT);
#endif

#ifdef EFBIG
  ERRNO_CASE(EFBIG);
#endif

#ifdef EHOSTUNREACH
  ERRNO_CASE(EHOSTUNREACH);
#endif

#ifdef EIDRM
  ERRNO_CASE(EIDRM);
#endif

#ifdef EILSEQ
  ERRNO_CASE(EILSEQ);
#endif

#ifdef EINPROGRESS
  ERRNO_CASE(EINPROGRESS);
#endif

#ifdef EINTR
  ERRNO_CASE(EINTR);
#endif

#ifdef EINVAL
  ERRNO_CASE(EINVAL);
#endif

#ifdef EIO
  ERRNO_CASE(EIO);
#endif

#ifdef EISCONN
  ERRNO_CASE(EISCONN);
#endif

#ifdef EISDIR
  ERRNO_CASE(EISDIR);
#endif

#ifdef ELOOP
  ERRNO_CASE(ELOOP);
#endif

#ifdef EMFILE
  ERRNO_CASE(EMFILE);
#endif

#ifdef EMLINK
  ERRNO_CASE(EMLINK);
#endif

#ifdef EMSGSIZE
  ERRNO_CASE(EMSGSIZE);
#endif

#ifdef EMULTIHOP
  ERRNO_CASE(EMULTIHOP);
#endif

#ifdef ENAMETOOLONG
  ERRNO_CASE(ENAMETOOLONG);
#endif

#ifdef ENETDOWN
  ERRNO_CASE(ENETDOWN);
#endif

#ifdef ENETRESET
  ERRNO_CASE(ENETRESET);
#endif

#ifdef ENETUNREACH
  ERRNO_CASE(ENETUNREACH);
#endif

#ifdef ENFILE
  ERRNO_CASE(ENFILE);
#endif

#ifdef ENOBUFS
  ERRNO_CASE(ENOBUFS);
#endif

#ifdef ENODATA
  ERRNO_CASE(ENODATA);
#endif

#ifdef ENODEV
  ERRNO_CASE(ENODEV);
#endif

#ifdef ENOENT
  ERRNO_CASE(ENOENT);
#endif

#ifdef ENOEXEC
  ERRNO_CASE(ENOEXEC);
#endif

#ifdef ENOLINK
  ERRNO_CASE(ENOLINK);
#endif

#ifdef ENOLCK
# if ENOLINK != ENOLCK
  ERRNO_CASE(ENOLCK);
# endif
#endif

#ifdef ENOMEM
  ERRNO_CASE(ENOMEM);
#endif

#ifdef ENOMSG
  ERRNO_CASE(ENOMSG);
#endif

#ifdef ENOPROTOOPT
  ERRNO_CASE(ENOPROTOOPT);
#endif

#ifdef ENOSPC
  ERRNO_CASE(ENOSPC);
#endif

#ifdef ENOSR
  ERRNO_CASE(ENOSR);
#endif

#ifdef ENOSTR
  ERRNO_CASE(ENOSTR);
#endif

#ifdef ENOSYS
  ERRNO_CASE(ENOSYS);
#endif

#ifdef ENOTCONN
  ERRNO_CASE(ENOTCONN);
#endif

#ifdef ENOTDIR
  ERRNO_CASE(ENOTDIR);
#endif

#ifdef ENOTEMPTY
# if ENOTEMPTY != EEXIST
  ERRNO_CASE(ENOTEMPTY);
# endif
#endif

#ifdef ENOTSOCK
  ERRNO_CASE(ENOTSOCK);
#endif

#ifdef ENOTSUP
  ERRNO_CASE(ENOTSUP);
#else
# ifdef EOPNOTSUPP
  ERRNO_CASE(EOPNOTSUPP);
# endif
#endif

#ifdef ENOTTY
  ERRNO_CASE(ENOTTY);
#endif

#ifdef ENXIO
  ERRNO_CASE(ENXIO);
#endif


#ifdef EOVERFLOW
  ERRNO_CASE(EOVERFLOW);
#endif

#ifdef EPERM
  ERRNO_CASE(EPERM);
#endif

#ifdef EPIPE
  ERRNO_CASE(EPIPE);
#endif

#ifdef EPROTO
  ERRNO_CASE(EPROTO);
#endif

#ifdef EPROTONOSUPPORT
  ERRNO_CASE(EPROTONOSUPPORT);
#endif

#ifdef EPROTOTYPE
  ERRNO_CASE(EPROTOTYPE);
#endif

#ifdef ERANGE
  ERRNO_CASE(ERANGE);
#endif

#ifdef EROFS
  ERRNO_CASE(EROFS);
#endif

#ifdef ESPIPE
  ERRNO_CASE(ESPIPE);
#endif

#ifdef ESRCH
  ERRNO_CASE(ESRCH);
#endif

#ifdef ESTALE
  ERRNO_CASE(ESTALE);
#endif

#ifdef ETIME
  ERRNO_CASE(ETIME);
#endif

#ifdef ETIMEDOUT
  ERRNO_CASE(ETIMEDOUT);
#endif

#ifdef ETXTBSY
  ERRNO_CASE(ETXTBSY);
#endif

#ifdef EXDEV
  ERRNO_CASE(EXDEV);
#endif

  default: return "";
  }
}

const char *signo_string(int signo) {
#define SIGNO_CASE(e)  case e: return #e;
  switch (signo) {
#ifdef SIGHUP
  SIGNO_CASE(SIGHUP);
#endif

#ifdef SIGINT
  SIGNO_CASE(SIGINT);
#endif

#ifdef SIGQUIT
  SIGNO_CASE(SIGQUIT);
#endif

#ifdef SIGILL
  SIGNO_CASE(SIGILL);
#endif

#ifdef SIGTRAP
  SIGNO_CASE(SIGTRAP);
#endif

#ifdef SIGABRT
  SIGNO_CASE(SIGABRT);
#endif

#ifdef SIGIOT
# if SIGABRT != SIGIOT
  SIGNO_CASE(SIGIOT);
# endif
#endif

#ifdef SIGBUS
  SIGNO_CASE(SIGBUS);
#endif

#ifdef SIGFPE
  SIGNO_CASE(SIGFPE);
#endif

#ifdef SIGKILL
  SIGNO_CASE(SIGKILL);
#endif

#ifdef SIGUSR1
  SIGNO_CASE(SIGUSR1);
#endif

#ifdef SIGSEGV
  SIGNO_CASE(SIGSEGV);
#endif

#ifdef SIGUSR2
  SIGNO_CASE(SIGUSR2);
#endif

#ifdef SIGPIPE
  SIGNO_CASE(SIGPIPE);
#endif

#ifdef SIGALRM
  SIGNO_CASE(SIGALRM);
#endif

  SIGNO_CASE(SIGTERM);

#ifdef SIGCHLD
  SIGNO_CASE(SIGCHLD);
#endif

#ifdef SIGSTKFLT
  SIGNO_CASE(SIGSTKFLT);
#endif


#ifdef SIGCONT
  SIGNO_CASE(SIGCONT);
#endif

#ifdef SIGSTOP
  SIGNO_CASE(SIGSTOP);
#endif

#ifdef SIGTSTP
  SIGNO_CASE(SIGTSTP);
#endif

#ifdef SIGBREAK
  SIGNO_CASE(SIGBREAK);
#endif

#ifdef SIGTTIN
  SIGNO_CASE(SIGTTIN);
#endif

#ifdef SIGTTOU
  SIGNO_CASE(SIGTTOU);
#endif

#ifdef SIGURG
  SIGNO_CASE(SIGURG);
#endif

#ifdef SIGXCPU
  SIGNO_CASE(SIGXCPU);
#endif

#ifdef SIGXFSZ
  SIGNO_CASE(SIGXFSZ);
#endif

#ifdef SIGVTALRM
  SIGNO_CASE(SIGVTALRM);
#endif

#ifdef SIGPROF
  SIGNO_CASE(SIGPROF);
#endif

#ifdef SIGWINCH
  SIGNO_CASE(SIGWINCH);
#endif

#ifdef SIGIO
  SIGNO_CASE(SIGIO);
#endif

#ifdef SIGPOLL
# if SIGPOLL != SIGIO
  SIGNO_CASE(SIGPOLL);
# endif
#endif

#ifdef SIGLOST
# if SIGLOST != SIGABRT
  SIGNO_CASE(SIGLOST);
# endif
#endif

#ifdef SIGPWR
# if SIGPWR != SIGLOST
  SIGNO_CASE(SIGPWR);
# endif
#endif

#ifdef SIGINFO
# if !defined(SIGPWR) || SIGINFO != SIGPWR
  SIGNO_CASE(SIGINFO);
# endif
#endif

#ifdef SIGSYS
  SIGNO_CASE(SIGSYS);
#endif

  default: return "";
  }
}


Local<Value> ErrnoException(Isolate* isolate,
                            int errorno,
                            const char *syscall,
                            const char *msg,
                            const char *path) {
  Environment* env = Environment::GetCurrent(isolate);

  Local<Value> e;
  Local<String> estring = OneByteString(env->isolate(), errno_string(errorno));
  if (msg == nullptr || msg[0] == '\0') {
    msg = strerror(errorno);
  }
  Local<String> message = OneByteString(env->isolate(), msg);

  Local<String> cons =
      String::Concat(estring, FIXED_ONE_BYTE_STRING(env->isolate(), ", "));
  cons = String::Concat(cons, message);

  Local<String> path_string;
  if (path != nullptr) {
    // FIXME(bnoordhuis) It's questionable to interpret the file path as UTF-8.
    path_string = String::NewFromUtf8(env->isolate(), path);
  }

  if (path_string.IsEmpty() == false) {
    cons = String::Concat(cons, FIXED_ONE_BYTE_STRING(env->isolate(), " '"));
    cons = String::Concat(cons, path_string);
    cons = String::Concat(cons, FIXED_ONE_BYTE_STRING(env->isolate(), "'"));
  }
  e = Exception::Error(cons);

  Local<Object> obj = e->ToObject(env->isolate());
  obj->Set(env->errno_string(), Integer::New(env->isolate(), errorno));
  obj->Set(env->code_string(), estring);

  if (path_string.IsEmpty() == false) {
    obj->Set(env->path_string(), path_string);
  }

  if (syscall != nullptr) {
    obj->Set(env->syscall_string(), OneByteString(env->isolate(), syscall));
  }

  return e;
}


static Local<String> StringFromPath(Isolate* isolate, const char* path) {
#ifdef _WIN32
  if (strncmp(path, "\\\\?\\UNC\\", 8) == 0) {
    return String::Concat(FIXED_ONE_BYTE_STRING(isolate, "\\\\"),
                          String::NewFromUtf8(isolate, path + 8));
  } else if (strncmp(path, "\\\\?\\", 4) == 0) {
    return String::NewFromUtf8(isolate, path + 4);
  }
#endif

  return String::NewFromUtf8(isolate, path);
}


Local<Value> UVException(Isolate* isolate,
                         int errorno,
                         const char* syscall,
                         const char* msg,
                         const char* path) {
  return UVException(isolate, errorno, syscall, msg, path, nullptr);
}


Local<Value> UVException(Isolate* isolate,
                         int errorno,
                         const char* syscall,
                         const char* msg,
                         const char* path,
                         const char* dest) {
  Environment* env = Environment::GetCurrent(isolate);

  if (!msg || !msg[0])
    msg = uv_strerror(errorno);

  Local<String> js_code = OneByteString(isolate, uv_err_name(errorno));
  Local<String> js_syscall = OneByteString(isolate, syscall);
  Local<String> js_path;
  Local<String> js_dest;

  Local<String> js_msg = js_code;
  js_msg = String::Concat(js_msg, FIXED_ONE_BYTE_STRING(isolate, ": "));
  js_msg = String::Concat(js_msg, OneByteString(isolate, msg));
  js_msg = String::Concat(js_msg, FIXED_ONE_BYTE_STRING(isolate, ", "));
  js_msg = String::Concat(js_msg, js_syscall);

  if (path != nullptr) {
    js_path = StringFromPath(isolate, path);

    js_msg = String::Concat(js_msg, FIXED_ONE_BYTE_STRING(isolate, " '"));
    js_msg = String::Concat(js_msg, js_path);
    js_msg = String::Concat(js_msg, FIXED_ONE_BYTE_STRING(isolate, "'"));
  }

  if (dest != nullptr) {
    js_dest = StringFromPath(isolate, dest);

    js_msg = String::Concat(js_msg, FIXED_ONE_BYTE_STRING(isolate, " -> '"));
    js_msg = String::Concat(js_msg, js_dest);
    js_msg = String::Concat(js_msg, FIXED_ONE_BYTE_STRING(isolate, "'"));
  }

  Local<Object> e = Exception::Error(js_msg)->ToObject(isolate);

  // TODO(piscisaureus) errno should probably go; the user has no way of
  // knowing which uv errno value maps to which error.
  e->Set(env->errno_string(), Integer::New(isolate, errorno));
  e->Set(env->code_string(), js_code);
  e->Set(env->syscall_string(), js_syscall);
  if (!js_path.IsEmpty())
    e->Set(env->path_string(), js_path);
  if (!js_dest.IsEmpty())
    e->Set(env->dest_string(), js_dest);

  return e;
}


// Look up environment variable unless running as setuid root.
inline const char* secure_getenv(const char* key) {
#ifndef _WIN32
  if (getuid() != geteuid() || getgid() != getegid())
    return nullptr;
#endif
  return getenv(key);
}


#ifdef _WIN32
// Does about the same as strerror(),
// but supports all windows error messages
static const char *winapi_strerror(const int errorno, bool* must_free) {
  char *errmsg = nullptr;

  FormatMessage(FORMAT_MESSAGE_ALLOCATE_BUFFER | FORMAT_MESSAGE_FROM_SYSTEM |
      FORMAT_MESSAGE_IGNORE_INSERTS, nullptr, errorno,
      MAKELANGID(LANG_NEUTRAL, SUBLANG_DEFAULT), (LPTSTR)&errmsg, 0, nullptr);

  if (errmsg) {
    *must_free = true;

    // Remove trailing newlines
    for (int i = strlen(errmsg) - 1;
        i >= 0 && (errmsg[i] == '\n' || errmsg[i] == '\r'); i--) {
      errmsg[i] = '\0';
    }

    return errmsg;
  } else {
    // FormatMessage failed
    *must_free = false;
    return "Unknown error";
  }
}


Local<Value> WinapiErrnoException(Isolate* isolate,
                                  int errorno,
                                  const char* syscall,
                                  const char* msg,
                                  const char* path) {
  Environment* env = Environment::GetCurrent(isolate);
  Local<Value> e;
  bool must_free = false;
  if (!msg || !msg[0]) {
    msg = winapi_strerror(errorno, &must_free);
  }
  Local<String> message = OneByteString(env->isolate(), msg);

  if (path) {
    Local<String> cons1 =
        String::Concat(message, FIXED_ONE_BYTE_STRING(isolate, " '"));
    Local<String> cons2 =
        String::Concat(cons1, String::NewFromUtf8(isolate, path));
    Local<String> cons3 =
        String::Concat(cons2, FIXED_ONE_BYTE_STRING(isolate, "'"));
    e = Exception::Error(cons3);
  } else {
    e = Exception::Error(message);
  }

  Local<Object> obj = e->ToObject(env->isolate());
  obj->Set(env->errno_string(), Integer::New(isolate, errorno));

  if (path != nullptr) {
    obj->Set(env->path_string(), String::NewFromUtf8(isolate, path));
  }

  if (syscall != nullptr) {
    obj->Set(env->syscall_string(), OneByteString(isolate, syscall));
  }

  if (must_free)
    LocalFree((HLOCAL)msg);

  return e;
}
#endif


void* ArrayBufferAllocator::Allocate(size_t size) {
  if (zero_fill_field_ || zero_fill_all_buffers)
    return node::UncheckedCalloc(size);
  else
    return node::UncheckedMalloc(size);
}

static bool DomainHasErrorHandler(const Environment* env,
                                  const Local<Object>& domain) {
  HandleScope scope(env->isolate());

  Local<Value> domain_event_listeners_v = domain->Get(env->events_string());
  if (!domain_event_listeners_v->IsObject())
    return false;

  Local<Object> domain_event_listeners_o =
      domain_event_listeners_v.As<Object>();

  Local<Value> domain_error_listeners_v =
      domain_event_listeners_o->Get(env->error_string());

  if (domain_error_listeners_v->IsFunction() ||
      (domain_error_listeners_v->IsArray() &&
      domain_error_listeners_v.As<Array>()->Length() > 0))
    return true;

  return false;
}

static bool DomainsStackHasErrorHandler(const Environment* env) {
  HandleScope scope(env->isolate());

  if (!env->using_domains())
    return false;

  Local<Array> domains_stack_array = env->domains_stack_array().As<Array>();
  if (domains_stack_array->Length() == 0)
    return false;

  uint32_t domains_stack_length = domains_stack_array->Length();
  for (uint32_t i = domains_stack_length; i > 0; --i) {
    Local<Value> domain_v = domains_stack_array->Get(i - 1);
    if (!domain_v->IsObject())
      return false;

    Local<Object> domain = domain_v.As<Object>();
    if (DomainHasErrorHandler(env, domain))
      return true;
  }

  return false;
}


static bool ShouldAbortOnUncaughtException(Isolate* isolate) {
  HandleScope scope(isolate);

  Environment* env = Environment::GetCurrent(isolate);
  Local<Object> process_object = env->process_object();
  Local<String> emitting_top_level_domain_error_key =
    env->emitting_top_level_domain_error_string();
  bool isEmittingTopLevelDomainError =
      process_object->Get(emitting_top_level_domain_error_key)->BooleanValue();

  return isEmittingTopLevelDomainError || !DomainsStackHasErrorHandler(env);
}


void SetupDomainUse(const FunctionCallbackInfo<Value>& args) {
  Environment* env = Environment::GetCurrent(args);

  if (env->using_domains())
    return;
  env->set_using_domains(true);

  HandleScope scope(env->isolate());
  Local<Object> process_object = env->process_object();

  Local<String> tick_callback_function_key = env->tick_domain_cb_string();
  Local<Function> tick_callback_function =
      process_object->Get(tick_callback_function_key).As<Function>();

  if (!tick_callback_function->IsFunction()) {
    fprintf(stderr, "process._tickDomainCallback assigned to non-function\n");
    ABORT();
  }

  process_object->Set(env->tick_callback_string(), tick_callback_function);
  env->set_tick_callback_function(tick_callback_function);

  CHECK(args[0]->IsArray());
  env->set_domain_array(args[0].As<Array>());

  CHECK(args[1]->IsArray());
  env->set_domains_stack_array(args[1].As<Array>());

  // Do a little housekeeping.
  env->process_object()->Delete(
      env->context(),
      FIXED_ONE_BYTE_STRING(args.GetIsolate(), "_setupDomainUse")).FromJust();

  uint32_t* const fields = env->domain_flag()->fields();
  uint32_t const fields_count = env->domain_flag()->fields_count();

  Local<ArrayBuffer> array_buffer =
      ArrayBuffer::New(env->isolate(), fields, sizeof(*fields) * fields_count);

  args.GetReturnValue().Set(Uint32Array::New(array_buffer, 0, fields_count));
}

void RunMicrotasks(const FunctionCallbackInfo<Value>& args) {
  args.GetIsolate()->RunMicrotasks();
}


void SetupProcessObject(const FunctionCallbackInfo<Value>& args) {
  Environment* env = Environment::GetCurrent(args);

  CHECK(args[0]->IsFunction());

  env->set_push_values_to_array_function(args[0].As<Function>());
  env->process_object()->Delete(
      env->context(),
      FIXED_ONE_BYTE_STRING(env->isolate(), "_setupProcessObject")).FromJust();
}


void SetupNextTick(const FunctionCallbackInfo<Value>& args) {
  Environment* env = Environment::GetCurrent(args);

  CHECK(args[0]->IsFunction());
  CHECK(args[1]->IsObject());

  env->set_tick_callback_function(args[0].As<Function>());

  env->SetMethod(args[1].As<Object>(), "runMicrotasks", RunMicrotasks);

  // Do a little housekeeping.
  env->process_object()->Delete(
      env->context(),
      FIXED_ONE_BYTE_STRING(args.GetIsolate(), "_setupNextTick")).FromJust();

  // Values use to cross communicate with processNextTick.
  uint32_t* const fields = env->tick_info()->fields();
  uint32_t const fields_count = env->tick_info()->fields_count();

  Local<ArrayBuffer> array_buffer =
      ArrayBuffer::New(env->isolate(), fields, sizeof(*fields) * fields_count);

  args.GetReturnValue().Set(Uint32Array::New(array_buffer, 0, fields_count));
}

void PromiseRejectCallback(PromiseRejectMessage message) {
  Local<Promise> promise = message.GetPromise();
  Isolate* isolate = promise->GetIsolate();
  Local<Value> value = message.GetValue();
  Local<Integer> event = Integer::New(isolate, message.GetEvent());

  Environment* env = Environment::GetCurrent(isolate);
  Local<Function> callback = env->promise_reject_function();

  if (value.IsEmpty())
    value = Undefined(isolate);

  Local<Value> args[] = { event, promise, value };
  Local<Object> process = env->process_object();

  callback->Call(process, arraysize(args), args);
}

void SetupPromises(const FunctionCallbackInfo<Value>& args) {
  Environment* env = Environment::GetCurrent(args);
  Isolate* isolate = env->isolate();

  CHECK(args[0]->IsFunction());

  isolate->SetPromiseRejectCallback(PromiseRejectCallback);
  env->set_promise_reject_function(args[0].As<Function>());

  env->process_object()->Delete(
      env->context(),
      FIXED_ONE_BYTE_STRING(args.GetIsolate(), "_setupPromises")).FromJust();
}


Local<Value> MakeCallback(Environment* env,
                          Local<Value> recv,
                          const Local<Function> callback,
                          int argc,
                          Local<Value> argv[]) {
  // If you hit this assertion, you forgot to enter the v8::Context first.
  CHECK_EQ(env->context(), env->isolate()->GetCurrentContext());

  Local<Function> pre_fn = env->async_hooks_pre_function();
  Local<Function> post_fn = env->async_hooks_post_function();
  Local<Object> object, domain;
  bool ran_init_callback = false;
  bool has_domain = false;

  Environment::AsyncCallbackScope callback_scope(env);

  // TODO(trevnorris): Adding "_asyncQueue" to the "this" in the init callback
  // is a horrible way to detect usage. Rethink how detection should happen.
  if (recv->IsObject()) {
    object = recv.As<Object>();
    Local<Value> async_queue_v = object->Get(env->async_queue_string());
    if (async_queue_v->IsObject())
      ran_init_callback = true;
  }

  if (env->using_domains()) {
    CHECK(recv->IsObject());
    Local<Value> domain_v = object->Get(env->domain_string());
    has_domain = domain_v->IsObject();
    if (has_domain) {
      domain = domain_v.As<Object>();
      if (domain->Get(env->disposed_string())->IsTrue())
        return Undefined(env->isolate());
    }
  }

  if (has_domain) {
    Local<Value> enter_v = domain->Get(env->enter_string());
    if (enter_v->IsFunction()) {
      if (enter_v.As<Function>()->Call(domain, 0, nullptr).IsEmpty()) {
        FatalError("node::MakeCallback",
                   "domain enter callback threw, please report this");
      }
    }
  }

  if (ran_init_callback && !pre_fn.IsEmpty()) {
    TryCatch try_catch(env->isolate());
    MaybeLocal<Value> ar = pre_fn->Call(env->context(), object, 0, nullptr);
    if (ar.IsEmpty()) {
      ClearFatalExceptionHandlers(env);
      FatalException(env->isolate(), try_catch);
      return Local<Value>();
    }
  }

  Local<Value> ret = callback->Call(recv, argc, argv);

  if (ran_init_callback && !post_fn.IsEmpty()) {
    Local<Value> did_throw = Boolean::New(env->isolate(), ret.IsEmpty());
    // Currently there's no way to retrieve an uid from node::MakeCallback().
    // This needs to be fixed.
    Local<Value> vals[] =
        { Undefined(env->isolate()).As<Value>(), did_throw };
    TryCatch try_catch(env->isolate());
    MaybeLocal<Value> ar =
        post_fn->Call(env->context(), object, arraysize(vals), vals);
    if (ar.IsEmpty()) {
      ClearFatalExceptionHandlers(env);
      FatalException(env->isolate(), try_catch);
      return Local<Value>();
    }
  }

  if (ret.IsEmpty()) {
    // NOTE: For backwards compatibility with public API we return Undefined()
    // if the top level call threw.
    return callback_scope.in_makecallback() ?
        ret : Undefined(env->isolate()).As<Value>();
  }

  if (has_domain) {
    Local<Value> exit_v = domain->Get(env->exit_string());
    if (exit_v->IsFunction()) {
      if (exit_v.As<Function>()->Call(domain, 0, nullptr).IsEmpty()) {
        FatalError("node::MakeCallback",
                   "domain exit callback threw, please report this");
      }
    }
  }

  if (callback_scope.in_makecallback()) {
    return ret;
  }

  Environment::TickInfo* tick_info = env->tick_info();

  if (tick_info->length() == 0) {
    env->isolate()->RunMicrotasks();
  }

  Local<Object> process = env->process_object();

  if (tick_info->length() == 0) {
    tick_info->set_index(0);
  }

  if (env->tick_callback_function()->Call(process, 0, nullptr).IsEmpty()) {
    return Undefined(env->isolate());
  }

  return ret;
}


Local<Value> MakeCallback(Environment* env,
                           Local<Object> recv,
                           Local<String> symbol,
                           int argc,
                           Local<Value> argv[]) {
  Local<Value> cb_v = recv->Get(symbol);
  CHECK(cb_v->IsFunction());
  return MakeCallback(env, recv.As<Value>(), cb_v.As<Function>(), argc, argv);
}


Local<Value> MakeCallback(Environment* env,
                           Local<Object> recv,
                           const char* method,
                           int argc,
                           Local<Value> argv[]) {
  Local<String> method_string = OneByteString(env->isolate(), method);
  return MakeCallback(env, recv, method_string, argc, argv);
}


Local<Value> MakeCallback(Isolate* isolate,
                          Local<Object> recv,
                          const char* method,
                          int argc,
                          Local<Value> argv[]) {
  EscapableHandleScope handle_scope(isolate);
  Local<String> method_string = OneByteString(isolate, method);
  return handle_scope.Escape(
      MakeCallback(isolate, recv, method_string, argc, argv));
}


Local<Value> MakeCallback(Isolate* isolate,
                          Local<Object> recv,
                          Local<String> symbol,
                          int argc,
                          Local<Value> argv[]) {
  EscapableHandleScope handle_scope(isolate);
  Local<Value> callback_v = recv->Get(symbol);
  if (callback_v.IsEmpty()) return Local<Value>();
  if (!callback_v->IsFunction()) return Local<Value>();
  Local<Function> callback = callback_v.As<Function>();
  return handle_scope.Escape(MakeCallback(isolate, recv, callback, argc, argv));
}


Local<Value> MakeCallback(Isolate* isolate,
                          Local<Object> recv,
                          Local<Function> callback,
                          int argc,
                          Local<Value> argv[]) {
  // Observe the following two subtleties:
  //
  // 1. The environment is retrieved from the callback function's context.
  // 2. The context to enter is retrieved from the environment.
  //
  // Because of the AssignToContext() call in src/node_contextify.cc,
  // the two contexts need not be the same.
  EscapableHandleScope handle_scope(isolate);
  Environment* env = Environment::GetCurrent(callback->CreationContext());
  Context::Scope context_scope(env->context());
  return handle_scope.Escape(
      MakeCallback(env, recv.As<Value>(), callback, argc, argv));
}


enum encoding ParseEncoding(const char* encoding,
                            enum encoding default_encoding) {
  switch (encoding[0]) {
    case 'u':
      // utf8, utf16le
      if (encoding[1] == 't' && encoding[2] == 'f') {
        // Skip `-`
        encoding += encoding[3] == '-' ? 4 : 3;
        if (encoding[0] == '8' && encoding[1] == '\0')
          return UTF8;
        if (strncmp(encoding, "16le", 4) == 0)
          return UCS2;

      // ucs2
      } else if (encoding[1] == 'c' && encoding[2] == 's') {
        encoding += encoding[3] == '-' ? 4 : 3;
        if (encoding[0] == '2' && encoding[1] == '\0')
          return UCS2;
      }
      break;
    case 'l':
      // latin1
      if (encoding[1] == 'a') {
        if (strncmp(encoding + 2, "tin1", 4) == 0)
          return LATIN1;
      }
      break;
    case 'b':
      // binary
      if (encoding[1] == 'i') {
        if (strncmp(encoding + 2, "nary", 4) == 0)
          return LATIN1;

      // buffer
      } else if (encoding[1] == 'u') {
        if (strncmp(encoding + 2, "ffer", 4) == 0)
          return BUFFER;
      }
      break;
    case '\0':
      return default_encoding;
    default:
      break;
  }

  if (StringEqualNoCase(encoding, "utf8")) {
    return UTF8;
  } else if (StringEqualNoCase(encoding, "utf-8")) {
    return UTF8;
  } else if (StringEqualNoCase(encoding, "ascii")) {
    return ASCII;
  } else if (StringEqualNoCase(encoding, "base64")) {
    return BASE64;
  } else if (StringEqualNoCase(encoding, "ucs2")) {
    return UCS2;
  } else if (StringEqualNoCase(encoding, "ucs-2")) {
    return UCS2;
  } else if (StringEqualNoCase(encoding, "utf16le")) {
    return UCS2;
  } else if (StringEqualNoCase(encoding, "utf-16le")) {
    return UCS2;
  } else if (StringEqualNoCase(encoding, "latin1")) {
    return LATIN1;
  } else if (StringEqualNoCase(encoding, "binary")) {
    return LATIN1;  // BINARY is a deprecated alias of LATIN1.
  } else if (StringEqualNoCase(encoding, "buffer")) {
    return BUFFER;
  } else if (StringEqualNoCase(encoding, "hex")) {
    return HEX;
  } else {
    return default_encoding;
  }
}


enum encoding ParseEncoding(Isolate* isolate,
                            Local<Value> encoding_v,
                            enum encoding default_encoding) {
  if (!encoding_v->IsString())
    return default_encoding;

  node::Utf8Value encoding(isolate, encoding_v);

  return ParseEncoding(*encoding, default_encoding);
}

Local<Value> Encode(Isolate* isolate,
                    const char* buf,
                    size_t len,
                    enum encoding encoding) {
  CHECK_NE(encoding, UCS2);
  return StringBytes::Encode(isolate, buf, len, encoding);
}

Local<Value> Encode(Isolate* isolate, const uint16_t* buf, size_t len) {
  return StringBytes::Encode(isolate, buf, len);
}

// Returns -1 if the handle was not valid for decoding
ssize_t DecodeBytes(Isolate* isolate,
                    Local<Value> val,
                    enum encoding encoding) {
  HandleScope scope(isolate);

  return StringBytes::Size(isolate, val, encoding);
}

// Returns number of bytes written.
ssize_t DecodeWrite(Isolate* isolate,
                    char* buf,
                    size_t buflen,
                    Local<Value> val,
                    enum encoding encoding) {
  return StringBytes::Write(isolate, buf, buflen, val, encoding, nullptr);
}

bool IsExceptionDecorated(Environment* env, Local<Value> er) {
  if (!er.IsEmpty() && er->IsObject()) {
    Local<Object> err_obj = er.As<Object>();
    auto maybe_value =
        err_obj->GetPrivate(env->context(), env->decorated_private_symbol());
    Local<Value> decorated;
    return maybe_value.ToLocal(&decorated) && decorated->IsTrue();
  }
  return false;
}

void AppendExceptionLine(Environment* env,
                         Local<Value> er,
                         Local<Message> message,
                         enum ErrorHandlingMode mode) {
  if (message.IsEmpty())
    return;

  HandleScope scope(env->isolate());
  Local<Object> err_obj;
  if (!er.IsEmpty() && er->IsObject()) {
    err_obj = er.As<Object>();

    auto context = env->context();
    auto processed_private_symbol = env->processed_private_symbol();
    // Do it only once per message
    if (err_obj->HasPrivate(context, processed_private_symbol).FromJust())
      return;
    err_obj->SetPrivate(
        context,
        processed_private_symbol,
        True(env->isolate()));
  }

  // Print (filename):(line number): (message).
  node::Utf8Value filename(env->isolate(), message->GetScriptResourceName());
  const char* filename_string = *filename;
  int linenum = message->GetLineNumber();
  // Print line of source code.
  node::Utf8Value sourceline(env->isolate(), message->GetSourceLine());
  const char* sourceline_string = *sourceline;

  // Because of how node modules work, all scripts are wrapped with a
  // "function (module, exports, __filename, ...) {"
  // to provide script local variables.
  //
  // When reporting errors on the first line of a script, this wrapper
  // function is leaked to the user. There used to be a hack here to
  // truncate off the first 62 characters, but it caused numerous other
  // problems when vm.runIn*Context() methods were used for non-module
  // code.
  //
  // If we ever decide to re-instate such a hack, the following steps
  // must be taken:
  //
  // 1. Pass a flag around to say "this code was wrapped"
  // 2. Update the stack frame output so that it is also correct.
  //
  // It would probably be simpler to add a line rather than add some
  // number of characters to the first line, since V8 truncates the
  // sourceline to 78 characters, and we end up not providing very much
  // useful debugging info to the user if we remove 62 characters.

  int start = message->GetStartColumn(env->context()).FromMaybe(0);
  int end = message->GetEndColumn(env->context()).FromMaybe(0);

  char arrow[1024];
  int max_off = sizeof(arrow) - 2;

  int off = snprintf(arrow,
                     sizeof(arrow),
                     "%s:%i\n%s\n",
                     filename_string,
                     linenum,
                     sourceline_string);
  CHECK_GE(off, 0);
  if (off > max_off) {
    off = max_off;
  }

  // Print wavy underline (GetUnderline is deprecated).
  for (int i = 0; i < start; i++) {
    if (sourceline_string[i] == '\0' || off >= max_off) {
      break;
    }
    CHECK_LT(off, max_off);
    arrow[off++] = (sourceline_string[i] == '\t') ? '\t' : ' ';
  }
  for (int i = start; i < end; i++) {
    if (sourceline_string[i] == '\0' || off >= max_off) {
      break;
    }
    CHECK_LT(off, max_off);
    arrow[off++] = '^';
  }
  CHECK_LE(off, max_off);
  arrow[off] = '\n';
  arrow[off + 1] = '\0';

  Local<String> arrow_str = String::NewFromUtf8(env->isolate(), arrow);

  const bool can_set_arrow = !arrow_str.IsEmpty() && !err_obj.IsEmpty();
  // If allocating arrow_str failed, print it out. There's not much else to do.
  // If it's not an error, but something needs to be printed out because
  // it's a fatal exception, also print it out from here.
  // Otherwise, the arrow property will be attached to the object and handled
  // by the caller.
  if (!can_set_arrow || (mode == FATAL_ERROR && !err_obj->IsNativeError())) {
    if (env->printed_error())
      return;
    env->set_printed_error(true);

    uv_tty_reset_mode();
    PrintErrorString("\n%s", arrow);
    return;
  }

  CHECK(err_obj->SetPrivate(
            env->context(),
            env->arrow_message_private_symbol(),
            arrow_str).FromMaybe(false));
}


static void ReportException(Environment* env,
                            Local<Value> er,
                            Local<Message> message) {
  HandleScope scope(env->isolate());

  AppendExceptionLine(env, er, message, FATAL_ERROR);

  Local<Value> trace_value;
  Local<Value> arrow;
  const bool decorated = IsExceptionDecorated(env, er);

  if (er->IsUndefined() || er->IsNull()) {
    trace_value = Undefined(env->isolate());
  } else {
    Local<Object> err_obj = er->ToObject(env->isolate());

    trace_value = err_obj->Get(env->stack_string());
    arrow =
        err_obj->GetPrivate(
            env->context(),
            env->arrow_message_private_symbol()).ToLocalChecked();
  }

  node::Utf8Value trace(env->isolate(), trace_value);

  // range errors have a trace member set to undefined
  if (trace.length() > 0 && !trace_value->IsUndefined()) {
    if (arrow.IsEmpty() || !arrow->IsString() || decorated) {
      PrintErrorString("%s\n", *trace);
    } else {
      node::Utf8Value arrow_string(env->isolate(), arrow);
      PrintErrorString("%s\n%s\n", *arrow_string, *trace);
    }
  } else {
    // this really only happens for RangeErrors, since they're the only
    // kind that won't have all this info in the trace, or when non-Error
    // objects are thrown manually.
    Local<Value> message;
    Local<Value> name;

    if (er->IsObject()) {
      Local<Object> err_obj = er.As<Object>();
      message = err_obj->Get(env->message_string());
      name = err_obj->Get(FIXED_ONE_BYTE_STRING(env->isolate(), "name"));
    }

    if (message.IsEmpty() ||
        message->IsUndefined() ||
        name.IsEmpty() ||
        name->IsUndefined()) {
      // Not an error object. Just print as-is.
      String::Utf8Value message(er);

      PrintErrorString("%s\n", *message ? *message :
                                          "<toString() threw exception>");
    } else {
      node::Utf8Value name_string(env->isolate(), name);
      node::Utf8Value message_string(env->isolate(), message);

      if (arrow.IsEmpty() || !arrow->IsString() || decorated) {
        PrintErrorString("%s: %s\n", *name_string, *message_string);
      } else {
        node::Utf8Value arrow_string(env->isolate(), arrow);
        PrintErrorString("%s\n%s: %s\n",
                         *arrow_string,
                         *name_string,
                         *message_string);
      }
    }
  }

  fflush(stderr);
}


static void ReportException(Environment* env, const TryCatch& try_catch) {
  ReportException(env, try_catch.Exception(), try_catch.Message());
}


// Executes a str within the current v8 context.
static Local<Value> ExecuteString(Environment* env,
                                  Local<String> source,
                                  Local<String> filename) {
  EscapableHandleScope scope(env->isolate());
  TryCatch try_catch(env->isolate());

  // try_catch must be nonverbose to disable FatalException() handler,
  // we will handle exceptions ourself.
  try_catch.SetVerbose(false);

  ScriptOrigin origin(filename);
  MaybeLocal<v8::Script> script =
      v8::Script::Compile(env->context(), source, &origin);
  if (script.IsEmpty()) {
    ReportException(env, try_catch);
    exit(3);
  }

  Local<Value> result = script.ToLocalChecked()->Run();
  if (result.IsEmpty()) {
    ReportException(env, try_catch);
    exit(4);
  }

  return scope.Escape(result);
}


static void GetActiveRequests(const FunctionCallbackInfo<Value>& args) {
  Environment* env = Environment::GetCurrent(args);

  Local<Array> ary = Array::New(args.GetIsolate());
  Local<Context> ctx = env->context();
  Local<Function> fn = env->push_values_to_array_function();
  Local<Value> argv[NODE_PUSH_VAL_TO_ARRAY_MAX];
  size_t idx = 0;

  for (auto w : *env->req_wrap_queue()) {
    if (w->persistent().IsEmpty())
      continue;
    argv[idx] = w->object();
    if (++idx >= arraysize(argv)) {
      fn->Call(ctx, ary, idx, argv).ToLocalChecked();
      idx = 0;
    }
  }

  if (idx > 0) {
    fn->Call(ctx, ary, idx, argv).ToLocalChecked();
  }

  args.GetReturnValue().Set(ary);
}


// Non-static, friend of HandleWrap. Could have been a HandleWrap method but
// implemented here for consistency with GetActiveRequests().
void GetActiveHandles(const FunctionCallbackInfo<Value>& args) {
  Environment* env = Environment::GetCurrent(args);

  Local<Array> ary = Array::New(env->isolate());
  Local<Context> ctx = env->context();
  Local<Function> fn = env->push_values_to_array_function();
  Local<Value> argv[NODE_PUSH_VAL_TO_ARRAY_MAX];
  size_t idx = 0;

  Local<String> owner_sym = env->owner_string();

  for (auto w : *env->handle_wrap_queue()) {
    if (w->persistent().IsEmpty() || !HandleWrap::HasRef(w))
      continue;
    Local<Object> object = w->object();
    Local<Value> owner = object->Get(owner_sym);
    if (owner->IsUndefined())
      owner = object;
    argv[idx] = owner;
    if (++idx >= arraysize(argv)) {
      fn->Call(ctx, ary, idx, argv).ToLocalChecked();
      idx = 0;
    }
  }
  if (idx > 0) {
    fn->Call(ctx, ary, idx, argv).ToLocalChecked();
  }

  args.GetReturnValue().Set(ary);
}


NO_RETURN void Abort() {
  DumpBacktrace(stderr);
  fflush(stderr);
  ABORT_NO_BACKTRACE();
}


NO_RETURN void Assert(const char* const (*args)[4]) {
  auto filename = (*args)[0];
  auto linenum = (*args)[1];
  auto message = (*args)[2];
  auto function = (*args)[3];

  char exepath[256];
  size_t exepath_size = sizeof(exepath);
  if (uv_exepath(exepath, &exepath_size))
    snprintf(exepath, sizeof(exepath), "node");

  char pid[12] = {0};
#ifndef _WIN32
  snprintf(pid, sizeof(pid), "[%u]", getpid());
#endif

  fprintf(stderr, "%s%s: %s:%s:%s%s Assertion `%s' failed.\n",
          exepath, pid, filename, linenum,
          function, *function ? ":" : "", message);
  fflush(stderr);

  Abort();
}


static void Abort(const FunctionCallbackInfo<Value>& args) {
  Abort();
}


static void Chdir(const FunctionCallbackInfo<Value>& args) {
  Environment* env = Environment::GetCurrent(args);

  if (args.Length() != 1 || !args[0]->IsString()) {
    return env->ThrowTypeError("Bad argument.");
  }

  node::Utf8Value path(args.GetIsolate(), args[0]);
  int err = uv_chdir(*path);
  if (err) {
    return env->ThrowUVException(err, "uv_chdir");
  }
}


static void Cwd(const FunctionCallbackInfo<Value>& args) {
  Environment* env = Environment::GetCurrent(args);
#ifdef _WIN32
  /* MAX_PATH is in characters, not bytes. Make sure we have enough headroom. */
  char buf[MAX_PATH * 4];
#else
  char buf[PATH_MAX];
#endif

  size_t cwd_len = sizeof(buf);
  int err = uv_cwd(buf, &cwd_len);
  if (err) {
    return env->ThrowUVException(err, "uv_cwd");
  }

  Local<String> cwd = String::NewFromUtf8(env->isolate(),
                                          buf,
                                          String::kNormalString,
                                          cwd_len);
  args.GetReturnValue().Set(cwd);
}


static void Umask(const FunctionCallbackInfo<Value>& args) {
  Environment* env = Environment::GetCurrent(args);
  uint32_t old;

  if (args.Length() < 1 || args[0]->IsUndefined()) {
    old = umask(0);
    umask(static_cast<mode_t>(old));
  } else if (!args[0]->IsInt32() && !args[0]->IsString()) {
    return env->ThrowTypeError("argument must be an integer or octal string.");
  } else {
    int oct;
    if (args[0]->IsInt32()) {
      oct = args[0]->Uint32Value();
    } else {
      oct = 0;
      node::Utf8Value str(env->isolate(), args[0]);

      // Parse the octal string.
      for (size_t i = 0; i < str.length(); i++) {
        char c = (*str)[i];
        if (c > '7' || c < '0') {
          return env->ThrowTypeError("invalid octal string");
        }
        oct *= 8;
        oct += c - '0';
      }
    }
    old = umask(static_cast<mode_t>(oct));
  }

  args.GetReturnValue().Set(old);
}


#if defined(__POSIX__) && !defined(__ANDROID__)

static const uid_t uid_not_found = static_cast<uid_t>(-1);
static const gid_t gid_not_found = static_cast<gid_t>(-1);


static uid_t uid_by_name(const char* name) {
  struct passwd pwd;
  struct passwd* pp;
  char buf[8192];

  errno = 0;
  pp = nullptr;

  if (getpwnam_r(name, &pwd, buf, sizeof(buf), &pp) == 0 && pp != nullptr) {
    return pp->pw_uid;
  }

  return uid_not_found;
}


static char* name_by_uid(uid_t uid) {
  struct passwd pwd;
  struct passwd* pp;
  char buf[8192];
  int rc;

  errno = 0;
  pp = nullptr;

  if ((rc = getpwuid_r(uid, &pwd, buf, sizeof(buf), &pp)) == 0 &&
      pp != nullptr) {
    return strdup(pp->pw_name);
  }

  if (rc == 0) {
    errno = ENOENT;
  }

  return nullptr;
}


static gid_t gid_by_name(const char* name) {
  struct group pwd;
  struct group* pp;
  char buf[8192];

  errno = 0;
  pp = nullptr;

  if (getgrnam_r(name, &pwd, buf, sizeof(buf), &pp) == 0 && pp != nullptr) {
    return pp->gr_gid;
  }

  return gid_not_found;
}


#if 0  // For future use.
static const char* name_by_gid(gid_t gid) {
  struct group pwd;
  struct group* pp;
  char buf[8192];
  int rc;

  errno = 0;
  pp = nullptr;

  if ((rc = getgrgid_r(gid, &pwd, buf, sizeof(buf), &pp)) == 0 &&
      pp != nullptr) {
    return strdup(pp->gr_name);
  }

  if (rc == 0) {
    errno = ENOENT;
  }

  return nullptr;
}
#endif


static uid_t uid_by_name(Isolate* isolate, Local<Value> value) {
  if (value->IsUint32()) {
    return static_cast<uid_t>(value->Uint32Value());
  } else {
    node::Utf8Value name(isolate, value);
    return uid_by_name(*name);
  }
}


static gid_t gid_by_name(Isolate* isolate, Local<Value> value) {
  if (value->IsUint32()) {
    return static_cast<gid_t>(value->Uint32Value());
  } else {
    node::Utf8Value name(isolate, value);
    return gid_by_name(*name);
  }
}

static void GetUid(const FunctionCallbackInfo<Value>& args) {
  // uid_t is an uint32_t on all supported platforms.
  args.GetReturnValue().Set(static_cast<uint32_t>(getuid()));
}


static void GetGid(const FunctionCallbackInfo<Value>& args) {
  // gid_t is an uint32_t on all supported platforms.
  args.GetReturnValue().Set(static_cast<uint32_t>(getgid()));
}


static void GetEUid(const FunctionCallbackInfo<Value>& args) {
  // uid_t is an uint32_t on all supported platforms.
  args.GetReturnValue().Set(static_cast<uint32_t>(geteuid()));
}


static void GetEGid(const FunctionCallbackInfo<Value>& args) {
  // gid_t is an uint32_t on all supported platforms.
  args.GetReturnValue().Set(static_cast<uint32_t>(getegid()));
}


static void SetGid(const FunctionCallbackInfo<Value>& args) {
  Environment* env = Environment::GetCurrent(args);

  if (!args[0]->IsUint32() && !args[0]->IsString()) {
    return env->ThrowTypeError("setgid argument must be a number or a string");
  }

  gid_t gid = gid_by_name(env->isolate(), args[0]);

  if (gid == gid_not_found) {
    return env->ThrowError("setgid group id does not exist");
  }

  if (setgid(gid)) {
    return env->ThrowErrnoException(errno, "setgid");
  }
}


static void SetEGid(const FunctionCallbackInfo<Value>& args) {
  Environment* env = Environment::GetCurrent(args);

  if (!args[0]->IsUint32() && !args[0]->IsString()) {
    return env->ThrowTypeError("setegid argument must be a number or string");
  }

  gid_t gid = gid_by_name(env->isolate(), args[0]);

  if (gid == gid_not_found) {
    return env->ThrowError("setegid group id does not exist");
  }

  if (setegid(gid)) {
    return env->ThrowErrnoException(errno, "setegid");
  }
}


static void SetUid(const FunctionCallbackInfo<Value>& args) {
  Environment* env = Environment::GetCurrent(args);

  if (!args[0]->IsUint32() && !args[0]->IsString()) {
    return env->ThrowTypeError("setuid argument must be a number or a string");
  }

  uid_t uid = uid_by_name(env->isolate(), args[0]);

  if (uid == uid_not_found) {
    return env->ThrowError("setuid user id does not exist");
  }

  if (setuid(uid)) {
    return env->ThrowErrnoException(errno, "setuid");
  }
}


static void SetEUid(const FunctionCallbackInfo<Value>& args) {
  Environment* env = Environment::GetCurrent(args);

  if (!args[0]->IsUint32() && !args[0]->IsString()) {
    return env->ThrowTypeError("seteuid argument must be a number or string");
  }

  uid_t uid = uid_by_name(env->isolate(), args[0]);

  if (uid == uid_not_found) {
    return env->ThrowError("seteuid user id does not exist");
  }

  if (seteuid(uid)) {
    return env->ThrowErrnoException(errno, "seteuid");
  }
}


static void GetGroups(const FunctionCallbackInfo<Value>& args) {
  Environment* env = Environment::GetCurrent(args);

  int ngroups = getgroups(0, nullptr);

  if (ngroups == -1) {
    return env->ThrowErrnoException(errno, "getgroups");
  }

  gid_t* groups = new gid_t[ngroups];

  ngroups = getgroups(ngroups, groups);

  if (ngroups == -1) {
    delete[] groups;
    return env->ThrowErrnoException(errno, "getgroups");
  }

  Local<Array> groups_list = Array::New(env->isolate(), ngroups);
  bool seen_egid = false;
  gid_t egid = getegid();

  for (int i = 0; i < ngroups; i++) {
    groups_list->Set(i, Integer::New(env->isolate(), groups[i]));
    if (groups[i] == egid)
      seen_egid = true;
  }

  delete[] groups;

  if (seen_egid == false) {
    groups_list->Set(ngroups, Integer::New(env->isolate(), egid));
  }

  args.GetReturnValue().Set(groups_list);
}


static void SetGroups(const FunctionCallbackInfo<Value>& args) {
  Environment* env = Environment::GetCurrent(args);

  if (!args[0]->IsArray()) {
    return env->ThrowTypeError("argument 1 must be an array");
  }

  Local<Array> groups_list = args[0].As<Array>();
  size_t size = groups_list->Length();
  gid_t* groups = new gid_t[size];

  for (size_t i = 0; i < size; i++) {
    gid_t gid = gid_by_name(env->isolate(), groups_list->Get(i));

    if (gid == gid_not_found) {
      delete[] groups;
      return env->ThrowError("group name not found");
    }

    groups[i] = gid;
  }

  int rc = setgroups(size, groups);
  delete[] groups;

  if (rc == -1) {
    return env->ThrowErrnoException(errno, "setgroups");
  }
}


static void InitGroups(const FunctionCallbackInfo<Value>& args) {
  Environment* env = Environment::GetCurrent(args);

  if (!args[0]->IsUint32() && !args[0]->IsString()) {
    return env->ThrowTypeError("argument 1 must be a number or a string");
  }

  if (!args[1]->IsUint32() && !args[1]->IsString()) {
    return env->ThrowTypeError("argument 2 must be a number or a string");
  }

  node::Utf8Value arg0(env->isolate(), args[0]);
  gid_t extra_group;
  bool must_free;
  char* user;

  if (args[0]->IsUint32()) {
    user = name_by_uid(args[0]->Uint32Value());
    must_free = true;
  } else {
    user = *arg0;
    must_free = false;
  }

  if (user == nullptr) {
    return env->ThrowError("initgroups user not found");
  }

  extra_group = gid_by_name(env->isolate(), args[1]);

  if (extra_group == gid_not_found) {
    if (must_free)
      free(user);
    return env->ThrowError("initgroups extra group not found");
  }

  int rc = initgroups(user, extra_group);

  if (must_free) {
    free(user);
  }

  if (rc) {
    return env->ThrowErrnoException(errno, "initgroups");
  }
}

#endif  // __POSIX__ && !defined(__ANDROID__)


static void WaitForInspectorDisconnect(Environment* env) {
#if HAVE_INSPECTOR
  if (env->inspector_agent()->IsConnected()) {
    // Restore signal dispositions, the app is done and is no longer
    // capable of handling signals.
#ifdef __POSIX__
    struct sigaction act;
    memset(&act, 0, sizeof(act));
    for (unsigned nr = 1; nr < kMaxSignal; nr += 1) {
      if (nr == SIGKILL || nr == SIGSTOP || nr == SIGPROF)
        continue;
      act.sa_handler = (nr == SIGPIPE) ? SIG_IGN : SIG_DFL;
      CHECK_EQ(0, sigaction(nr, &act, nullptr));
    }
#endif
    env->inspector_agent()->WaitForDisconnect();
  }
#endif
}


void Exit(const FunctionCallbackInfo<Value>& args) {
  WaitForInspectorDisconnect(Environment::GetCurrent(args));
  exit(args[0]->Int32Value());
}


static void Uptime(const FunctionCallbackInfo<Value>& args) {
  Environment* env = Environment::GetCurrent(args);
  double uptime;

  uv_update_time(env->event_loop());
  uptime = uv_now(env->event_loop()) - prog_start_time;

  args.GetReturnValue().Set(Number::New(env->isolate(), uptime / 1000));
}


void MemoryUsage(const FunctionCallbackInfo<Value>& args) {
  Environment* env = Environment::GetCurrent(args);

  size_t rss;
  int err = uv_resident_set_memory(&rss);
  if (err) {
    return env->ThrowUVException(err, "uv_resident_set_memory");
  }

  // V8 memory usage
  HeapStatistics v8_heap_stats;
  env->isolate()->GetHeapStatistics(&v8_heap_stats);

  Local<Number> heap_total =
      Number::New(env->isolate(), v8_heap_stats.total_heap_size());
  Local<Number> heap_used =
      Number::New(env->isolate(), v8_heap_stats.used_heap_size());
  Local<Number> external_mem =
      Number::New(env->isolate(),
                  env->isolate()->AdjustAmountOfExternalAllocatedMemory(0));

  Local<Object> info = Object::New(env->isolate());
  info->Set(env->rss_string(), Number::New(env->isolate(), rss));
  info->Set(env->heap_total_string(), heap_total);
  info->Set(env->heap_used_string(), heap_used);
  info->Set(env->external_string(), external_mem);

  args.GetReturnValue().Set(info);
}


void Kill(const FunctionCallbackInfo<Value>& args) {
  Environment* env = Environment::GetCurrent(args);

  if (args.Length() != 2) {
    return env->ThrowError("Bad argument.");
  }

  int pid = args[0]->Int32Value();
  int sig = args[1]->Int32Value();
  int err = uv_kill(pid, sig);
  args.GetReturnValue().Set(err);
}

// used in Hrtime() below
#define NANOS_PER_SEC 1000000000

// Hrtime exposes libuv's uv_hrtime() high-resolution timer.
// The value returned by uv_hrtime() is a 64-bit int representing nanoseconds,
// so this function instead returns an Array with 2 entries representing seconds
// and nanoseconds, to avoid any integer overflow possibility.
// Pass in an Array from a previous hrtime() call to instead get a time diff.
void Hrtime(const FunctionCallbackInfo<Value>& args) {
  uint64_t t = uv_hrtime();

  Local<ArrayBuffer> ab = args[0].As<Uint32Array>()->Buffer();
  uint32_t* fields = static_cast<uint32_t*>(ab->GetContents().Data());

  // These three indices will contain the values for the hrtime tuple. The
  // seconds value is broken into the upper/lower 32 bits and stored in two
  // uint32 fields to be converted back in JS.
  fields[0] = (t / NANOS_PER_SEC) >> 32;
  fields[1] = (t / NANOS_PER_SEC) & 0xffffffff;
  fields[2] = t % NANOS_PER_SEC;
}

// Microseconds in a second, as a float, used in CPUUsage() below
#define MICROS_PER_SEC 1e6

// CPUUsage use libuv's uv_getrusage() this-process resource usage accessor,
// to access ru_utime (user CPU time used) and ru_stime (system CPU time used),
// which are uv_timeval_t structs (long tv_sec, long tv_usec).
// Returns those values as Float64 microseconds in the elements of the array
// passed to the function.
void CPUUsage(const FunctionCallbackInfo<Value>& args) {
  uv_rusage_t rusage;

  // Call libuv to get the values we'll return.
  int err = uv_getrusage(&rusage);
  if (err) {
    // On error, return the strerror version of the error code.
    Local<String> errmsg = OneByteString(args.GetIsolate(), uv_strerror(err));
    args.GetReturnValue().Set(errmsg);
    return;
  }

  // Get the double array pointer from the Float64Array argument.
  CHECK(args[0]->IsFloat64Array());
  Local<Float64Array> array = args[0].As<Float64Array>();
  CHECK_EQ(array->Length(), 2);
  Local<ArrayBuffer> ab = array->Buffer();
  double* fields = static_cast<double*>(ab->GetContents().Data());

  // Set the Float64Array elements to be user / system values in microseconds.
  fields[0] = MICROS_PER_SEC * rusage.ru_utime.tv_sec + rusage.ru_utime.tv_usec;
  fields[1] = MICROS_PER_SEC * rusage.ru_stime.tv_sec + rusage.ru_stime.tv_usec;
}

extern "C" void node_module_register(void* m) {
  struct node_module* mp = reinterpret_cast<struct node_module*>(m);

  if (mp->nm_flags & NM_F_BUILTIN) {
    mp->nm_link = modlist_builtin;
    modlist_builtin = mp;
  } else if (!node_is_initialized) {
    // "Linked" modules are included as part of the node project.
    // Like builtins they are registered *before* node::Init runs.
    mp->nm_flags = NM_F_LINKED;
    mp->nm_link = modlist_linked;
    modlist_linked = mp;
  } else {
    modpending = mp;
  }
}

struct node_module* get_builtin_module(const char* name) {
  struct node_module* mp;

  for (mp = modlist_builtin; mp != nullptr; mp = mp->nm_link) {
    if (strcmp(mp->nm_modname, name) == 0)
      break;
  }

  CHECK(mp == nullptr || (mp->nm_flags & NM_F_BUILTIN) != 0);
  return (mp);
}

struct node_module* get_linked_module(const char* name) {
  struct node_module* mp;

  for (mp = modlist_linked; mp != nullptr; mp = mp->nm_link) {
    if (strcmp(mp->nm_modname, name) == 0)
      break;
  }

  CHECK(mp == nullptr || (mp->nm_flags & NM_F_LINKED) != 0);
  return mp;
}

typedef void (UV_DYNAMIC* extInit)(Local<Object> exports);

// DLOpen is process.dlopen(module, filename).
// Used to load 'module.node' dynamically shared objects.
//
// FIXME(bnoordhuis) Not multi-context ready. TBD how to resolve the conflict
// when two contexts try to load the same shared object. Maybe have a shadow
// cache that's a plain C list or hash table that's shared across contexts?
void DLOpen(const FunctionCallbackInfo<Value>& args) {
  Environment* env = Environment::GetCurrent(args);
  uv_lib_t lib;

  CHECK_EQ(modpending, nullptr);

  if (args.Length() != 2) {
    env->ThrowError("process.dlopen takes exactly 2 arguments.");
    return;
  }

  Local<Object> module = args[0]->ToObject(env->isolate());  // Cast
  node::Utf8Value filename(env->isolate(), args[1]);  // Cast
  const bool is_dlopen_error = uv_dlopen(*filename, &lib);

  // Objects containing v14 or later modules will have registered themselves
  // on the pending list.  Activate all of them now.  At present, only one
  // module per object is supported.
  node_module* const mp = modpending;
  modpending = nullptr;

  if (is_dlopen_error) {
    Local<String> errmsg = OneByteString(env->isolate(), uv_dlerror(&lib));
    uv_dlclose(&lib);
#ifdef _WIN32
    // Windows needs to add the filename into the error message
    errmsg = String::Concat(errmsg, args[1]->ToString(env->isolate()));
#endif  // _WIN32
    env->isolate()->ThrowException(Exception::Error(errmsg));
    return;
  }

  if (mp == nullptr) {
    uv_dlclose(&lib);
    env->ThrowError("Module did not self-register.");
    return;
  }
  if (mp->nm_version != NODE_MODULE_VERSION) {
    char errmsg[1024];
    snprintf(errmsg,
             sizeof(errmsg),
             "The module '%s'"
             "\nwas compiled against a different Node.js version using"
             "\nNODE_MODULE_VERSION %d. This version of Node.js requires"
             "\nNODE_MODULE_VERSION %d. Please try re-compiling or "
             "re-installing\nthe module (for instance, using `npm rebuild` or"
             "`npm install`).",
             *filename, mp->nm_version, NODE_MODULE_VERSION);

    // NOTE: `mp` is allocated inside of the shared library's memory, calling
    // `uv_dlclose` will deallocate it
    uv_dlclose(&lib);
    env->ThrowError(errmsg);
    return;
  }
  if (mp->nm_flags & NM_F_BUILTIN) {
    uv_dlclose(&lib);
    env->ThrowError("Built-in module self-registered.");
    return;
  }

  mp->nm_dso_handle = lib.handle;
  mp->nm_link = modlist_addon;
  modlist_addon = mp;

  Local<String> exports_string = env->exports_string();
  Local<Object> exports = module->Get(exports_string)->ToObject(env->isolate());

  if (mp->nm_context_register_func != nullptr) {
    mp->nm_context_register_func(exports, module, env->context(), mp->nm_priv);
  } else if (mp->nm_register_func != nullptr) {
    mp->nm_register_func(exports, module, mp->nm_priv);
  } else {
    uv_dlclose(&lib);
    env->ThrowError("Module has no declared entry point.");
    return;
  }

  // Tell coverity that 'handle' should not be freed when we return.
  // coverity[leaked_storage]
}


static void OnFatalError(const char* location, const char* message) {
  if (location) {
    PrintErrorString("FATAL ERROR: %s %s\n", location, message);
  } else {
    PrintErrorString("FATAL ERROR: %s\n", message);
  }
  fflush(stderr);
  ABORT();
}


NO_RETURN void FatalError(const char* location, const char* message) {
  OnFatalError(location, message);
  // to suppress compiler warning
  ABORT();
}


void FatalException(Isolate* isolate,
                    Local<Value> error,
                    Local<Message> message) {
  HandleScope scope(isolate);

  Environment* env = Environment::GetCurrent(isolate);
  Local<Object> process_object = env->process_object();
  Local<String> fatal_exception_string = env->fatal_exception_string();
  Local<Function> fatal_exception_function =
      process_object->Get(fatal_exception_string).As<Function>();

  int exit_code = 0;
  if (!fatal_exception_function->IsFunction()) {
    // failed before the process._fatalException function was added!
    // this is probably pretty bad.  Nothing to do but report and exit.
    ReportException(env, error, message);
    exit_code = 6;
  }

  if (exit_code == 0) {
    TryCatch fatal_try_catch(isolate);

    // Do not call FatalException when _fatalException handler throws
    fatal_try_catch.SetVerbose(false);

    // this will return true if the JS layer handled it, false otherwise
    Local<Value> caught =
        fatal_exception_function->Call(process_object, 1, &error);

    if (fatal_try_catch.HasCaught()) {
      // the fatal exception function threw, so we must exit
      ReportException(env, fatal_try_catch);
      exit_code = 7;
    }

    if (exit_code == 0 && false == caught->BooleanValue()) {
      ReportException(env, error, message);
      exit_code = 1;
    }
  }

  if (exit_code) {
#if HAVE_INSPECTOR
    if (use_inspector) {
      env->inspector_agent()->FatalException(error, message);
    }
#endif
    exit(exit_code);
  }
}


void FatalException(Isolate* isolate, const TryCatch& try_catch) {
  HandleScope scope(isolate);
  // TODO(bajtos) do not call FatalException if try_catch is verbose
  // (requires V8 API to expose getter for try_catch.is_verbose_)
  FatalException(isolate, try_catch.Exception(), try_catch.Message());
}


void OnMessage(Local<Message> message, Local<Value> error) {
  // The current version of V8 sends messages for errors only
  // (thus `error` is always set).
  FatalException(Isolate::GetCurrent(), error, message);
}


void ClearFatalExceptionHandlers(Environment* env) {
  Local<Object> process = env->process_object();
  Local<Value> events =
      process->Get(env->context(), env->events_string()).ToLocalChecked();

  if (events->IsObject()) {
    events.As<Object>()->Set(
        env->context(),
        OneByteString(env->isolate(), "uncaughtException"),
        Undefined(env->isolate())).FromJust();
  }

  process->Set(
      env->context(),
      env->domain_string(),
      Undefined(env->isolate())).FromJust();
}


static void Binding(const FunctionCallbackInfo<Value>& args) {
  Environment* env = Environment::GetCurrent(args);

  Local<String> module = args[0]->ToString(env->isolate());
  node::Utf8Value module_v(env->isolate(), module);

  Local<Object> cache = env->binding_cache_object();
  Local<Object> exports;

  if (cache->Has(env->context(), module).FromJust()) {
    exports = cache->Get(module)->ToObject(env->isolate());
    args.GetReturnValue().Set(exports);
    return;
  }

  // Append a string to process.moduleLoadList
  char buf[1024];
  snprintf(buf, sizeof(buf), "Binding %s", *module_v);

  Local<Array> modules = env->module_load_list_array();
  uint32_t l = modules->Length();
  modules->Set(l, OneByteString(env->isolate(), buf));

  node_module* mod = get_builtin_module(*module_v);
  if (mod != nullptr) {
    exports = Object::New(env->isolate());
    // Internal bindings don't have a "module" object, only exports.
    CHECK_EQ(mod->nm_register_func, nullptr);
    CHECK_NE(mod->nm_context_register_func, nullptr);
    Local<Value> unused = Undefined(env->isolate());
    mod->nm_context_register_func(exports, unused,
      env->context(), mod->nm_priv);
    cache->Set(module, exports);
  } else if (!strcmp(*module_v, "constants")) {
    exports = Object::New(env->isolate());
    DefineConstants(env->isolate(), exports);
    cache->Set(module, exports);
  } else if (!strcmp(*module_v, "natives")) {
    exports = Object::New(env->isolate());
    DefineJavaScript(env, exports);
    cache->Set(module, exports);
  } else {
    char errmsg[1024];
    snprintf(errmsg,
             sizeof(errmsg),
             "No such module: %s",
             *module_v);
    return env->ThrowError(errmsg);
  }

  args.GetReturnValue().Set(exports);
}

static void LinkedBinding(const FunctionCallbackInfo<Value>& args) {
  Environment* env = Environment::GetCurrent(args.GetIsolate());

  Local<String> module_name = args[0]->ToString(env->isolate());

  Local<Object> cache = env->binding_cache_object();
  Local<Value> exports_v = cache->Get(module_name);

  if (exports_v->IsObject())
    return args.GetReturnValue().Set(exports_v.As<Object>());

  node::Utf8Value module_name_v(env->isolate(), module_name);
  node_module* mod = get_linked_module(*module_name_v);

  if (mod == nullptr) {
    char errmsg[1024];
    snprintf(errmsg,
             sizeof(errmsg),
             "No such module was linked: %s",
             *module_name_v);
    return env->ThrowError(errmsg);
  }

  Local<Object> module = Object::New(env->isolate());
  Local<Object> exports = Object::New(env->isolate());
  Local<String> exports_prop = String::NewFromUtf8(env->isolate(), "exports");
  module->Set(exports_prop, exports);

  if (mod->nm_context_register_func != nullptr) {
    mod->nm_context_register_func(exports,
                                  module,
                                  env->context(),
                                  mod->nm_priv);
  } else if (mod->nm_register_func != nullptr) {
    mod->nm_register_func(exports, module, mod->nm_priv);
  } else {
    return env->ThrowError("Linked module has no declared entry point.");
  }

  auto effective_exports = module->Get(exports_prop);
  cache->Set(module_name, effective_exports);

  args.GetReturnValue().Set(effective_exports);
}

static void ProcessTitleGetter(Local<Name> property,
                               const PropertyCallbackInfo<Value>& info) {
  char buffer[512];
  uv_get_process_title(buffer, sizeof(buffer));
  info.GetReturnValue().Set(String::NewFromUtf8(info.GetIsolate(), buffer));
}


static void ProcessTitleSetter(Local<Name> property,
                               Local<Value> value,
                               const PropertyCallbackInfo<void>& info) {
  node::Utf8Value title(info.GetIsolate(), value);
  // TODO(piscisaureus): protect with a lock
  uv_set_process_title(*title);
}


static void EnvGetter(Local<Name> property,
                      const PropertyCallbackInfo<Value>& info) {
  Isolate* isolate = info.GetIsolate();
#ifdef __POSIX__
  node::Utf8Value key(isolate, property);
  const char* val = getenv(*key);
  if (val) {
    return info.GetReturnValue().Set(String::NewFromUtf8(isolate, val));
  }
#else  // _WIN32
  node::TwoByteValue key(isolate, property);
  WCHAR buffer[32767];  // The maximum size allowed for environment variables.
  DWORD result = GetEnvironmentVariableW(reinterpret_cast<WCHAR*>(*key),
                                         buffer,
                                         arraysize(buffer));
  // If result >= sizeof buffer the buffer was too small. That should never
  // happen. If result == 0 and result != ERROR_SUCCESS the variable was not
  // not found.
  if ((result > 0 || GetLastError() == ERROR_SUCCESS) &&
      result < arraysize(buffer)) {
    const uint16_t* two_byte_buffer = reinterpret_cast<const uint16_t*>(buffer);
    Local<String> rc = String::NewFromTwoByte(isolate, two_byte_buffer);
    return info.GetReturnValue().Set(rc);
  }
#endif
}


static void EnvSetter(Local<Name> property,
                      Local<Value> value,
                      const PropertyCallbackInfo<Value>& info) {
#ifdef __POSIX__
  node::Utf8Value key(info.GetIsolate(), property);
  node::Utf8Value val(info.GetIsolate(), value);
  setenv(*key, *val, 1);
#else  // _WIN32
  node::TwoByteValue key(info.GetIsolate(), property);
  node::TwoByteValue val(info.GetIsolate(), value);
  WCHAR* key_ptr = reinterpret_cast<WCHAR*>(*key);
  // Environment variables that start with '=' are read-only.
  if (key_ptr[0] != L'=') {
    SetEnvironmentVariableW(key_ptr, reinterpret_cast<WCHAR*>(*val));
  }
#endif
  // Whether it worked or not, always return value.
  info.GetReturnValue().Set(value);
}


static void EnvQuery(Local<Name> property,
                     const PropertyCallbackInfo<Integer>& info) {
  int32_t rc = -1;  // Not found unless proven otherwise.
#ifdef __POSIX__
  node::Utf8Value key(info.GetIsolate(), property);
  if (getenv(*key))
    rc = 0;
#else  // _WIN32
  node::TwoByteValue key(info.GetIsolate(), property);
  WCHAR* key_ptr = reinterpret_cast<WCHAR*>(*key);
  if (GetEnvironmentVariableW(key_ptr, nullptr, 0) > 0 ||
      GetLastError() == ERROR_SUCCESS) {
    rc = 0;
    if (key_ptr[0] == L'=') {
      // Environment variables that start with '=' are hidden and read-only.
      rc = static_cast<int32_t>(v8::ReadOnly) |
           static_cast<int32_t>(v8::DontDelete) |
           static_cast<int32_t>(v8::DontEnum);
    }
  }
#endif
  if (rc != -1)
    info.GetReturnValue().Set(rc);
}


static void EnvDeleter(Local<Name> property,
                       const PropertyCallbackInfo<Boolean>& info) {
#ifdef __POSIX__
  node::Utf8Value key(info.GetIsolate(), property);
  unsetenv(*key);
#else
  node::TwoByteValue key(info.GetIsolate(), property);
  WCHAR* key_ptr = reinterpret_cast<WCHAR*>(*key);
  SetEnvironmentVariableW(key_ptr, nullptr);
#endif

  // process.env never has non-configurable properties, so always
  // return true like the tc39 delete operator.
  info.GetReturnValue().Set(true);
}


static void EnvEnumerator(const PropertyCallbackInfo<Array>& info) {
  Environment* env = Environment::GetCurrent(info);
  Isolate* isolate = env->isolate();
  Local<Context> ctx = env->context();
  Local<Function> fn = env->push_values_to_array_function();
  Local<Value> argv[NODE_PUSH_VAL_TO_ARRAY_MAX];
  size_t idx = 0;

#ifdef __POSIX__
  int size = 0;
  while (environ[size])
    size++;

  Local<Array> envarr = Array::New(isolate);

  for (int i = 0; i < size; ++i) {
    const char* var = environ[i];
    const char* s = strchr(var, '=');
    const int length = s ? s - var : strlen(var);
    argv[idx] = String::NewFromUtf8(isolate,
                                    var,
                                    String::kNormalString,
                                    length);
    if (++idx >= arraysize(argv)) {
      fn->Call(ctx, envarr, idx, argv).ToLocalChecked();
      idx = 0;
    }
  }
  if (idx > 0) {
    fn->Call(ctx, envarr, idx, argv).ToLocalChecked();
  }
#else  // _WIN32
  WCHAR* environment = GetEnvironmentStringsW();
  if (environment == nullptr)
    return;  // This should not happen.
  Local<Array> envarr = Array::New(isolate);
  WCHAR* p = environment;
  while (*p) {
    WCHAR *s;
    if (*p == L'=') {
      // If the key starts with '=' it is a hidden environment variable.
      p += wcslen(p) + 1;
      continue;
    } else {
      s = wcschr(p, L'=');
    }
    if (!s) {
      s = p + wcslen(p);
    }
    const uint16_t* two_byte_buffer = reinterpret_cast<const uint16_t*>(p);
    const size_t two_byte_buffer_len = s - p;
    argv[idx] = String::NewFromTwoByte(isolate,
                                       two_byte_buffer,
                                       String::kNormalString,
                                       two_byte_buffer_len);
    if (++idx >= arraysize(argv)) {
      fn->Call(ctx, envarr, idx, argv).ToLocalChecked();
      idx = 0;
    }
    p = s + wcslen(s) + 1;
  }
  if (idx > 0) {
    fn->Call(ctx, envarr, idx, argv).ToLocalChecked();
  }
  FreeEnvironmentStringsW(environment);
#endif

  info.GetReturnValue().Set(envarr);
}


static Local<Object> GetFeatures(Environment* env) {
  EscapableHandleScope scope(env->isolate());

  Local<Object> obj = Object::New(env->isolate());
#if defined(DEBUG) && DEBUG
  Local<Value> debug = True(env->isolate());
#else
  Local<Value> debug = False(env->isolate());
#endif  // defined(DEBUG) && DEBUG

  obj->Set(FIXED_ONE_BYTE_STRING(env->isolate(), "debug"), debug);
  obj->Set(FIXED_ONE_BYTE_STRING(env->isolate(), "uv"), True(env->isolate()));
  // TODO(bnoordhuis) ping libuv
  obj->Set(FIXED_ONE_BYTE_STRING(env->isolate(), "ipv6"), True(env->isolate()));

#ifdef OPENSSL_NPN_NEGOTIATED
  Local<Boolean> tls_npn = True(env->isolate());
#else
  Local<Boolean> tls_npn = False(env->isolate());
#endif
  obj->Set(FIXED_ONE_BYTE_STRING(env->isolate(), "tls_npn"), tls_npn);

#ifdef TLSEXT_TYPE_application_layer_protocol_negotiation
  Local<Boolean> tls_alpn = True(env->isolate());
#else
  Local<Boolean> tls_alpn = False(env->isolate());
#endif
  obj->Set(FIXED_ONE_BYTE_STRING(env->isolate(), "tls_alpn"), tls_alpn);

#ifdef SSL_CTRL_SET_TLSEXT_SERVERNAME_CB
  Local<Boolean> tls_sni = True(env->isolate());
#else
  Local<Boolean> tls_sni = False(env->isolate());
#endif
  obj->Set(FIXED_ONE_BYTE_STRING(env->isolate(), "tls_sni"), tls_sni);

#if !defined(OPENSSL_NO_TLSEXT) && defined(SSL_CTX_set_tlsext_status_cb)
  Local<Boolean> tls_ocsp = True(env->isolate());
#else
  Local<Boolean> tls_ocsp = False(env->isolate());
#endif  // !defined(OPENSSL_NO_TLSEXT) && defined(SSL_CTX_set_tlsext_status_cb)
  obj->Set(FIXED_ONE_BYTE_STRING(env->isolate(), "tls_ocsp"), tls_ocsp);

  obj->Set(FIXED_ONE_BYTE_STRING(env->isolate(), "tls"),
           Boolean::New(env->isolate(),
                        get_builtin_module("crypto") != nullptr));

  return scope.Escape(obj);
}


static void DebugPortGetter(Local<Name> property,
                            const PropertyCallbackInfo<Value>& info) {
  int port = debug_port;
  if (port < 0)
    port = use_inspector ? default_inspector_port : default_debugger_port;
  info.GetReturnValue().Set(port);
}


static void DebugPortSetter(Local<Name> property,
                            Local<Value> value,
                            const PropertyCallbackInfo<void>& info) {
  debug_port = value->Int32Value();
}


static void DebugProcess(const FunctionCallbackInfo<Value>& args);
static void DebugPause(const FunctionCallbackInfo<Value>& args);
static void DebugEnd(const FunctionCallbackInfo<Value>& args);


void NeedImmediateCallbackGetter(Local<Name> property,
                                 const PropertyCallbackInfo<Value>& info) {
  Environment* env = Environment::GetCurrent(info);
  const uv_check_t* immediate_check_handle = env->immediate_check_handle();
  bool active = uv_is_active(
      reinterpret_cast<const uv_handle_t*>(immediate_check_handle));
  info.GetReturnValue().Set(active);
}


static void NeedImmediateCallbackSetter(
    Local<Name> property,
    Local<Value> value,
    const PropertyCallbackInfo<void>& info) {
  Environment* env = Environment::GetCurrent(info);

  uv_check_t* immediate_check_handle = env->immediate_check_handle();
  bool active = uv_is_active(
      reinterpret_cast<const uv_handle_t*>(immediate_check_handle));

  if (active == value->BooleanValue())
    return;

  uv_idle_t* immediate_idle_handle = env->immediate_idle_handle();

  if (active) {
    uv_check_stop(immediate_check_handle);
    uv_idle_stop(immediate_idle_handle);
  } else {
    uv_check_start(immediate_check_handle, CheckImmediate);
    // Idle handle is needed only to stop the event loop from blocking in poll.
    uv_idle_start(immediate_idle_handle, IdleImmediateDummy);
  }
}


void StartProfilerIdleNotifier(const FunctionCallbackInfo<Value>& args) {
  Environment* env = Environment::GetCurrent(args);
  env->StartProfilerIdleNotifier();
}


void StopProfilerIdleNotifier(const FunctionCallbackInfo<Value>& args) {
  Environment* env = Environment::GetCurrent(args);
  env->StopProfilerIdleNotifier();
}


#define READONLY_PROPERTY(obj, str, var)                                      \
  do {                                                                        \
    obj->DefineOwnProperty(env->context(),                                    \
                           OneByteString(env->isolate(), str),                \
                           var,                                               \
                           v8::ReadOnly).FromJust();                          \
  } while (0)

#define READONLY_DONT_ENUM_PROPERTY(obj, str, var)                            \
  do {                                                                        \
    obj->DefineOwnProperty(env->context(),                                    \
                           OneByteString(env->isolate(), str),                \
                           var,                                               \
                           static_cast<v8::PropertyAttribute>(v8::ReadOnly |  \
                                                              v8::DontEnum))  \
        .FromJust();                                                          \
  } while (0)


void SetupProcessObject(Environment* env,
                        int argc,
                        const char* const* argv,
                        int exec_argc,
                        const char* const* exec_argv) {
  HandleScope scope(env->isolate());

  Local<Object> process = env->process_object();

  auto title_string = FIXED_ONE_BYTE_STRING(env->isolate(), "title");
  CHECK(process->SetAccessor(env->context(),
                             title_string,
                             ProcessTitleGetter,
                             ProcessTitleSetter,
                             env->as_external()).FromJust());

  // process.jsEngine
  READONLY_PROPERTY(process,
                    "jsEngine",
                    FIXED_ONE_BYTE_STRING(env->isolate(), NODE_ENGINE));

  // process.version
  READONLY_PROPERTY(process,
                    "version",
                    FIXED_ONE_BYTE_STRING(env->isolate(), NODE_VERSION));

  // process.moduleLoadList
  READONLY_PROPERTY(process,
                    "moduleLoadList",
                    env->module_load_list_array());

  // process.versions
  Local<Object> versions = Object::New(env->isolate());
  READONLY_PROPERTY(process, "versions", versions);

  const char http_parser_version[] = NODE_STRINGIFY(HTTP_PARSER_VERSION_MAJOR)
                                     "."
                                     NODE_STRINGIFY(HTTP_PARSER_VERSION_MINOR)
                                     "."
                                     NODE_STRINGIFY(HTTP_PARSER_VERSION_PATCH);
  READONLY_PROPERTY(versions,
                    "http_parser",
                    FIXED_ONE_BYTE_STRING(env->isolate(), http_parser_version));

  // +1 to get rid of the leading 'v'
  READONLY_PROPERTY(versions,
                    "node",
                    OneByteString(env->isolate(), NODE_VERSION + 1));
  READONLY_PROPERTY(versions,
                    NODE_ENGINE,
                    OneByteString(env->isolate(), V8::GetVersion()));
  READONLY_PROPERTY(versions,
                    "uv",
                    OneByteString(env->isolate(), uv_version_string()));
  READONLY_PROPERTY(versions,
                    "zlib",
                    FIXED_ONE_BYTE_STRING(env->isolate(), ZLIB_VERSION));
  READONLY_PROPERTY(versions,
                    "ares",
                    FIXED_ONE_BYTE_STRING(env->isolate(), ARES_VERSION_STR));

#if defined(NODE_HAVE_I18N_SUPPORT) && defined(U_ICU_VERSION)
  // ICU-related versions are now handled on the js side, see bootstrap_node.js

  if (icu_data_dir != nullptr) {
    // Did the user attempt (via env var or parameter) to set an ICU path?
    READONLY_PROPERTY(process,
                      "icu_data_dir",
                      OneByteString(env->isolate(), icu_data_dir));
  }
#endif

  const char node_modules_version[] = NODE_STRINGIFY(NODE_MODULE_VERSION);
  READONLY_PROPERTY(
      versions,
      "modules",
      FIXED_ONE_BYTE_STRING(env->isolate(), node_modules_version));

  // process._promiseRejectEvent
  Local<Object> promiseRejectEvent = Object::New(env->isolate());
  READONLY_DONT_ENUM_PROPERTY(process,
                              "_promiseRejectEvent",
                              promiseRejectEvent);
  READONLY_PROPERTY(promiseRejectEvent,
                    "unhandled",
                    Integer::New(env->isolate(),
                                 v8::kPromiseRejectWithNoHandler));
  READONLY_PROPERTY(promiseRejectEvent,
                    "handled",
                    Integer::New(env->isolate(),
                                 v8::kPromiseHandlerAddedAfterReject));

#if HAVE_OPENSSL
  // Stupid code to slice out the version string.
  {  // NOLINT(whitespace/braces)
    size_t i, j, k;
    int c;
    for (i = j = 0, k = sizeof(OPENSSL_VERSION_TEXT) - 1; i < k; ++i) {
      c = OPENSSL_VERSION_TEXT[i];
      if ('0' <= c && c <= '9') {
        for (j = i + 1; j < k; ++j) {
          c = OPENSSL_VERSION_TEXT[j];
          if (c == ' ')
            break;
        }
        break;
      }
    }
    READONLY_PROPERTY(
        versions,
        "openssl",
        OneByteString(env->isolate(), &OPENSSL_VERSION_TEXT[i], j - i));
  }
#endif

  // process.arch
  READONLY_PROPERTY(process, "arch", OneByteString(env->isolate(), NODE_ARCH));

  // process.platform
  READONLY_PROPERTY(process,
                    "platform",
                    OneByteString(env->isolate(), NODE_PLATFORM));

  // process.release
  Local<Object> release = Object::New(env->isolate());
  READONLY_PROPERTY(process, "release", release);
  READONLY_PROPERTY(release, "name", OneByteString(env->isolate(), "node"));

// if this is a release build and no explicit base has been set
// substitute the standard release download URL
#ifndef NODE_RELEASE_URLBASE
# if NODE_VERSION_IS_RELEASE
#  define NODE_RELEASE_URLBASE "https://nodejs.org/download/release/"
# endif
#endif

#if defined(NODE_RELEASE_URLBASE)
#  define NODE_RELEASE_URLPFX NODE_RELEASE_URLBASE "v" NODE_VERSION_STRING "/"
#  define NODE_RELEASE_URLFPFX NODE_RELEASE_URLPFX "node-v" NODE_VERSION_STRING

  READONLY_PROPERTY(release,
                    "sourceUrl",
                    OneByteString(env->isolate(),
                    NODE_RELEASE_URLFPFX ".tar.gz"));
  READONLY_PROPERTY(release,
                    "headersUrl",
                    OneByteString(env->isolate(),
                    NODE_RELEASE_URLFPFX "-headers.tar.gz"));
#  ifdef _WIN32
  READONLY_PROPERTY(release,
                    "libUrl",
                    OneByteString(env->isolate(),
                    strcmp(NODE_ARCH, "ia32") ? NODE_RELEASE_URLPFX "win-"
                                                NODE_ARCH "/node.lib"
                                              : NODE_RELEASE_URLPFX
                                                "win-x86/node.lib"));
#  endif
#endif

  // process.argv
  Local<Array> arguments = Array::New(env->isolate(), argc);
  for (int i = 0; i < argc; ++i) {
    arguments->Set(i, String::NewFromUtf8(env->isolate(), argv[i]));
  }
  process->Set(FIXED_ONE_BYTE_STRING(env->isolate(), "argv"), arguments);

  // process.execArgv
  Local<Array> exec_arguments = Array::New(env->isolate(), exec_argc);
  for (int i = 0; i < exec_argc; ++i) {
    exec_arguments->Set(i, String::NewFromUtf8(env->isolate(), exec_argv[i]));
  }
  process->Set(FIXED_ONE_BYTE_STRING(env->isolate(), "execArgv"),
               exec_arguments);

  // create process.env
  Local<ObjectTemplate> process_env_template =
      ObjectTemplate::New(env->isolate());
  process_env_template->SetHandler(NamedPropertyHandlerConfiguration(
          EnvGetter,
          EnvSetter,
          EnvQuery,
          EnvDeleter,
          EnvEnumerator,
          env->as_external()));

  Local<Object> process_env =
      process_env_template->NewInstance(env->context()).ToLocalChecked();
  process->Set(FIXED_ONE_BYTE_STRING(env->isolate(), "env"), process_env);

  READONLY_PROPERTY(process, "pid", Integer::New(env->isolate(), getpid()));
  READONLY_PROPERTY(process, "features", GetFeatures(env));

  auto need_immediate_callback_string =
      FIXED_ONE_BYTE_STRING(env->isolate(), "_needImmediateCallback");
  CHECK(process->SetAccessor(env->context(), need_immediate_callback_string,
                             NeedImmediateCallbackGetter,
                             NeedImmediateCallbackSetter,
                             env->as_external()).FromJust());

  // -e, --eval
  if (eval_string) {
    READONLY_PROPERTY(process,
                      "_eval",
                      String::NewFromUtf8(env->isolate(), eval_string));
  }

  // -p, --print
  if (print_eval) {
    READONLY_PROPERTY(process, "_print_eval", True(env->isolate()));
  }

  // -c, --check
  if (syntax_check_only) {
    READONLY_PROPERTY(process, "_syntax_check_only", True(env->isolate()));
  }

  // -i, --interactive
  if (force_repl) {
    READONLY_PROPERTY(process, "_forceRepl", True(env->isolate()));
  }

  if (preload_module_count) {
    CHECK(preload_modules);
    Local<Array> array = Array::New(env->isolate());
    for (unsigned int i = 0; i < preload_module_count; ++i) {
      Local<String> module = String::NewFromUtf8(env->isolate(),
                                                 preload_modules[i]);
      array->Set(i, module);
    }
    READONLY_PROPERTY(process,
                      "_preload_modules",
                      array);

    delete[] preload_modules;
    preload_modules = nullptr;
    preload_module_count = 0;
  }

  // --no-deprecation
  if (no_deprecation) {
    READONLY_PROPERTY(process, "noDeprecation", True(env->isolate()));
  }

  if (no_process_warnings) {
    READONLY_PROPERTY(process, "noProcessWarnings", True(env->isolate()));
  }

  if (trace_warnings) {
    READONLY_PROPERTY(process, "traceProcessWarnings", True(env->isolate()));
  }

  // --throw-deprecation
  if (throw_deprecation) {
    READONLY_PROPERTY(process, "throwDeprecation", True(env->isolate()));
  }

#ifdef NODE_NO_BROWSER_GLOBALS
  // configure --no-browser-globals
  READONLY_PROPERTY(process, "_noBrowserGlobals", True(env->isolate()));
#endif  // NODE_NO_BROWSER_GLOBALS

  // --prof-process
  if (prof_process) {
    READONLY_PROPERTY(process, "profProcess", True(env->isolate()));
  }

  // --trace-deprecation
  if (trace_deprecation) {
    READONLY_PROPERTY(process, "traceDeprecation", True(env->isolate()));
  }

  // --debug-brk
  if (debug_wait_connect) {
    READONLY_PROPERTY(process, "_debugWaitConnect", True(env->isolate()));
  }

  // --security-revert flags
#define V(code, _, __)                                                        \
  do {                                                                        \
    if (IsReverted(REVERT_ ## code)) {                                        \
      READONLY_PROPERTY(process, "REVERT_" #code, True(env->isolate()));      \
    }                                                                         \
  } while (0);
  REVERSIONS(V)
#undef V

  size_t exec_path_len = 2 * PATH_MAX;
  char* exec_path = new char[exec_path_len];
  Local<String> exec_path_value;
  if (uv_exepath(exec_path, &exec_path_len) == 0) {
    exec_path_value = String::NewFromUtf8(env->isolate(),
                                          exec_path,
                                          String::kNormalString,
                                          exec_path_len);
  } else {
    exec_path_value = String::NewFromUtf8(env->isolate(), argv[0]);
  }
  process->Set(FIXED_ONE_BYTE_STRING(env->isolate(), "execPath"),
               exec_path_value);
  delete[] exec_path;

  auto debug_port_string = FIXED_ONE_BYTE_STRING(env->isolate(), "debugPort");
  CHECK(process->SetAccessor(env->context(),
                             debug_port_string,
                             DebugPortGetter,
                             DebugPortSetter,
                             env->as_external()).FromJust());

  // define various internal methods
  env->SetMethod(process,
                 "_startProfilerIdleNotifier",
                 StartProfilerIdleNotifier);
  env->SetMethod(process,
                 "_stopProfilerIdleNotifier",
                 StopProfilerIdleNotifier);
  env->SetMethod(process, "_getActiveRequests", GetActiveRequests);
  env->SetMethod(process, "_getActiveHandles", GetActiveHandles);
  env->SetMethod(process, "reallyExit", Exit);
  env->SetMethod(process, "abort", Abort);
  env->SetMethod(process, "chdir", Chdir);
  env->SetMethod(process, "cwd", Cwd);

  env->SetMethod(process, "umask", Umask);

#if defined(__POSIX__) && !defined(__ANDROID__)
  env->SetMethod(process, "getuid", GetUid);
  env->SetMethod(process, "geteuid", GetEUid);
  env->SetMethod(process, "setuid", SetUid);
  env->SetMethod(process, "seteuid", SetEUid);

  env->SetMethod(process, "setgid", SetGid);
  env->SetMethod(process, "setegid", SetEGid);
  env->SetMethod(process, "getgid", GetGid);
  env->SetMethod(process, "getegid", GetEGid);

  env->SetMethod(process, "getgroups", GetGroups);
  env->SetMethod(process, "setgroups", SetGroups);
  env->SetMethod(process, "initgroups", InitGroups);
#endif  // __POSIX__ && !defined(__ANDROID__)

  env->SetMethod(process, "_kill", Kill);

  env->SetMethod(process, "_debugProcess", DebugProcess);
  env->SetMethod(process, "_debugPause", DebugPause);
  env->SetMethod(process, "_debugEnd", DebugEnd);

  env->SetMethod(process, "hrtime", Hrtime);

  env->SetMethod(process, "cpuUsage", CPUUsage);

  env->SetMethod(process, "dlopen", DLOpen);

  env->SetMethod(process, "uptime", Uptime);
  env->SetMethod(process, "memoryUsage", MemoryUsage);

  env->SetMethod(process, "binding", Binding);
  env->SetMethod(process, "_linkedBinding", LinkedBinding);

  env->SetMethod(process, "_setupProcessObject", SetupProcessObject);
  env->SetMethod(process, "_setupNextTick", SetupNextTick);
  env->SetMethod(process, "_setupPromises", SetupPromises);
  env->SetMethod(process, "_setupDomainUse", SetupDomainUse);

  // pre-set _events object for faster emit checks
  Local<Object> events_obj = Object::New(env->isolate());
  CHECK(events_obj->SetPrototype(env->context(),
                                 Null(env->isolate())).FromJust());
  process->Set(env->events_string(), events_obj);
}


#undef READONLY_PROPERTY


void SignalExit(int signo) {
  uv_tty_reset_mode();
#ifdef __FreeBSD__
  // FreeBSD has a nasty bug, see RegisterSignalHandler for details
  struct sigaction sa;
  memset(&sa, 0, sizeof(sa));
  sa.sa_handler = SIG_DFL;
  CHECK_EQ(sigaction(signo, &sa, nullptr), 0);
#endif
  raise(signo);
}


// Most of the time, it's best to use `console.error` to write
// to the process.stderr stream.  However, in some cases, such as
// when debugging the stream.Writable class or the process.nextTick
// function, it is useful to bypass JavaScript entirely.
static void RawDebug(const FunctionCallbackInfo<Value>& args) {
  CHECK(args.Length() == 1 && args[0]->IsString() &&
        "must be called with a single string");
  node::Utf8Value message(args.GetIsolate(), args[0]);
  PrintErrorString("%s\n", *message);
  fflush(stderr);
}


void LoadEnvironment(Environment* env) {
  HandleScope handle_scope(env->isolate());

  TryCatch try_catch(env->isolate());

  // Disable verbose mode to stop FatalException() handler from trying
  // to handle the exception. Errors this early in the start-up phase
  // are not safe to ignore.
  try_catch.SetVerbose(false);

  // Execute the lib/internal/bootstrap_node.js file which was included as a
  // static C string in node_natives.h by node_js2c.
  // 'internal_bootstrap_node_native' is the string containing that source code.
  Local<String> script_name = FIXED_ONE_BYTE_STRING(env->isolate(),
                                                    "bootstrap_node.js");
  Local<Value> f_value = ExecuteString(env, MainSource(env), script_name);
  if (try_catch.HasCaught())  {
    ReportException(env, try_catch);
    exit(10);
  }
  // The bootstrap_node.js file returns a function 'f'
  CHECK(f_value->IsFunction());
  Local<Function> f = Local<Function>::Cast(f_value);

  // Add a reference to the global object
  Local<Object> global = env->context()->Global();

#if defined HAVE_DTRACE || defined HAVE_ETW
  InitDTrace(env, global);
#endif

#if defined HAVE_LTTNG
  InitLTTNG(env, global);
#endif

#if defined HAVE_PERFCTR
  InitPerfCounters(env, global);
#endif

  // Enable handling of uncaught exceptions
  // (FatalException(), break on uncaught exception in debugger)
  //
  // This is not strictly necessary since it's almost impossible
  // to attach the debugger fast enought to break on exception
  // thrown during process startup.
  try_catch.SetVerbose(true);

  env->SetMethod(env->process_object(), "_rawDebug", RawDebug);

  // Expose the global object as a property on itself
  // (Allows you to set stuff on `global` from anywhere in JavaScript.)
  global->Set(FIXED_ONE_BYTE_STRING(env->isolate(), "global"), global);

  // Now we call 'f' with the 'process' variable that we've built up with
  // all our bindings. Inside bootstrap_node.js and internal/process we'll
  // take care of assigning things to their places.

  // We start the process this way in order to be more modular. Developers
  // who do not like how bootstrap_node.js sets up the module system but do
  // like Node's I/O bindings may want to replace 'f' with their own function.
  Local<Value> arg = env->process_object();
  f->Call(Null(env->isolate()), 1, &arg);
}


static void PrintHelp();

static bool ParseDebugOpt(const char* arg) {
  const char* port = nullptr;

  if (!strcmp(arg, "--debug")) {
    use_debug_agent = true;
  } else if (!strncmp(arg, "--debug=", sizeof("--debug=") - 1)) {
    use_debug_agent = true;
    port = arg + sizeof("--debug=") - 1;
  } else if (!strcmp(arg, "--debug-brk")) {
    use_debug_agent = true;
    debug_wait_connect = true;
  } else if (!strncmp(arg, "--debug-brk=", sizeof("--debug-brk=") - 1)) {
    use_debug_agent = true;
    debug_wait_connect = true;
    port = arg + sizeof("--debug-brk=") - 1;
  } else if (!strncmp(arg, "--debug-port=", sizeof("--debug-port=") - 1)) {
    // XXX(bnoordhuis) Misnomer, configures port and listen address.
    port = arg + sizeof("--debug-port=") - 1;
#if HAVE_INSPECTOR
  // Specifying both --inspect and --debug means debugging is on, using Chromium
  // inspector.
  } else if (!strcmp(arg, "--inspect")) {
    use_debug_agent = true;
    use_inspector = true;
  } else if (!strncmp(arg, "--inspect=", sizeof("--inspect=") - 1)) {
    use_debug_agent = true;
    use_inspector = true;
    port = arg + sizeof("--inspect=") - 1;
#else
  } else if (!strncmp(arg, "--inspect", sizeof("--inspect") - 1)) {
    fprintf(stderr,
            "Inspector support is not available with this Node.js build\n");
    return false;
#endif
  } else {
    return false;
  }

  if (port == nullptr) {
    return true;
  }

  // FIXME(bnoordhuis) Move IPv6 address parsing logic to lib/net.js.
  // It seems reasonable to support [address]:port notation
  // in net.Server#listen() and net.Socket#connect().
  const size_t port_len = strlen(port);
  if (port[0] == '[' && port[port_len - 1] == ']') {
    debug_host = new std::string(port + 1, port_len - 2);
    return true;
  }

  const char* const colon = strrchr(port, ':');
  if (colon == nullptr) {
    // Either a port number or a host name.  Assume that
    // if it's not all decimal digits, it's a host name.
    for (size_t n = 0; port[n] != '\0'; n += 1) {
      if (port[n] < '0' || port[n] > '9') {
        debug_host = new std::string(port);
        return true;
      }
    }
  } else {
    const bool skip = (colon > port && port[0] == '[' && colon[-1] == ']');
    debug_host = new std::string(port + skip, colon - skip);
  }

  char* endptr;
  errno = 0;
  const char* const digits = colon != nullptr ? colon + 1 : port;
  const long result = strtol(digits, &endptr, 10);  // NOLINT(runtime/int)
  if (errno != 0 || *endptr != '\0' || result < 1024 || result > 65535) {
    fprintf(stderr, "Debug port must be in range 1024 to 65535.\n");
    PrintHelp();
    exit(12);
  }

  debug_port = static_cast<int>(result);

  return true;
}

static void PrintHelp() {
  // XXX: If you add an option here, please also add it to doc/node.1 and
  // doc/api/cli.md
  printf("Usage: node [options] [ -e script | script.js ] [arguments] \n"
         "       node debug script.js [arguments] \n"
         "\n"
         "Options:\n"
         "  -v, --version         print Node.js version\n"
         "  -e, --eval script     evaluate script\n"
         "  -p, --print           evaluate script and print result\n"
         "  -c, --check           syntax check script without executing\n"
         "  -i, --interactive     always enter the REPL even if stdin\n"
         "                        does not appear to be a terminal\n"
         "  -r, --require         module to preload (option can be repeated)\n"
         "  --no-deprecation      silence deprecation warnings\n"
         "  --trace-deprecation   show stack traces on deprecations\n"
         "  --throw-deprecation   throw an exception anytime a deprecated "
         "function is used\n"
         "  --no-warnings         silence all process warnings\n"
         "  --trace-warnings      show stack traces on process warnings\n"
         "  --trace-sync-io       show stack trace when use of sync IO\n"
         "                        is detected after the first tick\n"
         "  --track-heap-objects  track heap object allocations for heap "
         "snapshots\n"
         "  --prof-process        process v8 profiler output generated\n"
         "                        using --prof\n"
         "  --zero-fill-buffers   automatically zero-fill all newly allocated\n"
         "                        Buffer and SlowBuffer instances\n"
         "  --v8-options          print v8 command line options\n"
         "  --v8-pool-size=num    set v8's thread pool size\n"
#if HAVE_OPENSSL
         "  --tls-cipher-list=val use an alternative default TLS cipher list\n"
#if NODE_FIPS_MODE
         "  --enable-fips         enable FIPS crypto at startup\n"
         "  --force-fips          force FIPS crypto (cannot be disabled)\n"
#endif  /* NODE_FIPS_MODE */
         "  --openssl-config=path load OpenSSL configuration file from the\n"
         "                        specified path\n"
#endif /* HAVE_OPENSSL */
#if defined(NODE_HAVE_I18N_SUPPORT)
         "  --icu-data-dir=dir    set ICU data load path to dir\n"
         "                        (overrides NODE_ICU_DATA)\n"
#if !defined(NODE_HAVE_SMALL_ICU)
         "                        note: linked-in ICU data is\n"
         "                        present.\n"
#endif
         "  --preserve-symlinks   preserve symbolic links when resolving\n"
         "                        and caching modules.\n"
#endif
         "\n"
         "Environment variables:\n"
#ifdef _WIN32
         "NODE_PATH                ';'-separated list of directories\n"
#else
         "NODE_PATH                ':'-separated list of directories\n"
#endif
         "                         prefixed to the module search path.\n"
         "NODE_DISABLE_COLORS      set to 1 to disable colors in the REPL\n"
#if defined(NODE_HAVE_I18N_SUPPORT)
         "NODE_ICU_DATA            data path for ICU (Intl object) data\n"
#if !defined(NODE_HAVE_SMALL_ICU)
         "                         (will extend linked-in data)\n"
#endif
#endif
         "NODE_REPL_HISTORY        path to the persistent REPL history file\n"
         "\n"
         "Documentation can be found at https://nodejs.org/\n");
}


// Parse command line arguments.
//
// argv is modified in place. exec_argv and v8_argv are out arguments that
// ParseArgs() allocates memory for and stores a pointer to the output
// vector in.  The caller should free them with delete[].
//
// On exit:
//
//  * argv contains the arguments with node and V8 options filtered out.
//  * exec_argv contains both node and V8 options and nothing else.
//  * v8_argv contains argv[0] plus any V8 options
static void ParseArgs(int* argc,
                      const char** argv,
                      int* exec_argc,
                      const char*** exec_argv,
                      int* v8_argc,
                      const char*** v8_argv) {
  const unsigned int nargs = static_cast<unsigned int>(*argc);
  const char** new_exec_argv = new const char*[nargs];
  const char** new_v8_argv = new const char*[nargs];
  const char** new_argv = new const char*[nargs];
  const char** local_preload_modules = new const char*[nargs];

  for (unsigned int i = 0; i < nargs; ++i) {
    new_exec_argv[i] = nullptr;
    new_v8_argv[i] = nullptr;
    new_argv[i] = nullptr;
    local_preload_modules[i] = nullptr;
  }

  // exec_argv starts with the first option, the other two start with argv[0].
  unsigned int new_exec_argc = 0;
  unsigned int new_v8_argc = 1;
  unsigned int new_argc = 1;
  new_v8_argv[0] = argv[0];
  new_argv[0] = argv[0];

  unsigned int index = 1;
  bool short_circuit = false;
  while (index < nargs && argv[index][0] == '-' && !short_circuit) {
    const char* const arg = argv[index];
    unsigned int args_consumed = 1;

    if (ParseDebugOpt(arg)) {
      // Done, consumed by ParseDebugOpt().
    } else if (strcmp(arg, "--version") == 0 || strcmp(arg, "-v") == 0) {
      printf("%s\n", NODE_VERSION);
      exit(0);
    } else if (strcmp(arg, "--help") == 0 || strcmp(arg, "-h") == 0) {
      PrintHelp();
      exit(0);
    } else if (strcmp(arg, "--eval") == 0 ||
               strcmp(arg, "-e") == 0 ||
               strcmp(arg, "--print") == 0 ||
               strcmp(arg, "-pe") == 0 ||
               strcmp(arg, "-p") == 0) {
      bool is_eval = strchr(arg, 'e') != nullptr;
      bool is_print = strchr(arg, 'p') != nullptr;
      print_eval = print_eval || is_print;
      // --eval, -e and -pe always require an argument.
      if (is_eval == true) {
        args_consumed += 1;
        eval_string = argv[index + 1];
        if (eval_string == nullptr) {
          fprintf(stderr, "%s: %s requires an argument\n", argv[0], arg);
          exit(9);
        }
      } else if ((index + 1 < nargs) &&
                 argv[index + 1] != nullptr &&
                 argv[index + 1][0] != '-') {
        args_consumed += 1;
        eval_string = argv[index + 1];
        if (strncmp(eval_string, "\\-", 2) == 0) {
          // Starts with "\\-": escaped expression, drop the backslash.
          eval_string += 1;
        }
      }
    } else if (strcmp(arg, "--require") == 0 ||
               strcmp(arg, "-r") == 0) {
      const char* module = argv[index + 1];
      if (module == nullptr) {
        fprintf(stderr, "%s: %s requires an argument\n", argv[0], arg);
        exit(9);
      }
      args_consumed += 1;
      local_preload_modules[preload_module_count++] = module;
    } else if (strcmp(arg, "--check") == 0 || strcmp(arg, "-c") == 0) {
      syntax_check_only = true;
    } else if (strcmp(arg, "--interactive") == 0 || strcmp(arg, "-i") == 0) {
      force_repl = true;
    } else if (strcmp(arg, "--no-deprecation") == 0) {
      no_deprecation = true;
    } else if (strcmp(arg, "--no-warnings") == 0) {
      no_process_warnings = true;
    } else if (strcmp(arg, "--trace-warnings") == 0) {
      trace_warnings = true;
    } else if (strcmp(arg, "--trace-deprecation") == 0) {
      trace_deprecation = true;
    } else if (strcmp(arg, "--trace-sync-io") == 0) {
      trace_sync_io = true;
    } else if (strcmp(arg, "--track-heap-objects") == 0) {
      track_heap_objects = true;
    } else if (strcmp(arg, "--throw-deprecation") == 0) {
      throw_deprecation = true;
    } else if (strncmp(arg, "--security-revert=", 18) == 0) {
      const char* cve = arg + 18;
      Revert(cve);
    } else if (strcmp(arg, "--preserve-symlinks") == 0) {
      config_preserve_symlinks = true;
    } else if (strcmp(arg, "--prof-process") == 0) {
      prof_process = true;
      short_circuit = true;
    } else if (strcmp(arg, "--zero-fill-buffers") == 0) {
      zero_fill_all_buffers = true;
    } else if (strcmp(arg, "--v8-options") == 0) {
      new_v8_argv[new_v8_argc] = "--help";
      new_v8_argc += 1;
    } else if (strncmp(arg, "--v8-pool-size=", 15) == 0) {
      v8_thread_pool_size = atoi(arg + 15);
#if HAVE_OPENSSL
    } else if (strncmp(arg, "--tls-cipher-list=", 18) == 0) {
      default_cipher_list = arg + 18;
#if NODE_FIPS_MODE
    } else if (strcmp(arg, "--enable-fips") == 0) {
      enable_fips_crypto = true;
    } else if (strcmp(arg, "--force-fips") == 0) {
      force_fips_crypto = true;
#endif /* NODE_FIPS_MODE */
    } else if (strncmp(arg, "--openssl-config=", 17) == 0) {
      openssl_config = arg + 17;
#endif /* HAVE_OPENSSL */
#if defined(NODE_HAVE_I18N_SUPPORT)
    } else if (strncmp(arg, "--icu-data-dir=", 15) == 0) {
      icu_data_dir = arg + 15;
#endif
    } else if (strcmp(arg, "--expose-internals") == 0 ||
               strcmp(arg, "--expose_internals") == 0) {
      // consumed in js
    } else {
      // V8 option.  Pass through as-is.
      new_v8_argv[new_v8_argc] = arg;
      new_v8_argc += 1;
    }

    memcpy(new_exec_argv + new_exec_argc,
           argv + index,
           args_consumed * sizeof(*argv));

    new_exec_argc += args_consumed;
    index += args_consumed;
  }

  // Copy remaining arguments.
  const unsigned int args_left = nargs - index;
  memcpy(new_argv + new_argc, argv + index, args_left * sizeof(*argv));
  new_argc += args_left;

  *exec_argc = new_exec_argc;
  *exec_argv = new_exec_argv;
  *v8_argc = new_v8_argc;
  *v8_argv = new_v8_argv;

  // Copy new_argv over argv and update argc.
  memcpy(argv, new_argv, new_argc * sizeof(*argv));
  delete[] new_argv;
  *argc = static_cast<int>(new_argc);

  // Copy the preload_modules from the local array to an appropriately sized
  // global array.
  if (preload_module_count > 0) {
    CHECK(!preload_modules);
    preload_modules = new const char*[preload_module_count];
    memcpy(preload_modules, local_preload_modules,
           preload_module_count * sizeof(*preload_modules));
  }
  delete[] local_preload_modules;
}


// Called from V8 Debug Agent TCP thread.
static void DispatchMessagesDebugAgentCallback(Environment* env) {
  // TODO(indutny): move async handle to environment
  uv_async_send(&dispatch_debug_messages_async);
}


static void StartDebug(Environment* env, const char* path, bool wait) {
  CHECK(!debugger_running);
  if (use_inspector) {
    debugger_running = v8_platform.StartInspector(env, path,
        debug_port >= 0 ? debug_port : default_inspector_port, wait);
  } else {
    env->debugger_agent()->set_dispatch_handler(
          DispatchMessagesDebugAgentCallback);
    const char* host = debug_host ? debug_host->c_str() : "127.0.0.1";
<<<<<<< HEAD
#if defined(NODE_ENGINE_CHAKRACORE)
  // ChakraShim does not support debugger_agent
  debugger_running = v8::Debug::EnableAgent();
#else
  debugger_running =
        env->debugger_agent()->Start(host, debug_port, wait);
#endif
=======
    int port = debug_port >= 0 ? debug_port : default_debugger_port;
    debugger_running =
        env->debugger_agent()->Start(host, port, wait);
>>>>>>> f9c98563
    if (debugger_running == false) {
      fprintf(stderr, "Starting debugger on %s:%d failed\n", host, port);
      fflush(stderr);
      return;
    }
  }
}


// Called from the main thread.
static void EnableDebug(Environment* env) {
  CHECK(debugger_running);

  if (use_inspector) {
    return;
  }

  // Send message to enable debug in workers
  HandleScope handle_scope(env->isolate());

  Local<Object> message = Object::New(env->isolate());
  message->Set(FIXED_ONE_BYTE_STRING(env->isolate(), "cmd"),
               FIXED_ONE_BYTE_STRING(env->isolate(), "NODE_DEBUG_ENABLED"));
  Local<Value> argv[] = {
    FIXED_ONE_BYTE_STRING(env->isolate(), "internalMessage"),
    message
  };
  MakeCallback(env, env->process_object(), "emit", arraysize(argv), argv);

  // Enabled debugger, possibly making it wait on a semaphore
  env->debugger_agent()->Enable();
}


// Called from an arbitrary thread.
static void TryStartDebugger() {
  Mutex::ScopedLock scoped_lock(node_isolate_mutex);
  if (auto isolate = node_isolate) {
    v8::Debug::DebugBreak(isolate);
    uv_async_send(&dispatch_debug_messages_async);
  }
}


// Called from the main thread.
static void DispatchDebugMessagesAsyncCallback(uv_async_t* handle) {
  Mutex::ScopedLock scoped_lock(node_isolate_mutex);
  if (auto isolate = node_isolate) {
    if (debugger_running == false) {
      fprintf(stderr, "Starting debugger agent.\n");

      HandleScope scope(isolate);
      Environment* env = Environment::GetCurrent(isolate);
      Context::Scope context_scope(env->context());

      StartDebug(env, nullptr, false);
      EnableDebug(env);
    }

    Isolate::Scope isolate_scope(isolate);
    v8::Debug::ProcessDebugMessages(isolate);
  }
}


#ifdef __POSIX__
static void EnableDebugSignalHandler(int signo) {
  uv_sem_post(&debug_semaphore);
}


void RegisterSignalHandler(int signal,
                           void (*handler)(int signal),
                           bool reset_handler) {
  struct sigaction sa;
  memset(&sa, 0, sizeof(sa));
  sa.sa_handler = handler;
#ifndef __FreeBSD__
  // FreeBSD has a nasty bug with SA_RESETHAND reseting the SA_SIGINFO, that is
  // in turn set for a libthr wrapper. This leads to a crash.
  // Work around the issue by manually setting SIG_DFL in the signal handler
  sa.sa_flags = reset_handler ? SA_RESETHAND : 0;
#endif
  sigfillset(&sa.sa_mask);
  CHECK_EQ(sigaction(signal, &sa, nullptr), 0);
}


void DebugProcess(const FunctionCallbackInfo<Value>& args) {
  Environment* env = Environment::GetCurrent(args);

  if (args.Length() != 1) {
    return env->ThrowError("Invalid number of arguments.");
  }

  pid_t pid;
  int r;

  pid = args[0]->IntegerValue();
  r = kill(pid, SIGUSR1);
  if (r != 0) {
    return env->ThrowErrnoException(errno, "kill");
  }
}


inline void* DebugSignalThreadMain(void* unused) {
  for (;;) {
    uv_sem_wait(&debug_semaphore);
    TryStartDebugger();
  }
  return nullptr;
}


static int RegisterDebugSignalHandler() {
  // Start a watchdog thread for calling v8::Debug::DebugBreak() because
  // it's not safe to call directly from the signal handler, it can
  // deadlock with the thread it interrupts.
  CHECK_EQ(0, uv_sem_init(&debug_semaphore, 0));
  pthread_attr_t attr;
  CHECK_EQ(0, pthread_attr_init(&attr));
  // Don't shrink the thread's stack on FreeBSD.  Said platform decided to
  // follow the pthreads specification to the letter rather than in spirit:
  // https://lists.freebsd.org/pipermail/freebsd-current/2014-March/048885.html
#ifndef __FreeBSD__
  CHECK_EQ(0, pthread_attr_setstacksize(&attr, PTHREAD_STACK_MIN));
#endif  // __FreeBSD__
  CHECK_EQ(0, pthread_attr_setdetachstate(&attr, PTHREAD_CREATE_DETACHED));
  sigset_t sigmask;
  sigfillset(&sigmask);
  CHECK_EQ(0, pthread_sigmask(SIG_SETMASK, &sigmask, &sigmask));
  pthread_t thread;
  const int err =
      pthread_create(&thread, &attr, DebugSignalThreadMain, nullptr);
  CHECK_EQ(0, pthread_sigmask(SIG_SETMASK, &sigmask, nullptr));
  CHECK_EQ(0, pthread_attr_destroy(&attr));
  if (err != 0) {
    fprintf(stderr, "node[%d]: pthread_create: %s\n", getpid(), strerror(err));
    fflush(stderr);
    // Leave SIGUSR1 blocked.  We don't install a signal handler,
    // receiving the signal would terminate the process.
    return -err;
  }
  RegisterSignalHandler(SIGUSR1, EnableDebugSignalHandler);
  // Unblock SIGUSR1.  A pending SIGUSR1 signal will now be delivered.
  sigemptyset(&sigmask);
  sigaddset(&sigmask, SIGUSR1);
  CHECK_EQ(0, pthread_sigmask(SIG_UNBLOCK, &sigmask, nullptr));
  return 0;
}
#endif  // __POSIX__


#ifdef _WIN32
DWORD WINAPI EnableDebugThreadProc(void* arg) {
  TryStartDebugger();
  return 0;
}


static int GetDebugSignalHandlerMappingName(DWORD pid, wchar_t* buf,
    size_t buf_len) {
  return _snwprintf(buf, buf_len, L"node-debug-handler-%u", pid);
}


static int RegisterDebugSignalHandler() {
  wchar_t mapping_name[32];
  HANDLE mapping_handle;
  DWORD pid;
  LPTHREAD_START_ROUTINE* handler;

  pid = GetCurrentProcessId();

  if (GetDebugSignalHandlerMappingName(pid,
                                       mapping_name,
                                       arraysize(mapping_name)) < 0) {
    return -1;
  }

  mapping_handle = CreateFileMappingW(INVALID_HANDLE_VALUE,
                                      nullptr,
                                      PAGE_READWRITE,
                                      0,
                                      sizeof *handler,
                                      mapping_name);
  if (mapping_handle == nullptr) {
    return -1;
  }

  handler = reinterpret_cast<LPTHREAD_START_ROUTINE*>(
      MapViewOfFile(mapping_handle,
                    FILE_MAP_ALL_ACCESS,
                    0,
                    0,
                    sizeof *handler));
  if (handler == nullptr) {
    CloseHandle(mapping_handle);
    return -1;
  }

  *handler = EnableDebugThreadProc;

  UnmapViewOfFile(static_cast<void*>(handler));

  return 0;
}


static void DebugProcess(const FunctionCallbackInfo<Value>& args) {
  Environment* env = Environment::GetCurrent(args);
  Isolate* isolate = args.GetIsolate();
  DWORD pid;
  HANDLE process = nullptr;
  HANDLE thread = nullptr;
  HANDLE mapping = nullptr;
  wchar_t mapping_name[32];
  LPTHREAD_START_ROUTINE* handler = nullptr;

  if (args.Length() != 1) {
    env->ThrowError("Invalid number of arguments.");
    goto out;
  }

  pid = (DWORD) args[0]->IntegerValue();

  process = OpenProcess(PROCESS_CREATE_THREAD | PROCESS_QUERY_INFORMATION |
                            PROCESS_VM_OPERATION | PROCESS_VM_WRITE |
                            PROCESS_VM_READ,
                        FALSE,
                        pid);
  if (process == nullptr) {
    isolate->ThrowException(
        WinapiErrnoException(isolate, GetLastError(), "OpenProcess"));
    goto out;
  }

  if (GetDebugSignalHandlerMappingName(pid,
                                       mapping_name,
                                       arraysize(mapping_name)) < 0) {
    env->ThrowErrnoException(errno, "sprintf");
    goto out;
  }

  mapping = OpenFileMappingW(FILE_MAP_READ, FALSE, mapping_name);
  if (mapping == nullptr) {
    isolate->ThrowException(WinapiErrnoException(isolate,
                                             GetLastError(),
                                             "OpenFileMappingW"));
    goto out;
  }

  handler = reinterpret_cast<LPTHREAD_START_ROUTINE*>(
      MapViewOfFile(mapping,
                    FILE_MAP_READ,
                    0,
                    0,
                    sizeof *handler));
  if (handler == nullptr || *handler == nullptr) {
    isolate->ThrowException(
        WinapiErrnoException(isolate, GetLastError(), "MapViewOfFile"));
    goto out;
  }

  thread = CreateRemoteThread(process,
                              nullptr,
                              0,
                              *handler,
                              nullptr,
                              0,
                              nullptr);
  if (thread == nullptr) {
    isolate->ThrowException(WinapiErrnoException(isolate,
                                                 GetLastError(),
                                                 "CreateRemoteThread"));
    goto out;
  }

  // Wait for the thread to terminate
  if (WaitForSingleObject(thread, INFINITE) != WAIT_OBJECT_0) {
    isolate->ThrowException(WinapiErrnoException(isolate,
                                                 GetLastError(),
                                                 "WaitForSingleObject"));
    goto out;
  }

 out:
  if (process != nullptr)
    CloseHandle(process);
  if (thread != nullptr)
    CloseHandle(thread);
  if (handler != nullptr)
    UnmapViewOfFile(handler);
  if (mapping != nullptr)
    CloseHandle(mapping);
}
#endif  // _WIN32


static void DebugPause(const FunctionCallbackInfo<Value>& args) {
  v8::Debug::DebugBreak(args.GetIsolate());
}


static void DebugEnd(const FunctionCallbackInfo<Value>& args) {
  if (debugger_running) {
    Environment* env = Environment::GetCurrent(args);
#if HAVE_INSPECTOR
    if (use_inspector) {
      env->inspector_agent()->Stop();
    } else {
#endif
      env->debugger_agent()->Stop();
#if HAVE_INSPECTOR
    }
#endif
    debugger_running = false;
  }
}


inline void PlatformInit() {
#ifdef __POSIX__
  sigset_t sigmask;
  sigemptyset(&sigmask);
  sigaddset(&sigmask, SIGUSR1);
  const int err = pthread_sigmask(SIG_SETMASK, &sigmask, nullptr);

  // Make sure file descriptors 0-2 are valid before we start logging anything.
  for (int fd = STDIN_FILENO; fd <= STDERR_FILENO; fd += 1) {
    struct stat ignored;
    if (fstat(fd, &ignored) == 0)
      continue;
    // Anything but EBADF means something is seriously wrong.  We don't
    // have to special-case EINTR, fstat() is not interruptible.
    if (errno != EBADF)
      ABORT();
    if (fd != open("/dev/null", O_RDWR))
      ABORT();
  }

  CHECK_EQ(err, 0);

  // Restore signal dispositions, the parent process may have changed them.
  struct sigaction act;
  memset(&act, 0, sizeof(act));

  // The hard-coded upper limit is because NSIG is not very reliable; on Linux,
  // it evaluates to 32, 34 or 64, depending on whether RT signals are enabled.
  // Counting up to SIGRTMIN doesn't work for the same reason.
  for (unsigned nr = 1; nr < kMaxSignal; nr += 1) {
    if (nr == SIGKILL || nr == SIGSTOP)
      continue;
    act.sa_handler = (nr == SIGPIPE) ? SIG_IGN : SIG_DFL;
    CHECK_EQ(0, sigaction(nr, &act, nullptr));
  }

  RegisterSignalHandler(SIGINT, SignalExit, true);
  RegisterSignalHandler(SIGTERM, SignalExit, true);

  // Raise the open file descriptor limit.
  struct rlimit lim;
  if (getrlimit(RLIMIT_NOFILE, &lim) == 0 && lim.rlim_cur != lim.rlim_max) {
    // Do a binary search for the limit.
    rlim_t min = lim.rlim_cur;
    rlim_t max = 1 << 20;
    // But if there's a defined upper bound, don't search, just set it.
    if (lim.rlim_max != RLIM_INFINITY) {
      min = lim.rlim_max;
      max = lim.rlim_max;
    }
    do {
      lim.rlim_cur = min + (max - min) / 2;
      if (setrlimit(RLIMIT_NOFILE, &lim)) {
        max = lim.rlim_cur;
      } else {
        min = lim.rlim_cur;
      }
    } while (min + 1 < max);
  }
#endif  // __POSIX__
}


void Init(int* argc,
          const char** argv,
          int* exec_argc,
          const char*** exec_argv) {
  // Initialize prog_start_time to get relative uptime.
  prog_start_time = static_cast<double>(uv_now(uv_default_loop()));

  // Make inherited handles noninheritable.
  uv_disable_stdio_inheritance();

  // init async debug messages dispatching
  // Main thread uses uv_default_loop
  CHECK_EQ(0, uv_async_init(uv_default_loop(),
                            &dispatch_debug_messages_async,
                            DispatchDebugMessagesAsyncCallback));
  uv_unref(reinterpret_cast<uv_handle_t*>(&dispatch_debug_messages_async));

#if defined(NODE_HAVE_I18N_SUPPORT)
  // Set the ICU casing flag early
  // so the user can disable a flag --foo at run-time by passing
  // --no_foo from the command line.
  const char icu_case_mapping[] = "--icu_case_mapping";
  V8::SetFlagsFromString(icu_case_mapping, sizeof(icu_case_mapping) - 1);
#endif

#if defined(NODE_V8_OPTIONS)
  // Should come before the call to V8::SetFlagsFromCommandLine()
  // so the user can disable a flag --foo at run-time by passing
  // --no_foo from the command line.
  V8::SetFlagsFromString(NODE_V8_OPTIONS, sizeof(NODE_V8_OPTIONS) - 1);
#endif

  // Allow for environment set preserving symlinks.
  if (auto preserve_symlinks = secure_getenv("NODE_PRESERVE_SYMLINKS")) {
    config_preserve_symlinks = (*preserve_symlinks == '1');
  }

  // Parse a few arguments which are specific to Node.
  int v8_argc;
  const char** v8_argv;
  ParseArgs(argc, argv, exec_argc, exec_argv, &v8_argc, &v8_argv);

  // TODO(bnoordhuis) Intercept --prof arguments and start the CPU profiler
  // manually?  That would give us a little more control over its runtime
  // behavior but it could also interfere with the user's intentions in ways
  // we fail to anticipate.  Dillema.
  for (int i = 1; i < v8_argc; ++i) {
    if (strncmp(v8_argv[i], "--prof", sizeof("--prof") - 1) == 0) {
      v8_is_profiling = true;
      break;
    }
  }

#ifdef __POSIX__
  // Block SIGPROF signals when sleeping in epoll_wait/kevent/etc.  Avoids the
  // performance penalty of frequent EINTR wakeups when the profiler is running.
  // Only do this for v8.log profiling, as it breaks v8::CpuProfiler users.
  if (v8_is_profiling) {
    uv_loop_configure(uv_default_loop(), UV_LOOP_BLOCK_SIGNAL, SIGPROF);
  }
#endif

#if defined(NODE_HAVE_I18N_SUPPORT)
  if (icu_data_dir == nullptr) {
    // if the parameter isn't given, use the env variable.
    icu_data_dir = secure_getenv("NODE_ICU_DATA");
  }
  // Initialize ICU.
  // If icu_data_dir is nullptr here, it will load the 'minimal' data.
  if (!i18n::InitializeICUDirectory(icu_data_dir)) {
    FatalError(nullptr, "Could not initialize ICU "
                     "(check NODE_ICU_DATA or --icu-data-dir parameters)");
  }
#endif
  // The const_cast doesn't violate conceptual const-ness.  V8 doesn't modify
  // the argv array or the elements it points to.
  if (v8_argc > 1)
    V8::SetFlagsFromCommandLine(&v8_argc, const_cast<char**>(v8_argv), true);

  // Anything that's still in v8_argv is not a V8 or a node option.
  for (int i = 1; i < v8_argc; i++) {
    fprintf(stderr, "%s: bad option: %s\n", argv[0], v8_argv[i]);
  }
  delete[] v8_argv;
  v8_argv = nullptr;

  if (v8_argc > 1) {
    exit(9);
  }

  // Unconditionally force typed arrays to allocate outside the v8 heap. This
  // is to prevent memory pointers from being moved around that are returned by
  // Buffer::Data().
  const char no_typed_array_heap[] = "--typed_array_max_size_in_heap=0";
  V8::SetFlagsFromString(no_typed_array_heap, sizeof(no_typed_array_heap) - 1);

  if (!use_debug_agent) {
    RegisterDebugSignalHandler();
  }

  // We should set node_is_initialized here instead of in node::Start,
  // otherwise embedders using node::Init to initialize everything will not be
  // able to set it and native modules will not load for them.
  node_is_initialized = true;
}


struct AtExitCallback {
  AtExitCallback* next_;
  void (*cb_)(void* arg);
  void* arg_;
};

static AtExitCallback* at_exit_functions_;


// TODO(bnoordhuis) Turn into per-context event.
void RunAtExit(Environment* env) {
  AtExitCallback* p = at_exit_functions_;
  at_exit_functions_ = nullptr;

  while (p) {
    AtExitCallback* q = p->next_;
    p->cb_(p->arg_);
    delete p;
    p = q;
  }
}


void AtExit(void (*cb)(void* arg), void* arg) {
  AtExitCallback* p = new AtExitCallback;
  p->cb_ = cb;
  p->arg_ = arg;
  p->next_ = at_exit_functions_;
  at_exit_functions_ = p;
}


void EmitBeforeExit(Environment* env) {
  HandleScope handle_scope(env->isolate());
  Context::Scope context_scope(env->context());
  Local<Object> process_object = env->process_object();
  Local<String> exit_code = FIXED_ONE_BYTE_STRING(env->isolate(), "exitCode");
  Local<Value> args[] = {
    FIXED_ONE_BYTE_STRING(env->isolate(), "beforeExit"),
    process_object->Get(exit_code)->ToInteger(env->isolate())
  };
  MakeCallback(env, process_object, "emit", arraysize(args), args);
}


int EmitExit(Environment* env) {
  // process.emit('exit')
  HandleScope handle_scope(env->isolate());
  Context::Scope context_scope(env->context());
  Local<Object> process_object = env->process_object();
  process_object->Set(env->exiting_string(), True(env->isolate()));

  Local<String> exitCode = env->exit_code_string();
  int code = process_object->Get(exitCode)->Int32Value();

  Local<Value> args[] = {
    env->exit_string(),
    Integer::New(env->isolate(), code)
  };

  MakeCallback(env, process_object, "emit", arraysize(args), args);

  // Reload exit code, it may be changed by `emit('exit')`
  return process_object->Get(exitCode)->Int32Value();
}


IsolateData* CreateIsolateData(Isolate* isolate, uv_loop_t* loop) {
  return new IsolateData(isolate, loop);
}


void FreeIsolateData(IsolateData* isolate_data) {
  delete isolate_data;
}


Environment* CreateEnvironment(IsolateData* isolate_data,
                               Local<Context> context,
                               int argc,
                               const char* const* argv,
                               int exec_argc,
                               const char* const* exec_argv) {
  Isolate* isolate = context->GetIsolate();
  HandleScope handle_scope(isolate);
  Context::Scope context_scope(context);
  auto env = new Environment(isolate_data, context);
  env->Start(argc, argv, exec_argc, exec_argv, v8_is_profiling);
  return env;
}


void FreeEnvironment(Environment* env) {
  delete env;
}


inline int Start(Isolate* isolate, IsolateData* isolate_data,
                 int argc, const char* const* argv,
                 int exec_argc, const char* const* exec_argv) {
  HandleScope handle_scope(isolate);
  Local<Context> context = Context::New(isolate);
  Context::Scope context_scope(context);
  Environment env(isolate_data, context);
  env.Start(argc, argv, exec_argc, exec_argv, v8_is_profiling);

  // Start debug agent when argv has --debug
  if (use_debug_agent) {
    const char* path = argc > 1 ? argv[1] : nullptr;
    StartDebug(&env, path, debug_wait_connect);
    if (use_inspector && !debugger_running)
      return 12;  // Signal internal error.
  }

  {
    Environment::AsyncCallbackScope callback_scope(&env);
    LoadEnvironment(&env);
  }

  env.set_trace_sync_io(trace_sync_io);

  // Enable debugger
  if (use_debug_agent)
    EnableDebug(&env);

  {
<<<<<<< HEAD
    Locker locker(isolate);
    Isolate::Scope isolate_scope(isolate);
    HandleScope handle_scope(isolate);
#ifndef NODE_ENGINE_CHAKRACORE
    IsolateData isolate_data(isolate, instance_data->event_loop(),
                             array_buffer_allocator.zero_fill_field());
#endif
    Local<Context> context = Context::New(isolate);
    Context::Scope context_scope(context);
    // CHAKRA-TODO : fix this to create isolate_data before setting context
#if defined(NODE_ENGINE_CHAKRACORE)
    IsolateData isolate_data(isolate, instance_data->event_loop(),
                             array_buffer_allocator.zero_fill_field());

#endif
    Environment env(&isolate_data, context);
    env.Start(instance_data->argc(),
              instance_data->argv(),
              instance_data->exec_argc(),
              instance_data->exec_argv(),
              v8_is_profiling);

    isolate->SetAbortOnUncaughtExceptionCallback(
        ShouldAbortOnUncaughtException);

    // Start debug agent when argv has --debug
    if (instance_data->use_debug_agent()) {
      const char* path = instance_data->argc() > 1
                         ? instance_data->argv()[1]
                         : nullptr;
      StartDebug(&env, path, debug_wait_connect);
      if (use_inspector && !debugger_running) {
        exit(12);
=======
    SealHandleScope seal(isolate);
    bool more;
    do {
      v8_platform.PumpMessageLoop(isolate);
      more = uv_run(env.event_loop(), UV_RUN_ONCE);

      if (more == false) {
        v8_platform.PumpMessageLoop(isolate);
        EmitBeforeExit(&env);

        // Emit `beforeExit` if the loop became alive either after emitting
        // event, or after running some callbacks.
        more = uv_loop_alive(env.event_loop());
        if (uv_run(env.event_loop(), UV_RUN_NOWAIT) != 0)
          more = true;
>>>>>>> f9c98563
      }
    } while (more == true);
  }

  env.set_trace_sync_io(false);

  const int exit_code = EmitExit(&env);
  RunAtExit(&env);

  WaitForInspectorDisconnect(&env);
#if defined(LEAK_SANITIZER)
  __lsan_do_leak_check();
#endif

  return exit_code;
}

inline int Start(uv_loop_t* event_loop,
                 int argc, const char* const* argv,
                 int exec_argc, const char* const* exec_argv) {
  Isolate::CreateParams params;
  ArrayBufferAllocator allocator;
  params.array_buffer_allocator = &allocator;
#ifdef NODE_ENABLE_VTUNE_PROFILING
  params.code_event_handler = vTune::GetVtuneCodeEventHandler();
#endif

  Isolate* const isolate = Isolate::New(params);
  if (isolate == nullptr)
    return 12;  // Signal internal error.

  isolate->AddMessageListener(OnMessage);
  isolate->SetAbortOnUncaughtExceptionCallback(ShouldAbortOnUncaughtException);
  isolate->SetAutorunMicrotasks(false);
  isolate->SetFatalErrorHandler(OnFatalError);

  if (track_heap_objects) {
    isolate->GetHeapProfiler()->StartTrackingHeapObjects(true);
  }

  {
    Mutex::ScopedLock scoped_lock(node_isolate_mutex);
    CHECK_EQ(node_isolate, nullptr);
    node_isolate = isolate;
  }

  int exit_code;
  {
    Locker locker(isolate);
    Isolate::Scope isolate_scope(isolate);
    HandleScope handle_scope(isolate);
    IsolateData isolate_data(isolate, event_loop, allocator.zero_fill_field());
    exit_code = Start(isolate, &isolate_data, argc, argv, exec_argc, exec_argv);
  }

  {
    Mutex::ScopedLock scoped_lock(node_isolate_mutex);
    CHECK_EQ(node_isolate, isolate);
    node_isolate = nullptr;
  }

  isolate->Dispose();

  return exit_code;
}

int Start(int argc, char** argv) {
  atexit([] () { uv_tty_reset_mode(); });
  PlatformInit();

  CHECK_GT(argc, 0);

  // Hack around with the argv pointer. Used for process.title = "blah".
  argv = uv_setup_args(argc, argv);

  // This needs to run *before* V8::Initialize().  The const_cast is not
  // optional, in case you're wondering.
  int exec_argc;
  const char** exec_argv;
  Init(&argc, const_cast<const char**>(argv), &exec_argc, &exec_argv);

#if HAVE_OPENSSL
#ifdef NODE_FIPS_MODE
  // In the case of FIPS builds we should make sure
  // the random source is properly initialized first.
  OPENSSL_init();
#endif  // NODE_FIPS_MODE
  // V8 on Windows doesn't have a good source of entropy. Seed it from
  // OpenSSL's pool.
  V8::SetEntropySource(crypto::EntropySource);
#endif

  v8_platform.Initialize(v8_thread_pool_size);
  V8::Initialize();
  v8_initialized = true;
  const int exit_code =
      Start(uv_default_loop(), argc, argv, exec_argc, exec_argv);
  v8_initialized = false;
  V8::Dispose();

  v8_platform.Dispose();

  delete[] exec_argv;
  exec_argv = nullptr;

  return exit_code;
}


}  // namespace node<|MERGE_RESOLUTION|>--- conflicted
+++ resolved
@@ -3793,19 +3793,14 @@
     env->debugger_agent()->set_dispatch_handler(
           DispatchMessagesDebugAgentCallback);
     const char* host = debug_host ? debug_host->c_str() : "127.0.0.1";
-<<<<<<< HEAD
+    int port = debug_port >= 0 ? debug_port : default_debugger_port;
 #if defined(NODE_ENGINE_CHAKRACORE)
   // ChakraShim does not support debugger_agent
   debugger_running = v8::Debug::EnableAgent();
 #else
   debugger_running =
-        env->debugger_agent()->Start(host, debug_port, wait);
-#endif
-=======
-    int port = debug_port >= 0 ? debug_port : default_debugger_port;
-    debugger_running =
-        env->debugger_agent()->Start(host, port, wait);
->>>>>>> f9c98563
+      env->debugger_agent()->Start(host, port, wait);
+#endif
     if (debugger_running == false) {
       fprintf(stderr, "Starting debugger on %s:%d failed\n", host, port);
       fflush(stderr);
@@ -4401,6 +4396,12 @@
   HandleScope handle_scope(isolate);
   Local<Context> context = Context::New(isolate);
   Context::Scope context_scope(context);
+  // CHAKRA-TODO : fix this to create isolate_data before setting context
+#if defined(NODE_ENGINE_CHAKRACORE)
+  IsolateData isolate_data(isolate, instance_data->event_loop(),
+                           array_buffer_allocator.zero_fill_field());
+
+#endif
   Environment env(isolate_data, context);
   env.Start(argc, argv, exec_argc, exec_argv, v8_is_profiling);
 
@@ -4424,41 +4425,6 @@
     EnableDebug(&env);
 
   {
-<<<<<<< HEAD
-    Locker locker(isolate);
-    Isolate::Scope isolate_scope(isolate);
-    HandleScope handle_scope(isolate);
-#ifndef NODE_ENGINE_CHAKRACORE
-    IsolateData isolate_data(isolate, instance_data->event_loop(),
-                             array_buffer_allocator.zero_fill_field());
-#endif
-    Local<Context> context = Context::New(isolate);
-    Context::Scope context_scope(context);
-    // CHAKRA-TODO : fix this to create isolate_data before setting context
-#if defined(NODE_ENGINE_CHAKRACORE)
-    IsolateData isolate_data(isolate, instance_data->event_loop(),
-                             array_buffer_allocator.zero_fill_field());
-
-#endif
-    Environment env(&isolate_data, context);
-    env.Start(instance_data->argc(),
-              instance_data->argv(),
-              instance_data->exec_argc(),
-              instance_data->exec_argv(),
-              v8_is_profiling);
-
-    isolate->SetAbortOnUncaughtExceptionCallback(
-        ShouldAbortOnUncaughtException);
-
-    // Start debug agent when argv has --debug
-    if (instance_data->use_debug_agent()) {
-      const char* path = instance_data->argc() > 1
-                         ? instance_data->argv()[1]
-                         : nullptr;
-      StartDebug(&env, path, debug_wait_connect);
-      if (use_inspector && !debugger_running) {
-        exit(12);
-=======
     SealHandleScope seal(isolate);
     bool more;
     do {
@@ -4474,7 +4440,6 @@
         more = uv_loop_alive(env.event_loop());
         if (uv_run(env.event_loop(), UV_RUN_NOWAIT) != 0)
           more = true;
->>>>>>> f9c98563
       }
     } while (more == true);
   }
