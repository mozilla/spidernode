#include "node.h"
#include "node_buffer.h"
#include "node_constants.h"
#include "node_file.h"
#include "node_http_parser.h"
#include "node_javascript.h"
#include "node_version.h"
#include "node_internals.h"
#include "node_revert.h"
#include "node_debug_options.h"

#if defined HAVE_PERFCTR
#include "node_counters.h"
#endif

#if HAVE_OPENSSL
#include "node_crypto.h"
#endif

#if defined(NODE_HAVE_I18N_SUPPORT)
#include "node_i18n.h"
#endif

#if defined HAVE_DTRACE || defined HAVE_ETW
#include "node_dtrace.h"
#endif

#if defined HAVE_LTTNG
#include "node_lttng.h"
#endif

#include "ares.h"
#include "async-wrap.h"
#include "async-wrap-inl.h"
#include "env.h"
#include "env-inl.h"
#include "handle_wrap.h"
#include "req-wrap.h"
#include "req-wrap-inl.h"
#include "string_bytes.h"
#include "tracing/agent.h"
#include "util.h"
#include "uv.h"
#if NODE_USE_V8_PLATFORM
#include "libplatform/libplatform.h"
#endif  // NODE_USE_V8_PLATFORM
#include "v8-debug.h"
#include "v8-profiler.h"
#include "zlib.h"

#ifdef NODE_ENABLE_VTUNE_PROFILING
#include "../deps/v8/src/third_party/vtune/v8-vtune.h"
#endif

#include <errno.h>
#include <limits.h>  // PATH_MAX
#include <locale.h>
#include <signal.h>
#include <stdio.h>
#include <stdlib.h>
#include <string.h>
#include <sys/types.h>

#include <string>
#include <vector>

#if defined(NODE_HAVE_I18N_SUPPORT)
#include <unicode/uvernum.h>
#endif

#if defined(LEAK_SANITIZER)
#include <sanitizer/lsan_interface.h>
#endif

#if defined(_MSC_VER)
#include <direct.h>
#include <io.h>
#define getpid GetCurrentProcessId
#define umask _umask
typedef int mode_t;
#else
#include <pthread.h>
#include <sys/resource.h>  // getrlimit, setrlimit
#include <unistd.h>  // setuid, getuid
#endif

#if defined(__POSIX__) && !defined(__ANDROID__)
#include <pwd.h>  // getpwnam()
#include <grp.h>  // getgrnam()
#endif

#ifdef __APPLE__
#include <crt_externs.h>
#define environ (*_NSGetEnviron())
#elif !defined(_MSC_VER)
extern char **environ;
#endif

namespace node {

using v8::Array;
using v8::ArrayBuffer;
using v8::Boolean;
using v8::Context;
using v8::EscapableHandleScope;
using v8::Exception;
using v8::Float64Array;
using v8::Function;
using v8::FunctionCallbackInfo;
using v8::HandleScope;
using v8::HeapStatistics;
using v8::Integer;
using v8::Isolate;
using v8::Local;
using v8::Locker;
using v8::MaybeLocal;
using v8::Message;
using v8::Name;
using v8::NamedPropertyHandlerConfiguration;
using v8::Null;
using v8::Number;
using v8::Object;
using v8::ObjectTemplate;
using v8::Promise;
using v8::PromiseRejectMessage;
using v8::PropertyCallbackInfo;
using v8::ScriptOrigin;
using v8::SealHandleScope;
using v8::String;
using v8::TryCatch;
using v8::Uint32Array;
using v8::V8;
using v8::Value;

static bool print_eval = false;
static bool force_repl = false;
static bool syntax_check_only = false;
static bool trace_deprecation = false;
static bool throw_deprecation = false;
static bool trace_sync_io = false;
static bool track_heap_objects = false;
static const char* eval_string = nullptr;
static unsigned int preload_module_count = 0;
static const char** preload_modules = nullptr;
static const int v8_default_thread_pool_size = 4;
static int v8_thread_pool_size = v8_default_thread_pool_size;
static bool prof_process = false;
static bool v8_is_profiling = false;
static bool node_is_initialized = false;
static node_module* modpending;
static node_module* modlist_builtin;
static node_module* modlist_linked;
static node_module* modlist_addon;
static bool trace_enabled = false;
static const char* trace_enabled_categories = nullptr;

#if defined(NODE_HAVE_I18N_SUPPORT)
// Path to ICU data (for i18n / Intl)
static const char* icu_data_dir = nullptr;
#endif

// used by C++ modules as well
bool no_deprecation = false;

#if HAVE_OPENSSL
// use OpenSSL's cert store instead of bundled certs
bool ssl_openssl_cert_store =
#if defined(NODE_OPENSSL_CERT_STORE)
        true;
#else
        false;
#endif

# if NODE_FIPS_MODE
// used by crypto module
bool enable_fips_crypto = false;
bool force_fips_crypto = false;
# endif  // NODE_FIPS_MODE
const char* openssl_config = nullptr;
#endif  // HAVE_OPENSSL

// true if process warnings should be suppressed
bool no_process_warnings = false;
bool trace_warnings = false;

// Set in node.cc by ParseArgs when --preserve-symlinks is used.
// Used in node_config.cc to set a constant on process.binding('config')
// that is used by lib/module.js
bool config_preserve_symlinks = false;

// Set in node.cc by ParseArgs when --redirect-warnings= is used.
const char* config_warning_file;

bool v8_initialized = false;

// process-relative uptime base, initialized at start-up
static double prog_start_time;
static bool debugger_running;
static uv_async_t dispatch_debug_messages_async;

static Mutex node_isolate_mutex;
static v8::Isolate* node_isolate;

static node::DebugOptions debug_options;

static struct {
#if NODE_USE_V8_PLATFORM
  void Initialize(int thread_pool_size) {
    platform_ = v8::platform::CreateDefaultPlatform(thread_pool_size);
    V8::InitializePlatform(platform_);
    tracing::TraceEventHelper::SetCurrentPlatform(platform_);
  }

  void PumpMessageLoop(Isolate* isolate) {
    v8::platform::PumpMessageLoop(platform_, isolate);
  }

  void Dispose() {
    delete platform_;
    platform_ = nullptr;
  }

#if HAVE_INSPECTOR
  bool StartInspector(Environment *env, const char* script_path,
                      const node::DebugOptions& options) {
    return env->inspector_agent()->Start(platform_, script_path, options);
  }
#endif  // HAVE_INSPECTOR

<<<<<<< HEAD
=======
  void StartTracingAgent() {
    CHECK(tracing_agent_ == nullptr);
    tracing_agent_ = new tracing::Agent();
    tracing_agent_->Start(platform_, trace_enabled_categories);
  }

  void StopTracingAgent() {
    tracing_agent_->Stop();
  }

  v8::Platform* platform_;
  tracing::Agent* tracing_agent_;
>>>>>>> 3fffebbd
#else  // !NODE_USE_V8_PLATFORM
  void Initialize(int thread_pool_size) {}
  void PumpMessageLoop(Isolate* isolate) {}
  void Dispose() {}
  bool StartInspector(Environment *env, const char* script_path,
                      const node::DebugOptions& options) {
    env->ThrowError("Node compiled with NODE_USE_V8_PLATFORM=0");
    return false;  // make compiler happy
  }

  void StartTracingAgent() {
    fprintf(stderr, "Node compiled with NODE_USE_V8_PLATFORM=0, "
                    "so event tracing is not available.\n");
  }
  void StopTracingAgent() {}
#endif  // !NODE_USE_V8_PLATFORM

  v8::Platform* platform_;
} v8_platform;

#ifdef __POSIX__
static uv_sem_t debug_semaphore;
static const unsigned kMaxSignal = 32;
#endif

static void PrintErrorString(const char* format, ...) {
  va_list ap;
  va_start(ap, format);
#ifdef _WIN32
  HANDLE stderr_handle = GetStdHandle(STD_ERROR_HANDLE);

  // Check if stderr is something other than a tty/console
  if (stderr_handle == INVALID_HANDLE_VALUE ||
      stderr_handle == nullptr ||
      uv_guess_handle(_fileno(stderr)) != UV_TTY) {
    vfprintf(stderr, format, ap);
    va_end(ap);
    return;
  }

  // Fill in any placeholders
  int n = _vscprintf(format, ap);
  std::vector<char> out(n + 1);
  vsprintf(out.data(), format, ap);

  // Get required wide buffer size
  n = MultiByteToWideChar(CP_UTF8, 0, out.data(), -1, nullptr, 0);

  std::vector<wchar_t> wbuf(n);
  MultiByteToWideChar(CP_UTF8, 0, out.data(), -1, wbuf.data(), n);

  // Don't include the null character in the output
  CHECK_GT(n, 0);
  WriteConsoleW(stderr_handle, wbuf.data(), n - 1, nullptr, nullptr);
#else
  vfprintf(stderr, format, ap);
#endif
  va_end(ap);
}


static void CheckImmediate(uv_check_t* handle) {
  Environment* env = Environment::from_immediate_check_handle(handle);
  HandleScope scope(env->isolate());
  Context::Scope context_scope(env->context());
  MakeCallback(env, env->process_object(), env->immediate_callback_string());
}


static void IdleImmediateDummy(uv_idle_t* handle) {
  // Do nothing. Only for maintaining event loop.
  // TODO(bnoordhuis) Maybe make libuv accept nullptr idle callbacks.
}


static inline const char *errno_string(int errorno) {
#define ERRNO_CASE(e)  case e: return #e;
  switch (errorno) {
#ifdef EACCES
  ERRNO_CASE(EACCES);
#endif

#ifdef EADDRINUSE
  ERRNO_CASE(EADDRINUSE);
#endif

#ifdef EADDRNOTAVAIL
  ERRNO_CASE(EADDRNOTAVAIL);
#endif

#ifdef EAFNOSUPPORT
  ERRNO_CASE(EAFNOSUPPORT);
#endif

#ifdef EAGAIN
  ERRNO_CASE(EAGAIN);
#endif

#ifdef EWOULDBLOCK
# if EAGAIN != EWOULDBLOCK
  ERRNO_CASE(EWOULDBLOCK);
# endif
#endif

#ifdef EALREADY
  ERRNO_CASE(EALREADY);
#endif

#ifdef EBADF
  ERRNO_CASE(EBADF);
#endif

#ifdef EBADMSG
  ERRNO_CASE(EBADMSG);
#endif

#ifdef EBUSY
  ERRNO_CASE(EBUSY);
#endif

#ifdef ECANCELED
  ERRNO_CASE(ECANCELED);
#endif

#ifdef ECHILD
  ERRNO_CASE(ECHILD);
#endif

#ifdef ECONNABORTED
  ERRNO_CASE(ECONNABORTED);
#endif

#ifdef ECONNREFUSED
  ERRNO_CASE(ECONNREFUSED);
#endif

#ifdef ECONNRESET
  ERRNO_CASE(ECONNRESET);
#endif

#ifdef EDEADLK
  ERRNO_CASE(EDEADLK);
#endif

#ifdef EDESTADDRREQ
  ERRNO_CASE(EDESTADDRREQ);
#endif

#ifdef EDOM
  ERRNO_CASE(EDOM);
#endif

#ifdef EDQUOT
  ERRNO_CASE(EDQUOT);
#endif

#ifdef EEXIST
  ERRNO_CASE(EEXIST);
#endif

#ifdef EFAULT
  ERRNO_CASE(EFAULT);
#endif

#ifdef EFBIG
  ERRNO_CASE(EFBIG);
#endif

#ifdef EHOSTUNREACH
  ERRNO_CASE(EHOSTUNREACH);
#endif

#ifdef EIDRM
  ERRNO_CASE(EIDRM);
#endif

#ifdef EILSEQ
  ERRNO_CASE(EILSEQ);
#endif

#ifdef EINPROGRESS
  ERRNO_CASE(EINPROGRESS);
#endif

#ifdef EINTR
  ERRNO_CASE(EINTR);
#endif

#ifdef EINVAL
  ERRNO_CASE(EINVAL);
#endif

#ifdef EIO
  ERRNO_CASE(EIO);
#endif

#ifdef EISCONN
  ERRNO_CASE(EISCONN);
#endif

#ifdef EISDIR
  ERRNO_CASE(EISDIR);
#endif

#ifdef ELOOP
  ERRNO_CASE(ELOOP);
#endif

#ifdef EMFILE
  ERRNO_CASE(EMFILE);
#endif

#ifdef EMLINK
  ERRNO_CASE(EMLINK);
#endif

#ifdef EMSGSIZE
  ERRNO_CASE(EMSGSIZE);
#endif

#ifdef EMULTIHOP
  ERRNO_CASE(EMULTIHOP);
#endif

#ifdef ENAMETOOLONG
  ERRNO_CASE(ENAMETOOLONG);
#endif

#ifdef ENETDOWN
  ERRNO_CASE(ENETDOWN);
#endif

#ifdef ENETRESET
  ERRNO_CASE(ENETRESET);
#endif

#ifdef ENETUNREACH
  ERRNO_CASE(ENETUNREACH);
#endif

#ifdef ENFILE
  ERRNO_CASE(ENFILE);
#endif

#ifdef ENOBUFS
  ERRNO_CASE(ENOBUFS);
#endif

#ifdef ENODATA
  ERRNO_CASE(ENODATA);
#endif

#ifdef ENODEV
  ERRNO_CASE(ENODEV);
#endif

#ifdef ENOENT
  ERRNO_CASE(ENOENT);
#endif

#ifdef ENOEXEC
  ERRNO_CASE(ENOEXEC);
#endif

#ifdef ENOLINK
  ERRNO_CASE(ENOLINK);
#endif

#ifdef ENOLCK
# if ENOLINK != ENOLCK
  ERRNO_CASE(ENOLCK);
# endif
#endif

#ifdef ENOMEM
  ERRNO_CASE(ENOMEM);
#endif

#ifdef ENOMSG
  ERRNO_CASE(ENOMSG);
#endif

#ifdef ENOPROTOOPT
  ERRNO_CASE(ENOPROTOOPT);
#endif

#ifdef ENOSPC
  ERRNO_CASE(ENOSPC);
#endif

#ifdef ENOSR
  ERRNO_CASE(ENOSR);
#endif

#ifdef ENOSTR
  ERRNO_CASE(ENOSTR);
#endif

#ifdef ENOSYS
  ERRNO_CASE(ENOSYS);
#endif

#ifdef ENOTCONN
  ERRNO_CASE(ENOTCONN);
#endif

#ifdef ENOTDIR
  ERRNO_CASE(ENOTDIR);
#endif

#ifdef ENOTEMPTY
# if ENOTEMPTY != EEXIST
  ERRNO_CASE(ENOTEMPTY);
# endif
#endif

#ifdef ENOTSOCK
  ERRNO_CASE(ENOTSOCK);
#endif

#ifdef ENOTSUP
  ERRNO_CASE(ENOTSUP);
#else
# ifdef EOPNOTSUPP
  ERRNO_CASE(EOPNOTSUPP);
# endif
#endif

#ifdef ENOTTY
  ERRNO_CASE(ENOTTY);
#endif

#ifdef ENXIO
  ERRNO_CASE(ENXIO);
#endif


#ifdef EOVERFLOW
  ERRNO_CASE(EOVERFLOW);
#endif

#ifdef EPERM
  ERRNO_CASE(EPERM);
#endif

#ifdef EPIPE
  ERRNO_CASE(EPIPE);
#endif

#ifdef EPROTO
  ERRNO_CASE(EPROTO);
#endif

#ifdef EPROTONOSUPPORT
  ERRNO_CASE(EPROTONOSUPPORT);
#endif

#ifdef EPROTOTYPE
  ERRNO_CASE(EPROTOTYPE);
#endif

#ifdef ERANGE
  ERRNO_CASE(ERANGE);
#endif

#ifdef EROFS
  ERRNO_CASE(EROFS);
#endif

#ifdef ESPIPE
  ERRNO_CASE(ESPIPE);
#endif

#ifdef ESRCH
  ERRNO_CASE(ESRCH);
#endif

#ifdef ESTALE
  ERRNO_CASE(ESTALE);
#endif

#ifdef ETIME
  ERRNO_CASE(ETIME);
#endif

#ifdef ETIMEDOUT
  ERRNO_CASE(ETIMEDOUT);
#endif

#ifdef ETXTBSY
  ERRNO_CASE(ETXTBSY);
#endif

#ifdef EXDEV
  ERRNO_CASE(EXDEV);
#endif

  default: return "";
  }
}

const char *signo_string(int signo) {
#define SIGNO_CASE(e)  case e: return #e;
  switch (signo) {
#ifdef SIGHUP
  SIGNO_CASE(SIGHUP);
#endif

#ifdef SIGINT
  SIGNO_CASE(SIGINT);
#endif

#ifdef SIGQUIT
  SIGNO_CASE(SIGQUIT);
#endif

#ifdef SIGILL
  SIGNO_CASE(SIGILL);
#endif

#ifdef SIGTRAP
  SIGNO_CASE(SIGTRAP);
#endif

#ifdef SIGABRT
  SIGNO_CASE(SIGABRT);
#endif

#ifdef SIGIOT
# if SIGABRT != SIGIOT
  SIGNO_CASE(SIGIOT);
# endif
#endif

#ifdef SIGBUS
  SIGNO_CASE(SIGBUS);
#endif

#ifdef SIGFPE
  SIGNO_CASE(SIGFPE);
#endif

#ifdef SIGKILL
  SIGNO_CASE(SIGKILL);
#endif

#ifdef SIGUSR1
  SIGNO_CASE(SIGUSR1);
#endif

#ifdef SIGSEGV
  SIGNO_CASE(SIGSEGV);
#endif

#ifdef SIGUSR2
  SIGNO_CASE(SIGUSR2);
#endif

#ifdef SIGPIPE
  SIGNO_CASE(SIGPIPE);
#endif

#ifdef SIGALRM
  SIGNO_CASE(SIGALRM);
#endif

  SIGNO_CASE(SIGTERM);

#ifdef SIGCHLD
  SIGNO_CASE(SIGCHLD);
#endif

#ifdef SIGSTKFLT
  SIGNO_CASE(SIGSTKFLT);
#endif


#ifdef SIGCONT
  SIGNO_CASE(SIGCONT);
#endif

#ifdef SIGSTOP
  SIGNO_CASE(SIGSTOP);
#endif

#ifdef SIGTSTP
  SIGNO_CASE(SIGTSTP);
#endif

#ifdef SIGBREAK
  SIGNO_CASE(SIGBREAK);
#endif

#ifdef SIGTTIN
  SIGNO_CASE(SIGTTIN);
#endif

#ifdef SIGTTOU
  SIGNO_CASE(SIGTTOU);
#endif

#ifdef SIGURG
  SIGNO_CASE(SIGURG);
#endif

#ifdef SIGXCPU
  SIGNO_CASE(SIGXCPU);
#endif

#ifdef SIGXFSZ
  SIGNO_CASE(SIGXFSZ);
#endif

#ifdef SIGVTALRM
  SIGNO_CASE(SIGVTALRM);
#endif

#ifdef SIGPROF
  SIGNO_CASE(SIGPROF);
#endif

#ifdef SIGWINCH
  SIGNO_CASE(SIGWINCH);
#endif

#ifdef SIGIO
  SIGNO_CASE(SIGIO);
#endif

#ifdef SIGPOLL
# if SIGPOLL != SIGIO
  SIGNO_CASE(SIGPOLL);
# endif
#endif

#ifdef SIGLOST
# if SIGLOST != SIGABRT
  SIGNO_CASE(SIGLOST);
# endif
#endif

#ifdef SIGPWR
# if SIGPWR != SIGLOST
  SIGNO_CASE(SIGPWR);
# endif
#endif

#ifdef SIGINFO
# if !defined(SIGPWR) || SIGINFO != SIGPWR
  SIGNO_CASE(SIGINFO);
# endif
#endif

#ifdef SIGSYS
  SIGNO_CASE(SIGSYS);
#endif

  default: return "";
  }
}


Local<Value> ErrnoException(Isolate* isolate,
                            int errorno,
                            const char *syscall,
                            const char *msg,
                            const char *path) {
  Environment* env = Environment::GetCurrent(isolate);

  Local<Value> e;
  Local<String> estring = OneByteString(env->isolate(), errno_string(errorno));
  if (msg == nullptr || msg[0] == '\0') {
    msg = strerror(errorno);
  }
  Local<String> message = OneByteString(env->isolate(), msg);

  Local<String> cons =
      String::Concat(estring, FIXED_ONE_BYTE_STRING(env->isolate(), ", "));
  cons = String::Concat(cons, message);

  Local<String> path_string;
  if (path != nullptr) {
    // FIXME(bnoordhuis) It's questionable to interpret the file path as UTF-8.
    path_string = String::NewFromUtf8(env->isolate(), path);
  }

  if (path_string.IsEmpty() == false) {
    cons = String::Concat(cons, FIXED_ONE_BYTE_STRING(env->isolate(), " '"));
    cons = String::Concat(cons, path_string);
    cons = String::Concat(cons, FIXED_ONE_BYTE_STRING(env->isolate(), "'"));
  }
  e = Exception::Error(cons);

  Local<Object> obj = e->ToObject(env->isolate());
  obj->Set(env->errno_string(), Integer::New(env->isolate(), errorno));
  obj->Set(env->code_string(), estring);

  if (path_string.IsEmpty() == false) {
    obj->Set(env->path_string(), path_string);
  }

  if (syscall != nullptr) {
    obj->Set(env->syscall_string(), OneByteString(env->isolate(), syscall));
  }

  return e;
}


static Local<String> StringFromPath(Isolate* isolate, const char* path) {
#ifdef _WIN32
  if (strncmp(path, "\\\\?\\UNC\\", 8) == 0) {
    return String::Concat(FIXED_ONE_BYTE_STRING(isolate, "\\\\"),
                          String::NewFromUtf8(isolate, path + 8));
  } else if (strncmp(path, "\\\\?\\", 4) == 0) {
    return String::NewFromUtf8(isolate, path + 4);
  }
#endif

  return String::NewFromUtf8(isolate, path);
}


Local<Value> UVException(Isolate* isolate,
                         int errorno,
                         const char* syscall,
                         const char* msg,
                         const char* path) {
  return UVException(isolate, errorno, syscall, msg, path, nullptr);
}


Local<Value> UVException(Isolate* isolate,
                         int errorno,
                         const char* syscall,
                         const char* msg,
                         const char* path,
                         const char* dest) {
  Environment* env = Environment::GetCurrent(isolate);

  if (!msg || !msg[0])
    msg = uv_strerror(errorno);

  Local<String> js_code = OneByteString(isolate, uv_err_name(errorno));
  Local<String> js_syscall = OneByteString(isolate, syscall);
  Local<String> js_path;
  Local<String> js_dest;

  Local<String> js_msg = js_code;
  js_msg = String::Concat(js_msg, FIXED_ONE_BYTE_STRING(isolate, ": "));
  js_msg = String::Concat(js_msg, OneByteString(isolate, msg));
  js_msg = String::Concat(js_msg, FIXED_ONE_BYTE_STRING(isolate, ", "));
  js_msg = String::Concat(js_msg, js_syscall);

  if (path != nullptr) {
    js_path = StringFromPath(isolate, path);

    js_msg = String::Concat(js_msg, FIXED_ONE_BYTE_STRING(isolate, " '"));
    js_msg = String::Concat(js_msg, js_path);
    js_msg = String::Concat(js_msg, FIXED_ONE_BYTE_STRING(isolate, "'"));
  }

  if (dest != nullptr) {
    js_dest = StringFromPath(isolate, dest);

    js_msg = String::Concat(js_msg, FIXED_ONE_BYTE_STRING(isolate, " -> '"));
    js_msg = String::Concat(js_msg, js_dest);
    js_msg = String::Concat(js_msg, FIXED_ONE_BYTE_STRING(isolate, "'"));
  }

  Local<Object> e = Exception::Error(js_msg)->ToObject(isolate);

  // TODO(piscisaureus) errno should probably go; the user has no way of
  // knowing which uv errno value maps to which error.
  e->Set(env->errno_string(), Integer::New(isolate, errorno));
  e->Set(env->code_string(), js_code);
  e->Set(env->syscall_string(), js_syscall);
  if (!js_path.IsEmpty())
    e->Set(env->path_string(), js_path);
  if (!js_dest.IsEmpty())
    e->Set(env->dest_string(), js_dest);

  return e;
}


// Look up environment variable unless running as setuid root.
inline const char* secure_getenv(const char* key) {
#ifndef _WIN32
  if (getuid() != geteuid() || getgid() != getegid())
    return nullptr;
#endif
  return getenv(key);
}


#ifdef _WIN32
// Does about the same as strerror(),
// but supports all windows error messages
static const char *winapi_strerror(const int errorno, bool* must_free) {
  char *errmsg = nullptr;

  FormatMessage(FORMAT_MESSAGE_ALLOCATE_BUFFER | FORMAT_MESSAGE_FROM_SYSTEM |
      FORMAT_MESSAGE_IGNORE_INSERTS, nullptr, errorno,
      MAKELANGID(LANG_NEUTRAL, SUBLANG_DEFAULT), (LPTSTR)&errmsg, 0, nullptr);

  if (errmsg) {
    *must_free = true;

    // Remove trailing newlines
    for (int i = strlen(errmsg) - 1;
        i >= 0 && (errmsg[i] == '\n' || errmsg[i] == '\r'); i--) {
      errmsg[i] = '\0';
    }

    return errmsg;
  } else {
    // FormatMessage failed
    *must_free = false;
    return "Unknown error";
  }
}


Local<Value> WinapiErrnoException(Isolate* isolate,
                                  int errorno,
                                  const char* syscall,
                                  const char* msg,
                                  const char* path) {
  Environment* env = Environment::GetCurrent(isolate);
  Local<Value> e;
  bool must_free = false;
  if (!msg || !msg[0]) {
    msg = winapi_strerror(errorno, &must_free);
  }
  Local<String> message = OneByteString(env->isolate(), msg);

  if (path) {
    Local<String> cons1 =
        String::Concat(message, FIXED_ONE_BYTE_STRING(isolate, " '"));
    Local<String> cons2 =
        String::Concat(cons1, String::NewFromUtf8(isolate, path));
    Local<String> cons3 =
        String::Concat(cons2, FIXED_ONE_BYTE_STRING(isolate, "'"));
    e = Exception::Error(cons3);
  } else {
    e = Exception::Error(message);
  }

  Local<Object> obj = e->ToObject(env->isolate());
  obj->Set(env->errno_string(), Integer::New(isolate, errorno));

  if (path != nullptr) {
    obj->Set(env->path_string(), String::NewFromUtf8(isolate, path));
  }

  if (syscall != nullptr) {
    obj->Set(env->syscall_string(), OneByteString(isolate, syscall));
  }

  if (must_free)
    LocalFree((HLOCAL)msg);

  return e;
}
#endif


void* ArrayBufferAllocator::Allocate(size_t size) {
  if (zero_fill_field_ || zero_fill_all_buffers)
    return node::UncheckedCalloc(size);
  else
    return node::UncheckedMalloc(size);
}

static bool DomainHasErrorHandler(const Environment* env,
                                  const Local<Object>& domain) {
  HandleScope scope(env->isolate());

  Local<Value> domain_event_listeners_v = domain->Get(env->events_string());
  if (!domain_event_listeners_v->IsObject())
    return false;

  Local<Object> domain_event_listeners_o =
      domain_event_listeners_v.As<Object>();

  Local<Value> domain_error_listeners_v =
      domain_event_listeners_o->Get(env->error_string());

  if (domain_error_listeners_v->IsFunction() ||
      (domain_error_listeners_v->IsArray() &&
      domain_error_listeners_v.As<Array>()->Length() > 0))
    return true;

  return false;
}

static bool DomainsStackHasErrorHandler(const Environment* env) {
  HandleScope scope(env->isolate());

  if (!env->using_domains())
    return false;

  Local<Array> domains_stack_array = env->domains_stack_array().As<Array>();
  if (domains_stack_array->Length() == 0)
    return false;

  uint32_t domains_stack_length = domains_stack_array->Length();
  for (uint32_t i = domains_stack_length; i > 0; --i) {
    Local<Value> domain_v = domains_stack_array->Get(i - 1);
    if (!domain_v->IsObject())
      return false;

    Local<Object> domain = domain_v.As<Object>();
    if (DomainHasErrorHandler(env, domain))
      return true;
  }

  return false;
}


static bool ShouldAbortOnUncaughtException(Isolate* isolate) {
  HandleScope scope(isolate);

  Environment* env = Environment::GetCurrent(isolate);
  Local<Object> process_object = env->process_object();
  Local<String> emitting_top_level_domain_error_key =
    env->emitting_top_level_domain_error_string();
  bool isEmittingTopLevelDomainError =
      process_object->Get(emitting_top_level_domain_error_key)->BooleanValue();

  return isEmittingTopLevelDomainError || !DomainsStackHasErrorHandler(env);
}


void SetupDomainUse(const FunctionCallbackInfo<Value>& args) {
  Environment* env = Environment::GetCurrent(args);

  if (env->using_domains())
    return;
  env->set_using_domains(true);

  HandleScope scope(env->isolate());
  Local<Object> process_object = env->process_object();

  Local<String> tick_callback_function_key = env->tick_domain_cb_string();
  Local<Function> tick_callback_function =
      process_object->Get(tick_callback_function_key).As<Function>();

  if (!tick_callback_function->IsFunction()) {
    fprintf(stderr, "process._tickDomainCallback assigned to non-function\n");
    ABORT();
  }

  process_object->Set(env->tick_callback_string(), tick_callback_function);
  env->set_tick_callback_function(tick_callback_function);

  CHECK(args[0]->IsArray());
  env->set_domain_array(args[0].As<Array>());

  CHECK(args[1]->IsArray());
  env->set_domains_stack_array(args[1].As<Array>());

  // Do a little housekeeping.
  env->process_object()->Delete(
      env->context(),
      FIXED_ONE_BYTE_STRING(args.GetIsolate(), "_setupDomainUse")).FromJust();

  uint32_t* const fields = env->domain_flag()->fields();
  uint32_t const fields_count = env->domain_flag()->fields_count();

  Local<ArrayBuffer> array_buffer =
      ArrayBuffer::New(env->isolate(), fields, sizeof(*fields) * fields_count);

  args.GetReturnValue().Set(Uint32Array::New(array_buffer, 0, fields_count));
}

void RunMicrotasks(const FunctionCallbackInfo<Value>& args) {
  args.GetIsolate()->RunMicrotasks();
}


void SetupProcessObject(const FunctionCallbackInfo<Value>& args) {
  Environment* env = Environment::GetCurrent(args);

  CHECK(args[0]->IsFunction());

  env->set_push_values_to_array_function(args[0].As<Function>());
  env->process_object()->Delete(
      env->context(),
      FIXED_ONE_BYTE_STRING(env->isolate(), "_setupProcessObject")).FromJust();
}


void SetupNextTick(const FunctionCallbackInfo<Value>& args) {
  Environment* env = Environment::GetCurrent(args);

  CHECK(args[0]->IsFunction());
  CHECK(args[1]->IsObject());

  env->set_tick_callback_function(args[0].As<Function>());

  env->SetMethod(args[1].As<Object>(), "runMicrotasks", RunMicrotasks);

  // Do a little housekeeping.
  env->process_object()->Delete(
      env->context(),
      FIXED_ONE_BYTE_STRING(args.GetIsolate(), "_setupNextTick")).FromJust();

  // Values use to cross communicate with processNextTick.
  uint32_t* const fields = env->tick_info()->fields();
  uint32_t const fields_count = env->tick_info()->fields_count();

  Local<ArrayBuffer> array_buffer =
      ArrayBuffer::New(env->isolate(), fields, sizeof(*fields) * fields_count);

  args.GetReturnValue().Set(Uint32Array::New(array_buffer, 0, fields_count));
}

void PromiseRejectCallback(PromiseRejectMessage message) {
  Local<Promise> promise = message.GetPromise();
  Isolate* isolate = promise->GetIsolate();
  Local<Value> value = message.GetValue();
  Local<Integer> event = Integer::New(isolate, message.GetEvent());

  Environment* env = Environment::GetCurrent(isolate);
  Local<Function> callback = env->promise_reject_function();

  if (value.IsEmpty())
    value = Undefined(isolate);

  Local<Value> args[] = { event, promise, value };
  Local<Object> process = env->process_object();

  callback->Call(process, arraysize(args), args);
}

void SetupPromises(const FunctionCallbackInfo<Value>& args) {
  Environment* env = Environment::GetCurrent(args);
  Isolate* isolate = env->isolate();

  CHECK(args[0]->IsFunction());

  isolate->SetPromiseRejectCallback(PromiseRejectCallback);
  env->set_promise_reject_function(args[0].As<Function>());

  env->process_object()->Delete(
      env->context(),
      FIXED_ONE_BYTE_STRING(args.GetIsolate(), "_setupPromises")).FromJust();
}


Local<Value> MakeCallback(Environment* env,
                          Local<Value> recv,
                          const Local<Function> callback,
                          int argc,
                          Local<Value> argv[]) {
  // If you hit this assertion, you forgot to enter the v8::Context first.
  CHECK_EQ(env->context(), env->isolate()->GetCurrentContext());

  Local<Function> pre_fn = env->async_hooks_pre_function();
  Local<Function> post_fn = env->async_hooks_post_function();
  Local<Object> object, domain;
  bool ran_init_callback = false;
  bool has_domain = false;

  Environment::AsyncCallbackScope callback_scope(env);

  // TODO(trevnorris): Adding "_asyncQueue" to the "this" in the init callback
  // is a horrible way to detect usage. Rethink how detection should happen.
  if (recv->IsObject()) {
    object = recv.As<Object>();
    Local<Value> async_queue_v = object->Get(env->async_queue_string());
    if (async_queue_v->IsObject())
      ran_init_callback = true;
  }

  if (env->using_domains()) {
    CHECK(recv->IsObject());
    Local<Value> domain_v = object->Get(env->domain_string());
    has_domain = domain_v->IsObject();
    if (has_domain) {
      domain = domain_v.As<Object>();
      if (domain->Get(env->disposed_string())->IsTrue())
        return Undefined(env->isolate());
    }
  }

  if (has_domain) {
    Local<Value> enter_v = domain->Get(env->enter_string());
    if (enter_v->IsFunction()) {
      if (enter_v.As<Function>()->Call(domain, 0, nullptr).IsEmpty()) {
        FatalError("node::MakeCallback",
                   "domain enter callback threw, please report this");
      }
    }
  }

  if (ran_init_callback && !pre_fn.IsEmpty()) {
    TryCatch try_catch(env->isolate());
    MaybeLocal<Value> ar = pre_fn->Call(env->context(), object, 0, nullptr);
    if (ar.IsEmpty()) {
      ClearFatalExceptionHandlers(env);
      FatalException(env->isolate(), try_catch);
      return Local<Value>();
    }
  }

  Local<Value> ret = callback->Call(recv, argc, argv);

  if (ran_init_callback && !post_fn.IsEmpty()) {
    Local<Value> did_throw = Boolean::New(env->isolate(), ret.IsEmpty());
    // Currently there's no way to retrieve an uid from node::MakeCallback().
    // This needs to be fixed.
    Local<Value> vals[] =
        { Undefined(env->isolate()).As<Value>(), did_throw };
    TryCatch try_catch(env->isolate());
    MaybeLocal<Value> ar =
        post_fn->Call(env->context(), object, arraysize(vals), vals);
    if (ar.IsEmpty()) {
      ClearFatalExceptionHandlers(env);
      FatalException(env->isolate(), try_catch);
      return Local<Value>();
    }
  }

  if (ret.IsEmpty()) {
    // NOTE: For backwards compatibility with public API we return Undefined()
    // if the top level call threw.
    return callback_scope.in_makecallback() ?
        ret : Undefined(env->isolate()).As<Value>();
  }

  if (has_domain) {
    Local<Value> exit_v = domain->Get(env->exit_string());
    if (exit_v->IsFunction()) {
      if (exit_v.As<Function>()->Call(domain, 0, nullptr).IsEmpty()) {
        FatalError("node::MakeCallback",
                   "domain exit callback threw, please report this");
      }
    }
  }

  if (callback_scope.in_makecallback()) {
    return ret;
  }

  Environment::TickInfo* tick_info = env->tick_info();

  if (tick_info->length() == 0) {
    env->isolate()->RunMicrotasks();
  }

  Local<Object> process = env->process_object();

  if (tick_info->length() == 0) {
    tick_info->set_index(0);
    return ret;
  }

  if (env->tick_callback_function()->Call(process, 0, nullptr).IsEmpty()) {
    return Undefined(env->isolate());
  }

  return ret;
}


Local<Value> MakeCallback(Environment* env,
                           Local<Object> recv,
                           Local<String> symbol,
                           int argc,
                           Local<Value> argv[]) {
  Local<Value> cb_v = recv->Get(symbol);
  CHECK(cb_v->IsFunction());
  return MakeCallback(env, recv.As<Value>(), cb_v.As<Function>(), argc, argv);
}


Local<Value> MakeCallback(Environment* env,
                           Local<Object> recv,
                           const char* method,
                           int argc,
                           Local<Value> argv[]) {
  Local<String> method_string = OneByteString(env->isolate(), method);
  return MakeCallback(env, recv, method_string, argc, argv);
}


Local<Value> MakeCallback(Isolate* isolate,
                          Local<Object> recv,
                          const char* method,
                          int argc,
                          Local<Value> argv[]) {
  EscapableHandleScope handle_scope(isolate);
  Local<String> method_string = OneByteString(isolate, method);
  return handle_scope.Escape(
      MakeCallback(isolate, recv, method_string, argc, argv));
}


Local<Value> MakeCallback(Isolate* isolate,
                          Local<Object> recv,
                          Local<String> symbol,
                          int argc,
                          Local<Value> argv[]) {
  EscapableHandleScope handle_scope(isolate);
  Local<Value> callback_v = recv->Get(symbol);
  if (callback_v.IsEmpty()) return Local<Value>();
  if (!callback_v->IsFunction()) return Local<Value>();
  Local<Function> callback = callback_v.As<Function>();
  return handle_scope.Escape(MakeCallback(isolate, recv, callback, argc, argv));
}


Local<Value> MakeCallback(Isolate* isolate,
                          Local<Object> recv,
                          Local<Function> callback,
                          int argc,
                          Local<Value> argv[]) {
  // Observe the following two subtleties:
  //
  // 1. The environment is retrieved from the callback function's context.
  // 2. The context to enter is retrieved from the environment.
  //
  // Because of the AssignToContext() call in src/node_contextify.cc,
  // the two contexts need not be the same.
  EscapableHandleScope handle_scope(isolate);
  Environment* env = Environment::GetCurrent(callback->CreationContext());
  Context::Scope context_scope(env->context());
  return handle_scope.Escape(
      MakeCallback(env, recv.As<Value>(), callback, argc, argv));
}


enum encoding ParseEncoding(const char* encoding,
                            enum encoding default_encoding) {
  switch (encoding[0]) {
    case 'u':
      // utf8, utf16le
      if (encoding[1] == 't' && encoding[2] == 'f') {
        // Skip `-`
        encoding += encoding[3] == '-' ? 4 : 3;
        if (encoding[0] == '8' && encoding[1] == '\0')
          return UTF8;
        if (strncmp(encoding, "16le", 4) == 0)
          return UCS2;

      // ucs2
      } else if (encoding[1] == 'c' && encoding[2] == 's') {
        encoding += encoding[3] == '-' ? 4 : 3;
        if (encoding[0] == '2' && encoding[1] == '\0')
          return UCS2;
      }
      break;
    case 'l':
      // latin1
      if (encoding[1] == 'a') {
        if (strncmp(encoding + 2, "tin1", 4) == 0)
          return LATIN1;
      }
      break;
    case 'b':
      // binary
      if (encoding[1] == 'i') {
        if (strncmp(encoding + 2, "nary", 4) == 0)
          return LATIN1;

      // buffer
      } else if (encoding[1] == 'u') {
        if (strncmp(encoding + 2, "ffer", 4) == 0)
          return BUFFER;
      }
      break;
    case '\0':
      return default_encoding;
    default:
      break;
  }

  if (StringEqualNoCase(encoding, "utf8")) {
    return UTF8;
  } else if (StringEqualNoCase(encoding, "utf-8")) {
    return UTF8;
  } else if (StringEqualNoCase(encoding, "ascii")) {
    return ASCII;
  } else if (StringEqualNoCase(encoding, "base64")) {
    return BASE64;
  } else if (StringEqualNoCase(encoding, "ucs2")) {
    return UCS2;
  } else if (StringEqualNoCase(encoding, "ucs-2")) {
    return UCS2;
  } else if (StringEqualNoCase(encoding, "utf16le")) {
    return UCS2;
  } else if (StringEqualNoCase(encoding, "utf-16le")) {
    return UCS2;
  } else if (StringEqualNoCase(encoding, "latin1")) {
    return LATIN1;
  } else if (StringEqualNoCase(encoding, "binary")) {
    return LATIN1;  // BINARY is a deprecated alias of LATIN1.
  } else if (StringEqualNoCase(encoding, "buffer")) {
    return BUFFER;
  } else if (StringEqualNoCase(encoding, "hex")) {
    return HEX;
  } else {
    return default_encoding;
  }
}


enum encoding ParseEncoding(Isolate* isolate,
                            Local<Value> encoding_v,
                            enum encoding default_encoding) {
  if (!encoding_v->IsString())
    return default_encoding;

  node::Utf8Value encoding(isolate, encoding_v);

  return ParseEncoding(*encoding, default_encoding);
}

Local<Value> Encode(Isolate* isolate,
                    const char* buf,
                    size_t len,
                    enum encoding encoding) {
  CHECK_NE(encoding, UCS2);
  return StringBytes::Encode(isolate, buf, len, encoding);
}

Local<Value> Encode(Isolate* isolate, const uint16_t* buf, size_t len) {
  return StringBytes::Encode(isolate, buf, len);
}

// Returns -1 if the handle was not valid for decoding
ssize_t DecodeBytes(Isolate* isolate,
                    Local<Value> val,
                    enum encoding encoding) {
  HandleScope scope(isolate);

  return StringBytes::Size(isolate, val, encoding);
}

// Returns number of bytes written.
ssize_t DecodeWrite(Isolate* isolate,
                    char* buf,
                    size_t buflen,
                    Local<Value> val,
                    enum encoding encoding) {
  return StringBytes::Write(isolate, buf, buflen, val, encoding, nullptr);
}

bool IsExceptionDecorated(Environment* env, Local<Value> er) {
  if (!er.IsEmpty() && er->IsObject()) {
    Local<Object> err_obj = er.As<Object>();
    auto maybe_value =
        err_obj->GetPrivate(env->context(), env->decorated_private_symbol());
    Local<Value> decorated;
    return maybe_value.ToLocal(&decorated) && decorated->IsTrue();
  }
  return false;
}

void AppendExceptionLine(Environment* env,
                         Local<Value> er,
                         Local<Message> message,
                         enum ErrorHandlingMode mode) {
  if (message.IsEmpty())
    return;

  HandleScope scope(env->isolate());
  Local<Object> err_obj;
  if (!er.IsEmpty() && er->IsObject()) {
    err_obj = er.As<Object>();

    auto context = env->context();
    auto processed_private_symbol = env->processed_private_symbol();
    // Do it only once per message
    if (err_obj->HasPrivate(context, processed_private_symbol).FromJust())
      return;
    err_obj->SetPrivate(
        context,
        processed_private_symbol,
        True(env->isolate()));
  }

  // Print (filename):(line number): (message).
  node::Utf8Value filename(env->isolate(), message->GetScriptResourceName());
  const char* filename_string = *filename;
  int linenum = message->GetLineNumber();
  // Print line of source code.
  node::Utf8Value sourceline(env->isolate(), message->GetSourceLine());
  const char* sourceline_string = *sourceline;

  // Because of how node modules work, all scripts are wrapped with a
  // "function (module, exports, __filename, ...) {"
  // to provide script local variables.
  //
  // When reporting errors on the first line of a script, this wrapper
  // function is leaked to the user. There used to be a hack here to
  // truncate off the first 62 characters, but it caused numerous other
  // problems when vm.runIn*Context() methods were used for non-module
  // code.
  //
  // If we ever decide to re-instate such a hack, the following steps
  // must be taken:
  //
  // 1. Pass a flag around to say "this code was wrapped"
  // 2. Update the stack frame output so that it is also correct.
  //
  // It would probably be simpler to add a line rather than add some
  // number of characters to the first line, since V8 truncates the
  // sourceline to 78 characters, and we end up not providing very much
  // useful debugging info to the user if we remove 62 characters.

  int start = message->GetStartColumn(env->context()).FromMaybe(0);
  int end = message->GetEndColumn(env->context()).FromMaybe(0);

  char arrow[1024];
  int max_off = sizeof(arrow) - 2;

  int off = snprintf(arrow,
                     sizeof(arrow),
                     "%s:%i\n%s\n",
                     filename_string,
                     linenum,
                     sourceline_string);
  CHECK_GE(off, 0);
  if (off > max_off) {
    off = max_off;
  }

  // Print wavy underline (GetUnderline is deprecated).
  for (int i = 0; i < start; i++) {
    if (sourceline_string[i] == '\0' || off >= max_off) {
      break;
    }
    CHECK_LT(off, max_off);
    arrow[off++] = (sourceline_string[i] == '\t') ? '\t' : ' ';
  }
  for (int i = start; i < end; i++) {
    if (sourceline_string[i] == '\0' || off >= max_off) {
      break;
    }
    CHECK_LT(off, max_off);
    arrow[off++] = '^';
  }
  CHECK_LE(off, max_off);
  arrow[off] = '\n';
  arrow[off + 1] = '\0';

  Local<String> arrow_str = String::NewFromUtf8(env->isolate(), arrow);

  const bool can_set_arrow = !arrow_str.IsEmpty() && !err_obj.IsEmpty();
  // If allocating arrow_str failed, print it out. There's not much else to do.
  // If it's not an error, but something needs to be printed out because
  // it's a fatal exception, also print it out from here.
  // Otherwise, the arrow property will be attached to the object and handled
  // by the caller.
  if (!can_set_arrow || (mode == FATAL_ERROR && !err_obj->IsNativeError())) {
    if (env->printed_error())
      return;
    env->set_printed_error(true);

    uv_tty_reset_mode();
    PrintErrorString("\n%s", arrow);
    return;
  }

  CHECK(err_obj->SetPrivate(
            env->context(),
            env->arrow_message_private_symbol(),
            arrow_str).FromMaybe(false));
}


static void ReportException(Environment* env,
                            Local<Value> er,
                            Local<Message> message) {
  HandleScope scope(env->isolate());

  AppendExceptionLine(env, er, message, FATAL_ERROR);

  Local<Value> trace_value;
  Local<Value> arrow;
  const bool decorated = IsExceptionDecorated(env, er);

  if (er->IsUndefined() || er->IsNull()) {
    trace_value = Undefined(env->isolate());
  } else {
    Local<Object> err_obj = er->ToObject(env->isolate());

    trace_value = err_obj->Get(env->stack_string());
    arrow =
        err_obj->GetPrivate(
            env->context(),
            env->arrow_message_private_symbol()).ToLocalChecked();
  }

  node::Utf8Value trace(env->isolate(), trace_value);

  // range errors have a trace member set to undefined
  if (trace.length() > 0 && !trace_value->IsUndefined()) {
    if (arrow.IsEmpty() || !arrow->IsString() || decorated) {
      PrintErrorString("%s\n", *trace);
    } else {
      node::Utf8Value arrow_string(env->isolate(), arrow);
      PrintErrorString("%s\n%s\n", *arrow_string, *trace);
    }
  } else {
    // this really only happens for RangeErrors, since they're the only
    // kind that won't have all this info in the trace, or when non-Error
    // objects are thrown manually.
    Local<Value> message;
    Local<Value> name;

    if (er->IsObject()) {
      Local<Object> err_obj = er.As<Object>();
      message = err_obj->Get(env->message_string());
      name = err_obj->Get(FIXED_ONE_BYTE_STRING(env->isolate(), "name"));
    }

    if (message.IsEmpty() ||
        message->IsUndefined() ||
        name.IsEmpty() ||
        name->IsUndefined()) {
      // Not an error object. Just print as-is.
      String::Utf8Value message(er);

      PrintErrorString("%s\n", *message ? *message :
                                          "<toString() threw exception>");
    } else {
      node::Utf8Value name_string(env->isolate(), name);
      node::Utf8Value message_string(env->isolate(), message);

      if (arrow.IsEmpty() || !arrow->IsString() || decorated) {
        PrintErrorString("%s: %s\n", *name_string, *message_string);
      } else {
        node::Utf8Value arrow_string(env->isolate(), arrow);
        PrintErrorString("%s\n%s: %s\n",
                         *arrow_string,
                         *name_string,
                         *message_string);
      }
    }
  }

  fflush(stderr);
}


static void ReportException(Environment* env, const TryCatch& try_catch) {
  ReportException(env, try_catch.Exception(), try_catch.Message());
}


// Executes a str within the current v8 context.
static Local<Value> ExecuteString(Environment* env,
                                  Local<String> source,
                                  Local<String> filename) {
  EscapableHandleScope scope(env->isolate());
  TryCatch try_catch(env->isolate());

  // try_catch must be nonverbose to disable FatalException() handler,
  // we will handle exceptions ourself.
  try_catch.SetVerbose(false);

  ScriptOrigin origin(filename);
  MaybeLocal<v8::Script> script =
      v8::Script::Compile(env->context(), source, &origin);
  if (script.IsEmpty()) {
    ReportException(env, try_catch);
    exit(3);
  }

  Local<Value> result = script.ToLocalChecked()->Run();
  if (result.IsEmpty()) {
    ReportException(env, try_catch);
    exit(4);
  }

  return scope.Escape(result);
}


static void GetActiveRequests(const FunctionCallbackInfo<Value>& args) {
  Environment* env = Environment::GetCurrent(args);

  Local<Array> ary = Array::New(args.GetIsolate());
  Local<Context> ctx = env->context();
  Local<Function> fn = env->push_values_to_array_function();
  Local<Value> argv[NODE_PUSH_VAL_TO_ARRAY_MAX];
  size_t idx = 0;

  for (auto w : *env->req_wrap_queue()) {
    if (w->persistent().IsEmpty())
      continue;
    argv[idx] = w->object();
    if (++idx >= arraysize(argv)) {
      fn->Call(ctx, ary, idx, argv).ToLocalChecked();
      idx = 0;
    }
  }

  if (idx > 0) {
    fn->Call(ctx, ary, idx, argv).ToLocalChecked();
  }

  args.GetReturnValue().Set(ary);
}


// Non-static, friend of HandleWrap. Could have been a HandleWrap method but
// implemented here for consistency with GetActiveRequests().
void GetActiveHandles(const FunctionCallbackInfo<Value>& args) {
  Environment* env = Environment::GetCurrent(args);

  Local<Array> ary = Array::New(env->isolate());
  Local<Context> ctx = env->context();
  Local<Function> fn = env->push_values_to_array_function();
  Local<Value> argv[NODE_PUSH_VAL_TO_ARRAY_MAX];
  size_t idx = 0;

  Local<String> owner_sym = env->owner_string();

  for (auto w : *env->handle_wrap_queue()) {
    if (w->persistent().IsEmpty() || !HandleWrap::HasRef(w))
      continue;
    Local<Object> object = w->object();
    Local<Value> owner = object->Get(owner_sym);
    if (owner->IsUndefined())
      owner = object;
    argv[idx] = owner;
    if (++idx >= arraysize(argv)) {
      fn->Call(ctx, ary, idx, argv).ToLocalChecked();
      idx = 0;
    }
  }
  if (idx > 0) {
    fn->Call(ctx, ary, idx, argv).ToLocalChecked();
  }

  args.GetReturnValue().Set(ary);
}


NO_RETURN void Abort() {
  DumpBacktrace(stderr);
  fflush(stderr);
  ABORT_NO_BACKTRACE();
}


NO_RETURN void Assert(const char* const (*args)[4]) {
  auto filename = (*args)[0];
  auto linenum = (*args)[1];
  auto message = (*args)[2];
  auto function = (*args)[3];

  char exepath[256];
  size_t exepath_size = sizeof(exepath);
  if (uv_exepath(exepath, &exepath_size))
    snprintf(exepath, sizeof(exepath), "node");

  char pid[12] = {0};
#ifndef _WIN32
  snprintf(pid, sizeof(pid), "[%u]", getpid());
#endif

  fprintf(stderr, "%s%s: %s:%s:%s%s Assertion `%s' failed.\n",
          exepath, pid, filename, linenum,
          function, *function ? ":" : "", message);
  fflush(stderr);

  Abort();
}


static void Abort(const FunctionCallbackInfo<Value>& args) {
  Abort();
}


static void Chdir(const FunctionCallbackInfo<Value>& args) {
  Environment* env = Environment::GetCurrent(args);

  if (args.Length() != 1 || !args[0]->IsString()) {
    return env->ThrowTypeError("Bad argument.");
  }

  node::Utf8Value path(args.GetIsolate(), args[0]);
  int err = uv_chdir(*path);
  if (err) {
    return env->ThrowUVException(err, "uv_chdir");
  }
}


static void Cwd(const FunctionCallbackInfo<Value>& args) {
  Environment* env = Environment::GetCurrent(args);
#ifdef _WIN32
  /* MAX_PATH is in characters, not bytes. Make sure we have enough headroom. */
  char buf[MAX_PATH * 4];
#else
  char buf[PATH_MAX];
#endif

  size_t cwd_len = sizeof(buf);
  int err = uv_cwd(buf, &cwd_len);
  if (err) {
    return env->ThrowUVException(err, "uv_cwd");
  }

  Local<String> cwd = String::NewFromUtf8(env->isolate(),
                                          buf,
                                          String::kNormalString,
                                          cwd_len);
  args.GetReturnValue().Set(cwd);
}


static void Umask(const FunctionCallbackInfo<Value>& args) {
  Environment* env = Environment::GetCurrent(args);
  uint32_t old;

  if (args.Length() < 1 || args[0]->IsUndefined()) {
    old = umask(0);
    umask(static_cast<mode_t>(old));
  } else if (!args[0]->IsInt32() && !args[0]->IsString()) {
    return env->ThrowTypeError("argument must be an integer or octal string.");
  } else {
    int oct;
    if (args[0]->IsInt32()) {
      oct = args[0]->Uint32Value();
    } else {
      oct = 0;
      node::Utf8Value str(env->isolate(), args[0]);

      // Parse the octal string.
      for (size_t i = 0; i < str.length(); i++) {
        char c = (*str)[i];
        if (c > '7' || c < '0') {
          return env->ThrowTypeError("invalid octal string");
        }
        oct *= 8;
        oct += c - '0';
      }
    }
    old = umask(static_cast<mode_t>(oct));
  }

  args.GetReturnValue().Set(old);
}


#if defined(__POSIX__) && !defined(__ANDROID__)

static const uid_t uid_not_found = static_cast<uid_t>(-1);
static const gid_t gid_not_found = static_cast<gid_t>(-1);


static uid_t uid_by_name(const char* name) {
  struct passwd pwd;
  struct passwd* pp;
  char buf[8192];

  errno = 0;
  pp = nullptr;

  if (getpwnam_r(name, &pwd, buf, sizeof(buf), &pp) == 0 && pp != nullptr) {
    return pp->pw_uid;
  }

  return uid_not_found;
}


static char* name_by_uid(uid_t uid) {
  struct passwd pwd;
  struct passwd* pp;
  char buf[8192];
  int rc;

  errno = 0;
  pp = nullptr;

  if ((rc = getpwuid_r(uid, &pwd, buf, sizeof(buf), &pp)) == 0 &&
      pp != nullptr) {
    return strdup(pp->pw_name);
  }

  if (rc == 0) {
    errno = ENOENT;
  }

  return nullptr;
}


static gid_t gid_by_name(const char* name) {
  struct group pwd;
  struct group* pp;
  char buf[8192];

  errno = 0;
  pp = nullptr;

  if (getgrnam_r(name, &pwd, buf, sizeof(buf), &pp) == 0 && pp != nullptr) {
    return pp->gr_gid;
  }

  return gid_not_found;
}


#if 0  // For future use.
static const char* name_by_gid(gid_t gid) {
  struct group pwd;
  struct group* pp;
  char buf[8192];
  int rc;

  errno = 0;
  pp = nullptr;

  if ((rc = getgrgid_r(gid, &pwd, buf, sizeof(buf), &pp)) == 0 &&
      pp != nullptr) {
    return strdup(pp->gr_name);
  }

  if (rc == 0) {
    errno = ENOENT;
  }

  return nullptr;
}
#endif


static uid_t uid_by_name(Isolate* isolate, Local<Value> value) {
  if (value->IsUint32()) {
    return static_cast<uid_t>(value->Uint32Value());
  } else {
    node::Utf8Value name(isolate, value);
    return uid_by_name(*name);
  }
}


static gid_t gid_by_name(Isolate* isolate, Local<Value> value) {
  if (value->IsUint32()) {
    return static_cast<gid_t>(value->Uint32Value());
  } else {
    node::Utf8Value name(isolate, value);
    return gid_by_name(*name);
  }
}

static void GetUid(const FunctionCallbackInfo<Value>& args) {
  // uid_t is an uint32_t on all supported platforms.
  args.GetReturnValue().Set(static_cast<uint32_t>(getuid()));
}


static void GetGid(const FunctionCallbackInfo<Value>& args) {
  // gid_t is an uint32_t on all supported platforms.
  args.GetReturnValue().Set(static_cast<uint32_t>(getgid()));
}


static void GetEUid(const FunctionCallbackInfo<Value>& args) {
  // uid_t is an uint32_t on all supported platforms.
  args.GetReturnValue().Set(static_cast<uint32_t>(geteuid()));
}


static void GetEGid(const FunctionCallbackInfo<Value>& args) {
  // gid_t is an uint32_t on all supported platforms.
  args.GetReturnValue().Set(static_cast<uint32_t>(getegid()));
}


static void SetGid(const FunctionCallbackInfo<Value>& args) {
  Environment* env = Environment::GetCurrent(args);

  if (!args[0]->IsUint32() && !args[0]->IsString()) {
    return env->ThrowTypeError("setgid argument must be a number or a string");
  }

  gid_t gid = gid_by_name(env->isolate(), args[0]);

  if (gid == gid_not_found) {
    return env->ThrowError("setgid group id does not exist");
  }

  if (setgid(gid)) {
    return env->ThrowErrnoException(errno, "setgid");
  }
}


static void SetEGid(const FunctionCallbackInfo<Value>& args) {
  Environment* env = Environment::GetCurrent(args);

  if (!args[0]->IsUint32() && !args[0]->IsString()) {
    return env->ThrowTypeError("setegid argument must be a number or string");
  }

  gid_t gid = gid_by_name(env->isolate(), args[0]);

  if (gid == gid_not_found) {
    return env->ThrowError("setegid group id does not exist");
  }

  if (setegid(gid)) {
    return env->ThrowErrnoException(errno, "setegid");
  }
}


static void SetUid(const FunctionCallbackInfo<Value>& args) {
  Environment* env = Environment::GetCurrent(args);

  if (!args[0]->IsUint32() && !args[0]->IsString()) {
    return env->ThrowTypeError("setuid argument must be a number or a string");
  }

  uid_t uid = uid_by_name(env->isolate(), args[0]);

  if (uid == uid_not_found) {
    return env->ThrowError("setuid user id does not exist");
  }

  if (setuid(uid)) {
    return env->ThrowErrnoException(errno, "setuid");
  }
}


static void SetEUid(const FunctionCallbackInfo<Value>& args) {
  Environment* env = Environment::GetCurrent(args);

  if (!args[0]->IsUint32() && !args[0]->IsString()) {
    return env->ThrowTypeError("seteuid argument must be a number or string");
  }

  uid_t uid = uid_by_name(env->isolate(), args[0]);

  if (uid == uid_not_found) {
    return env->ThrowError("seteuid user id does not exist");
  }

  if (seteuid(uid)) {
    return env->ThrowErrnoException(errno, "seteuid");
  }
}


static void GetGroups(const FunctionCallbackInfo<Value>& args) {
  Environment* env = Environment::GetCurrent(args);

  int ngroups = getgroups(0, nullptr);

  if (ngroups == -1) {
    return env->ThrowErrnoException(errno, "getgroups");
  }

  gid_t* groups = new gid_t[ngroups];

  ngroups = getgroups(ngroups, groups);

  if (ngroups == -1) {
    delete[] groups;
    return env->ThrowErrnoException(errno, "getgroups");
  }

  Local<Array> groups_list = Array::New(env->isolate(), ngroups);
  bool seen_egid = false;
  gid_t egid = getegid();

  for (int i = 0; i < ngroups; i++) {
    groups_list->Set(i, Integer::New(env->isolate(), groups[i]));
    if (groups[i] == egid)
      seen_egid = true;
  }

  delete[] groups;

  if (seen_egid == false) {
    groups_list->Set(ngroups, Integer::New(env->isolate(), egid));
  }

  args.GetReturnValue().Set(groups_list);
}


static void SetGroups(const FunctionCallbackInfo<Value>& args) {
  Environment* env = Environment::GetCurrent(args);

  if (!args[0]->IsArray()) {
    return env->ThrowTypeError("argument 1 must be an array");
  }

  Local<Array> groups_list = args[0].As<Array>();
  size_t size = groups_list->Length();
  gid_t* groups = new gid_t[size];

  for (size_t i = 0; i < size; i++) {
    gid_t gid = gid_by_name(env->isolate(), groups_list->Get(i));

    if (gid == gid_not_found) {
      delete[] groups;
      return env->ThrowError("group name not found");
    }

    groups[i] = gid;
  }

  int rc = setgroups(size, groups);
  delete[] groups;

  if (rc == -1) {
    return env->ThrowErrnoException(errno, "setgroups");
  }
}


static void InitGroups(const FunctionCallbackInfo<Value>& args) {
  Environment* env = Environment::GetCurrent(args);

  if (!args[0]->IsUint32() && !args[0]->IsString()) {
    return env->ThrowTypeError("argument 1 must be a number or a string");
  }

  if (!args[1]->IsUint32() && !args[1]->IsString()) {
    return env->ThrowTypeError("argument 2 must be a number or a string");
  }

  node::Utf8Value arg0(env->isolate(), args[0]);
  gid_t extra_group;
  bool must_free;
  char* user;

  if (args[0]->IsUint32()) {
    user = name_by_uid(args[0]->Uint32Value());
    must_free = true;
  } else {
    user = *arg0;
    must_free = false;
  }

  if (user == nullptr) {
    return env->ThrowError("initgroups user not found");
  }

  extra_group = gid_by_name(env->isolate(), args[1]);

  if (extra_group == gid_not_found) {
    if (must_free)
      free(user);
    return env->ThrowError("initgroups extra group not found");
  }

  int rc = initgroups(user, extra_group);

  if (must_free) {
    free(user);
  }

  if (rc) {
    return env->ThrowErrnoException(errno, "initgroups");
  }
}

#endif  // __POSIX__ && !defined(__ANDROID__)


static void WaitForInspectorDisconnect(Environment* env) {
#if HAVE_INSPECTOR
  if (env->inspector_agent()->IsConnected()) {
    // Restore signal dispositions, the app is done and is no longer
    // capable of handling signals.
#if defined(__POSIX__) && !defined(NODE_SHARED_MODE)
    struct sigaction act;
    memset(&act, 0, sizeof(act));
    for (unsigned nr = 1; nr < kMaxSignal; nr += 1) {
      if (nr == SIGKILL || nr == SIGSTOP || nr == SIGPROF)
        continue;
      act.sa_handler = (nr == SIGPIPE) ? SIG_IGN : SIG_DFL;
      CHECK_EQ(0, sigaction(nr, &act, nullptr));
    }
#endif
    env->inspector_agent()->WaitForDisconnect();
  }
#endif
}


void Exit(const FunctionCallbackInfo<Value>& args) {
  WaitForInspectorDisconnect(Environment::GetCurrent(args));
  exit(args[0]->Int32Value());
}


static void Uptime(const FunctionCallbackInfo<Value>& args) {
  Environment* env = Environment::GetCurrent(args);
  double uptime;

  uv_update_time(env->event_loop());
  uptime = uv_now(env->event_loop()) - prog_start_time;

  args.GetReturnValue().Set(Number::New(env->isolate(), uptime / 1000));
}


void MemoryUsage(const FunctionCallbackInfo<Value>& args) {
  Environment* env = Environment::GetCurrent(args);

  size_t rss;
  int err = uv_resident_set_memory(&rss);
  if (err) {
    return env->ThrowUVException(err, "uv_resident_set_memory");
  }

  // V8 memory usage
  HeapStatistics v8_heap_stats;
  env->isolate()->GetHeapStatistics(&v8_heap_stats);

  Local<Number> heap_total =
      Number::New(env->isolate(), v8_heap_stats.total_heap_size());
  Local<Number> heap_used =
      Number::New(env->isolate(), v8_heap_stats.used_heap_size());
  Local<Number> external_mem =
      Number::New(env->isolate(),
                  env->isolate()->AdjustAmountOfExternalAllocatedMemory(0));

  Local<Object> info = Object::New(env->isolate());
  info->Set(env->rss_string(), Number::New(env->isolate(), rss));
  info->Set(env->heap_total_string(), heap_total);
  info->Set(env->heap_used_string(), heap_used);
  info->Set(env->external_string(), external_mem);

  args.GetReturnValue().Set(info);
}


void Kill(const FunctionCallbackInfo<Value>& args) {
  Environment* env = Environment::GetCurrent(args);

  if (args.Length() != 2) {
    return env->ThrowError("Bad argument.");
  }

  int pid = args[0]->Int32Value();
  int sig = args[1]->Int32Value();
  int err = uv_kill(pid, sig);
  args.GetReturnValue().Set(err);
}

// used in Hrtime() below
#define NANOS_PER_SEC 1000000000

// Hrtime exposes libuv's uv_hrtime() high-resolution timer.
// The value returned by uv_hrtime() is a 64-bit int representing nanoseconds,
// so this function instead fills in an Uint32Array with 3 entries,
// to avoid any integer overflow possibility.
// The first two entries contain the second part of the value
// broken into the upper/lower 32 bits to be converted back in JS,
// because there is no Uint64Array in JS.
// The third entry contains the remaining nanosecond part of the value.
void Hrtime(const FunctionCallbackInfo<Value>& args) {
  uint64_t t = uv_hrtime();

  Local<ArrayBuffer> ab = args[0].As<Uint32Array>()->Buffer();
  uint32_t* fields = static_cast<uint32_t*>(ab->GetContents().Data());

  fields[0] = (t / NANOS_PER_SEC) >> 32;
  fields[1] = (t / NANOS_PER_SEC) & 0xffffffff;
  fields[2] = t % NANOS_PER_SEC;
}

// Microseconds in a second, as a float, used in CPUUsage() below
#define MICROS_PER_SEC 1e6

// CPUUsage use libuv's uv_getrusage() this-process resource usage accessor,
// to access ru_utime (user CPU time used) and ru_stime (system CPU time used),
// which are uv_timeval_t structs (long tv_sec, long tv_usec).
// Returns those values as Float64 microseconds in the elements of the array
// passed to the function.
void CPUUsage(const FunctionCallbackInfo<Value>& args) {
  uv_rusage_t rusage;

  // Call libuv to get the values we'll return.
  int err = uv_getrusage(&rusage);
  if (err) {
    // On error, return the strerror version of the error code.
    Local<String> errmsg = OneByteString(args.GetIsolate(), uv_strerror(err));
    args.GetReturnValue().Set(errmsg);
    return;
  }

  // Get the double array pointer from the Float64Array argument.
  CHECK(args[0]->IsFloat64Array());
  Local<Float64Array> array = args[0].As<Float64Array>();
  CHECK_EQ(array->Length(), 2);
  Local<ArrayBuffer> ab = array->Buffer();
  double* fields = static_cast<double*>(ab->GetContents().Data());

  // Set the Float64Array elements to be user / system values in microseconds.
  fields[0] = MICROS_PER_SEC * rusage.ru_utime.tv_sec + rusage.ru_utime.tv_usec;
  fields[1] = MICROS_PER_SEC * rusage.ru_stime.tv_sec + rusage.ru_stime.tv_usec;
}

extern "C" void node_module_register(void* m) {
  struct node_module* mp = reinterpret_cast<struct node_module*>(m);

  if (mp->nm_flags & NM_F_BUILTIN) {
    mp->nm_link = modlist_builtin;
    modlist_builtin = mp;
  } else if (!node_is_initialized) {
    // "Linked" modules are included as part of the node project.
    // Like builtins they are registered *before* node::Init runs.
    mp->nm_flags = NM_F_LINKED;
    mp->nm_link = modlist_linked;
    modlist_linked = mp;
  } else {
    modpending = mp;
  }
}

struct node_module* get_builtin_module(const char* name) {
  struct node_module* mp;

  for (mp = modlist_builtin; mp != nullptr; mp = mp->nm_link) {
    if (strcmp(mp->nm_modname, name) == 0)
      break;
  }

  CHECK(mp == nullptr || (mp->nm_flags & NM_F_BUILTIN) != 0);
  return (mp);
}

struct node_module* get_linked_module(const char* name) {
  struct node_module* mp;

  for (mp = modlist_linked; mp != nullptr; mp = mp->nm_link) {
    if (strcmp(mp->nm_modname, name) == 0)
      break;
  }

  CHECK(mp == nullptr || (mp->nm_flags & NM_F_LINKED) != 0);
  return mp;
}

typedef void (UV_DYNAMIC* extInit)(Local<Object> exports);

// DLOpen is process.dlopen(module, filename).
// Used to load 'module.node' dynamically shared objects.
//
// FIXME(bnoordhuis) Not multi-context ready. TBD how to resolve the conflict
// when two contexts try to load the same shared object. Maybe have a shadow
// cache that's a plain C list or hash table that's shared across contexts?
void DLOpen(const FunctionCallbackInfo<Value>& args) {
  Environment* env = Environment::GetCurrent(args);
  uv_lib_t lib;

  CHECK_EQ(modpending, nullptr);

  if (args.Length() != 2) {
    env->ThrowError("process.dlopen takes exactly 2 arguments.");
    return;
  }

  Local<Object> module = args[0]->ToObject(env->isolate());  // Cast
  node::Utf8Value filename(env->isolate(), args[1]);  // Cast
  const bool is_dlopen_error = uv_dlopen(*filename, &lib);

  // Objects containing v14 or later modules will have registered themselves
  // on the pending list.  Activate all of them now.  At present, only one
  // module per object is supported.
  node_module* const mp = modpending;
  modpending = nullptr;

  if (is_dlopen_error) {
    Local<String> errmsg = OneByteString(env->isolate(), uv_dlerror(&lib));
    uv_dlclose(&lib);
#ifdef _WIN32
    // Windows needs to add the filename into the error message
    errmsg = String::Concat(errmsg, args[1]->ToString(env->isolate()));
#endif  // _WIN32
    env->isolate()->ThrowException(Exception::Error(errmsg));
    return;
  }

  if (mp == nullptr) {
    uv_dlclose(&lib);
    env->ThrowError("Module did not self-register.");
    return;
  }
  if (mp->nm_version != NODE_MODULE_VERSION) {
    char errmsg[1024];
    snprintf(errmsg,
             sizeof(errmsg),
             "The module '%s'"
             "\nwas compiled against a different Node.js version using"
             "\nNODE_MODULE_VERSION %d. This version of Node.js requires"
             "\nNODE_MODULE_VERSION %d. Please try re-compiling or "
             "re-installing\nthe module (for instance, using `npm rebuild` or "
             "`npm install`).",
             *filename, mp->nm_version, NODE_MODULE_VERSION);

    // NOTE: `mp` is allocated inside of the shared library's memory, calling
    // `uv_dlclose` will deallocate it
    uv_dlclose(&lib);
    env->ThrowError(errmsg);
    return;
  }
  if (mp->nm_flags & NM_F_BUILTIN) {
    uv_dlclose(&lib);
    env->ThrowError("Built-in module self-registered.");
    return;
  }

  mp->nm_dso_handle = lib.handle;
  mp->nm_link = modlist_addon;
  modlist_addon = mp;

  Local<String> exports_string = env->exports_string();
  Local<Object> exports = module->Get(exports_string)->ToObject(env->isolate());

  if (mp->nm_context_register_func != nullptr) {
    mp->nm_context_register_func(exports, module, env->context(), mp->nm_priv);
  } else if (mp->nm_register_func != nullptr) {
    mp->nm_register_func(exports, module, mp->nm_priv);
  } else {
    uv_dlclose(&lib);
    env->ThrowError("Module has no declared entry point.");
    return;
  }

  // Tell coverity that 'handle' should not be freed when we return.
  // coverity[leaked_storage]
}


static void OnFatalError(const char* location, const char* message) {
  if (location) {
    PrintErrorString("FATAL ERROR: %s %s\n", location, message);
  } else {
    PrintErrorString("FATAL ERROR: %s\n", message);
  }
  fflush(stderr);
  ABORT();
}


NO_RETURN void FatalError(const char* location, const char* message) {
  OnFatalError(location, message);
  // to suppress compiler warning
  ABORT();
}


void FatalException(Isolate* isolate,
                    Local<Value> error,
                    Local<Message> message) {
  HandleScope scope(isolate);

  Environment* env = Environment::GetCurrent(isolate);
  Local<Object> process_object = env->process_object();
  Local<String> fatal_exception_string = env->fatal_exception_string();
  Local<Function> fatal_exception_function =
      process_object->Get(fatal_exception_string).As<Function>();

  int exit_code = 0;
  if (!fatal_exception_function->IsFunction()) {
    // failed before the process._fatalException function was added!
    // this is probably pretty bad.  Nothing to do but report and exit.
    ReportException(env, error, message);
    exit_code = 6;
  }

  if (exit_code == 0) {
    TryCatch fatal_try_catch(isolate);

    // Do not call FatalException when _fatalException handler throws
    fatal_try_catch.SetVerbose(false);

    // this will return true if the JS layer handled it, false otherwise
    Local<Value> caught =
        fatal_exception_function->Call(process_object, 1, &error);

    if (fatal_try_catch.HasCaught()) {
      // the fatal exception function threw, so we must exit
      ReportException(env, fatal_try_catch);
      exit_code = 7;
    }

    if (exit_code == 0 && false == caught->BooleanValue()) {
      ReportException(env, error, message);
      exit_code = 1;
    }
  }

  if (exit_code) {
#if HAVE_INSPECTOR
    if (debug_options.inspector_enabled()) {
      env->inspector_agent()->FatalException(error, message);
    }
#endif
    exit(exit_code);
  }
}


void FatalException(Isolate* isolate, const TryCatch& try_catch) {
  HandleScope scope(isolate);
  // TODO(bajtos) do not call FatalException if try_catch is verbose
  // (requires V8 API to expose getter for try_catch.is_verbose_)
  FatalException(isolate, try_catch.Exception(), try_catch.Message());
}


void OnMessage(Local<Message> message, Local<Value> error) {
  // The current version of V8 sends messages for errors only
  // (thus `error` is always set).
  FatalException(Isolate::GetCurrent(), error, message);
}


void ClearFatalExceptionHandlers(Environment* env) {
  Local<Object> process = env->process_object();
  Local<Value> events =
      process->Get(env->context(), env->events_string()).ToLocalChecked();

  if (events->IsObject()) {
    events.As<Object>()->Set(
        env->context(),
        OneByteString(env->isolate(), "uncaughtException"),
        Undefined(env->isolate())).FromJust();
  }

  process->Set(
      env->context(),
      env->domain_string(),
      Undefined(env->isolate())).FromJust();
}

// Call process.emitWarning(str), fmt is a snprintf() format string
void ProcessEmitWarning(Environment* env, const char* fmt, ...) {
  char warning[1024];
  va_list ap;

  va_start(ap, fmt);
  vsnprintf(warning, sizeof(warning), fmt, ap);
  va_end(ap);

  HandleScope handle_scope(env->isolate());
  Context::Scope context_scope(env->context());

  Local<Object> process = env->process_object();
  MaybeLocal<Value> emit_warning = process->Get(env->context(),
      FIXED_ONE_BYTE_STRING(env->isolate(), "emitWarning"));
  Local<Value> arg = node::OneByteString(env->isolate(), warning);

  Local<Value> f;

  if (!emit_warning.ToLocal(&f)) return;
  if (!f->IsFunction()) return;

  // MakeCallback() unneeded, because emitWarning is internal code, it calls
  // process.emit('warning', ..), but does so on the nextTick.
  f.As<v8::Function>()->Call(process, 1, &arg);
}


static void Binding(const FunctionCallbackInfo<Value>& args) {
  Environment* env = Environment::GetCurrent(args);

  Local<String> module = args[0]->ToString(env->isolate());
  node::Utf8Value module_v(env->isolate(), module);

  Local<Object> cache = env->binding_cache_object();
  Local<Object> exports;

  if (cache->Has(env->context(), module).FromJust()) {
    exports = cache->Get(module)->ToObject(env->isolate());
    args.GetReturnValue().Set(exports);
    return;
  }

  // Append a string to process.moduleLoadList
  char buf[1024];
  snprintf(buf, sizeof(buf), "Binding %s", *module_v);

  Local<Array> modules = env->module_load_list_array();
  uint32_t l = modules->Length();
  modules->Set(l, OneByteString(env->isolate(), buf));

  node_module* mod = get_builtin_module(*module_v);
  if (mod != nullptr) {
    exports = Object::New(env->isolate());
    // Internal bindings don't have a "module" object, only exports.
    CHECK_EQ(mod->nm_register_func, nullptr);
    CHECK_NE(mod->nm_context_register_func, nullptr);
    Local<Value> unused = Undefined(env->isolate());
    mod->nm_context_register_func(exports, unused,
      env->context(), mod->nm_priv);
    cache->Set(module, exports);
  } else if (!strcmp(*module_v, "constants")) {
    exports = Object::New(env->isolate());
    DefineConstants(env->isolate(), exports);
    cache->Set(module, exports);
  } else if (!strcmp(*module_v, "natives")) {
    exports = Object::New(env->isolate());
    DefineJavaScript(env, exports);
    cache->Set(module, exports);
  } else {
    char errmsg[1024];
    snprintf(errmsg,
             sizeof(errmsg),
             "No such module: %s",
             *module_v);
    return env->ThrowError(errmsg);
  }

  args.GetReturnValue().Set(exports);
}

static void LinkedBinding(const FunctionCallbackInfo<Value>& args) {
  Environment* env = Environment::GetCurrent(args.GetIsolate());

  Local<String> module_name = args[0]->ToString(env->isolate());

  Local<Object> cache = env->binding_cache_object();
  Local<Value> exports_v = cache->Get(module_name);

  if (exports_v->IsObject())
    return args.GetReturnValue().Set(exports_v.As<Object>());

  node::Utf8Value module_name_v(env->isolate(), module_name);
  node_module* mod = get_linked_module(*module_name_v);

  if (mod == nullptr) {
    char errmsg[1024];
    snprintf(errmsg,
             sizeof(errmsg),
             "No such module was linked: %s",
             *module_name_v);
    return env->ThrowError(errmsg);
  }

  Local<Object> module = Object::New(env->isolate());
  Local<Object> exports = Object::New(env->isolate());
  Local<String> exports_prop = String::NewFromUtf8(env->isolate(), "exports");
  module->Set(exports_prop, exports);

  if (mod->nm_context_register_func != nullptr) {
    mod->nm_context_register_func(exports,
                                  module,
                                  env->context(),
                                  mod->nm_priv);
  } else if (mod->nm_register_func != nullptr) {
    mod->nm_register_func(exports, module, mod->nm_priv);
  } else {
    return env->ThrowError("Linked module has no declared entry point.");
  }

  auto effective_exports = module->Get(exports_prop);
  cache->Set(module_name, effective_exports);

  args.GetReturnValue().Set(effective_exports);
}

static void ProcessTitleGetter(Local<Name> property,
                               const PropertyCallbackInfo<Value>& info) {
  char buffer[512];
  uv_get_process_title(buffer, sizeof(buffer));
  info.GetReturnValue().Set(String::NewFromUtf8(info.GetIsolate(), buffer));
}


static void ProcessTitleSetter(Local<Name> property,
                               Local<Value> value,
                               const PropertyCallbackInfo<void>& info) {
  node::Utf8Value title(info.GetIsolate(), value);
  // TODO(piscisaureus): protect with a lock
  uv_set_process_title(*title);
}


static void EnvGetter(Local<Name> property,
                      const PropertyCallbackInfo<Value>& info) {
  Isolate* isolate = info.GetIsolate();
  if (property->IsSymbol()) {
    return info.GetReturnValue().SetUndefined();
  }
#ifdef __POSIX__
  node::Utf8Value key(isolate, property);
  const char* val = getenv(*key);
  if (val) {
    return info.GetReturnValue().Set(String::NewFromUtf8(isolate, val));
  }
#else  // _WIN32
  node::TwoByteValue key(isolate, property);
  WCHAR buffer[32767];  // The maximum size allowed for environment variables.
  DWORD result = GetEnvironmentVariableW(reinterpret_cast<WCHAR*>(*key),
                                         buffer,
                                         arraysize(buffer));
  // If result >= sizeof buffer the buffer was too small. That should never
  // happen. If result == 0 and result != ERROR_SUCCESS the variable was not
  // not found.
  if ((result > 0 || GetLastError() == ERROR_SUCCESS) &&
      result < arraysize(buffer)) {
    const uint16_t* two_byte_buffer = reinterpret_cast<const uint16_t*>(buffer);
    Local<String> rc = String::NewFromTwoByte(isolate, two_byte_buffer);
    return info.GetReturnValue().Set(rc);
  }
#endif
}


static void EnvSetter(Local<Name> property,
                      Local<Value> value,
                      const PropertyCallbackInfo<Value>& info) {
#ifdef __POSIX__
  node::Utf8Value key(info.GetIsolate(), property);
  node::Utf8Value val(info.GetIsolate(), value);
  setenv(*key, *val, 1);
#else  // _WIN32
  node::TwoByteValue key(info.GetIsolate(), property);
  node::TwoByteValue val(info.GetIsolate(), value);
  WCHAR* key_ptr = reinterpret_cast<WCHAR*>(*key);
  // Environment variables that start with '=' are read-only.
  if (key_ptr[0] != L'=') {
    SetEnvironmentVariableW(key_ptr, reinterpret_cast<WCHAR*>(*val));
  }
#endif
  // Whether it worked or not, always return value.
  info.GetReturnValue().Set(value);
}


static void EnvQuery(Local<Name> property,
                     const PropertyCallbackInfo<Integer>& info) {
  int32_t rc = -1;  // Not found unless proven otherwise.
#ifdef __POSIX__
  node::Utf8Value key(info.GetIsolate(), property);
  if (getenv(*key))
    rc = 0;
#else  // _WIN32
  node::TwoByteValue key(info.GetIsolate(), property);
  WCHAR* key_ptr = reinterpret_cast<WCHAR*>(*key);
  if (GetEnvironmentVariableW(key_ptr, nullptr, 0) > 0 ||
      GetLastError() == ERROR_SUCCESS) {
    rc = 0;
    if (key_ptr[0] == L'=') {
      // Environment variables that start with '=' are hidden and read-only.
      rc = static_cast<int32_t>(v8::ReadOnly) |
           static_cast<int32_t>(v8::DontDelete) |
           static_cast<int32_t>(v8::DontEnum);
    }
  }
#endif
  if (rc != -1)
    info.GetReturnValue().Set(rc);
}


static void EnvDeleter(Local<Name> property,
                       const PropertyCallbackInfo<Boolean>& info) {
#ifdef __POSIX__
  node::Utf8Value key(info.GetIsolate(), property);
  unsetenv(*key);
#else
  node::TwoByteValue key(info.GetIsolate(), property);
  WCHAR* key_ptr = reinterpret_cast<WCHAR*>(*key);
  SetEnvironmentVariableW(key_ptr, nullptr);
#endif

  // process.env never has non-configurable properties, so always
  // return true like the tc39 delete operator.
  info.GetReturnValue().Set(true);
}


static void EnvEnumerator(const PropertyCallbackInfo<Array>& info) {
  Environment* env = Environment::GetCurrent(info);
  Isolate* isolate = env->isolate();
  Local<Context> ctx = env->context();
  Local<Function> fn = env->push_values_to_array_function();
  Local<Value> argv[NODE_PUSH_VAL_TO_ARRAY_MAX];
  size_t idx = 0;

#ifdef __POSIX__
  int size = 0;
  while (environ[size])
    size++;

  Local<Array> envarr = Array::New(isolate);

  for (int i = 0; i < size; ++i) {
    const char* var = environ[i];
    const char* s = strchr(var, '=');
    const int length = s ? s - var : strlen(var);
    argv[idx] = String::NewFromUtf8(isolate,
                                    var,
                                    String::kNormalString,
                                    length);
    if (++idx >= arraysize(argv)) {
      fn->Call(ctx, envarr, idx, argv).ToLocalChecked();
      idx = 0;
    }
  }
  if (idx > 0) {
    fn->Call(ctx, envarr, idx, argv).ToLocalChecked();
  }
#else  // _WIN32
  WCHAR* environment = GetEnvironmentStringsW();
  if (environment == nullptr)
    return;  // This should not happen.
  Local<Array> envarr = Array::New(isolate);
  WCHAR* p = environment;
  while (*p) {
    WCHAR *s;
    if (*p == L'=') {
      // If the key starts with '=' it is a hidden environment variable.
      p += wcslen(p) + 1;
      continue;
    } else {
      s = wcschr(p, L'=');
    }
    if (!s) {
      s = p + wcslen(p);
    }
    const uint16_t* two_byte_buffer = reinterpret_cast<const uint16_t*>(p);
    const size_t two_byte_buffer_len = s - p;
    argv[idx] = String::NewFromTwoByte(isolate,
                                       two_byte_buffer,
                                       String::kNormalString,
                                       two_byte_buffer_len);
    if (++idx >= arraysize(argv)) {
      fn->Call(ctx, envarr, idx, argv).ToLocalChecked();
      idx = 0;
    }
    p = s + wcslen(s) + 1;
  }
  if (idx > 0) {
    fn->Call(ctx, envarr, idx, argv).ToLocalChecked();
  }
  FreeEnvironmentStringsW(environment);
#endif

  info.GetReturnValue().Set(envarr);
}


static Local<Object> GetFeatures(Environment* env) {
  EscapableHandleScope scope(env->isolate());

  Local<Object> obj = Object::New(env->isolate());
#if defined(DEBUG) && DEBUG
  Local<Value> debug = True(env->isolate());
#else
  Local<Value> debug = False(env->isolate());
#endif  // defined(DEBUG) && DEBUG

  obj->Set(FIXED_ONE_BYTE_STRING(env->isolate(), "debug"), debug);
  obj->Set(FIXED_ONE_BYTE_STRING(env->isolate(), "uv"), True(env->isolate()));
  // TODO(bnoordhuis) ping libuv
  obj->Set(FIXED_ONE_BYTE_STRING(env->isolate(), "ipv6"), True(env->isolate()));

#ifdef OPENSSL_NPN_NEGOTIATED
  Local<Boolean> tls_npn = True(env->isolate());
#else
  Local<Boolean> tls_npn = False(env->isolate());
#endif
  obj->Set(FIXED_ONE_BYTE_STRING(env->isolate(), "tls_npn"), tls_npn);

#ifdef TLSEXT_TYPE_application_layer_protocol_negotiation
  Local<Boolean> tls_alpn = True(env->isolate());
#else
  Local<Boolean> tls_alpn = False(env->isolate());
#endif
  obj->Set(FIXED_ONE_BYTE_STRING(env->isolate(), "tls_alpn"), tls_alpn);

#ifdef SSL_CTRL_SET_TLSEXT_SERVERNAME_CB
  Local<Boolean> tls_sni = True(env->isolate());
#else
  Local<Boolean> tls_sni = False(env->isolate());
#endif
  obj->Set(FIXED_ONE_BYTE_STRING(env->isolate(), "tls_sni"), tls_sni);

#if !defined(OPENSSL_NO_TLSEXT) && defined(SSL_CTX_set_tlsext_status_cb)
  Local<Boolean> tls_ocsp = True(env->isolate());
#else
  Local<Boolean> tls_ocsp = False(env->isolate());
#endif  // !defined(OPENSSL_NO_TLSEXT) && defined(SSL_CTX_set_tlsext_status_cb)
  obj->Set(FIXED_ONE_BYTE_STRING(env->isolate(), "tls_ocsp"), tls_ocsp);

  obj->Set(FIXED_ONE_BYTE_STRING(env->isolate(), "tls"),
           Boolean::New(env->isolate(),
                        get_builtin_module("crypto") != nullptr));

  return scope.Escape(obj);
}


static void DebugPortGetter(Local<Name> property,
                            const PropertyCallbackInfo<Value>& info) {
  info.GetReturnValue().Set(debug_options.port());
}


static void DebugPortSetter(Local<Name> property,
                            Local<Value> value,
                            const PropertyCallbackInfo<void>& info) {
  debug_options.set_port(value->Int32Value());
}


static void DebugProcess(const FunctionCallbackInfo<Value>& args);
static void DebugPause(const FunctionCallbackInfo<Value>& args);
static void DebugEnd(const FunctionCallbackInfo<Value>& args);


void NeedImmediateCallbackGetter(Local<Name> property,
                                 const PropertyCallbackInfo<Value>& info) {
  Environment* env = Environment::GetCurrent(info);
  const uv_check_t* immediate_check_handle = env->immediate_check_handle();
  bool active = uv_is_active(
      reinterpret_cast<const uv_handle_t*>(immediate_check_handle));
  info.GetReturnValue().Set(active);
}


static void NeedImmediateCallbackSetter(
    Local<Name> property,
    Local<Value> value,
    const PropertyCallbackInfo<void>& info) {
  Environment* env = Environment::GetCurrent(info);

  uv_check_t* immediate_check_handle = env->immediate_check_handle();
  bool active = uv_is_active(
      reinterpret_cast<const uv_handle_t*>(immediate_check_handle));

  if (active == value->BooleanValue())
    return;

  uv_idle_t* immediate_idle_handle = env->immediate_idle_handle();

  if (active) {
    uv_check_stop(immediate_check_handle);
    uv_idle_stop(immediate_idle_handle);
  } else {
    uv_check_start(immediate_check_handle, CheckImmediate);
    // Idle handle is needed only to stop the event loop from blocking in poll.
    uv_idle_start(immediate_idle_handle, IdleImmediateDummy);
  }
}


void StartProfilerIdleNotifier(const FunctionCallbackInfo<Value>& args) {
  Environment* env = Environment::GetCurrent(args);
  env->StartProfilerIdleNotifier();
}


void StopProfilerIdleNotifier(const FunctionCallbackInfo<Value>& args) {
  Environment* env = Environment::GetCurrent(args);
  env->StopProfilerIdleNotifier();
}


#define READONLY_PROPERTY(obj, str, var)                                      \
  do {                                                                        \
    obj->DefineOwnProperty(env->context(),                                    \
                           OneByteString(env->isolate(), str),                \
                           var,                                               \
                           v8::ReadOnly).FromJust();                          \
  } while (0)

#define READONLY_DONT_ENUM_PROPERTY(obj, str, var)                            \
  do {                                                                        \
    obj->DefineOwnProperty(env->context(),                                    \
                           OneByteString(env->isolate(), str),                \
                           var,                                               \
                           static_cast<v8::PropertyAttribute>(v8::ReadOnly |  \
                                                              v8::DontEnum))  \
        .FromJust();                                                          \
  } while (0)


void SetupProcessObject(Environment* env,
                        int argc,
                        const char* const* argv,
                        int exec_argc,
                        const char* const* exec_argv) {
  HandleScope scope(env->isolate());

  Local<Object> process = env->process_object();

  auto title_string = FIXED_ONE_BYTE_STRING(env->isolate(), "title");
  CHECK(process->SetAccessor(env->context(),
                             title_string,
                             ProcessTitleGetter,
                             ProcessTitleSetter,
                             env->as_external()).FromJust());

  // process.jsEngine
  READONLY_PROPERTY(process,
                    "jsEngine",
                    FIXED_ONE_BYTE_STRING(env->isolate(), NODE_ENGINE));

  // process.version
  READONLY_PROPERTY(process,
                    "version",
                    FIXED_ONE_BYTE_STRING(env->isolate(), NODE_VERSION));

  // process.moduleLoadList
  READONLY_PROPERTY(process,
                    "moduleLoadList",
                    env->module_load_list_array());

  // process.versions
  Local<Object> versions = Object::New(env->isolate());
  READONLY_PROPERTY(process, "versions", versions);

  const char http_parser_version[] = NODE_STRINGIFY(HTTP_PARSER_VERSION_MAJOR)
                                     "."
                                     NODE_STRINGIFY(HTTP_PARSER_VERSION_MINOR)
                                     "."
                                     NODE_STRINGIFY(HTTP_PARSER_VERSION_PATCH);
  READONLY_PROPERTY(versions,
                    "http_parser",
                    FIXED_ONE_BYTE_STRING(env->isolate(), http_parser_version));

  // +1 to get rid of the leading 'v'
  READONLY_PROPERTY(versions,
                    "node",
                    OneByteString(env->isolate(), NODE_VERSION + 1));
  READONLY_PROPERTY(versions,
                    NODE_ENGINE,
                    OneByteString(env->isolate(), V8::GetVersion()));
  READONLY_PROPERTY(versions,
                    "uv",
                    OneByteString(env->isolate(), uv_version_string()));
  READONLY_PROPERTY(versions,
                    "zlib",
                    FIXED_ONE_BYTE_STRING(env->isolate(), ZLIB_VERSION));
  READONLY_PROPERTY(versions,
                    "ares",
                    FIXED_ONE_BYTE_STRING(env->isolate(), ARES_VERSION_STR));

#if defined(NODE_HAVE_I18N_SUPPORT) && defined(U_ICU_VERSION)
  // ICU-related versions are now handled on the js side, see bootstrap_node.js

  if (icu_data_dir != nullptr) {
    // Did the user attempt (via env var or parameter) to set an ICU path?
    READONLY_PROPERTY(process,
                      "icu_data_dir",
                      OneByteString(env->isolate(), icu_data_dir));
  }
#endif

  const char node_modules_version[] = NODE_STRINGIFY(NODE_MODULE_VERSION);
  READONLY_PROPERTY(
      versions,
      "modules",
      FIXED_ONE_BYTE_STRING(env->isolate(), node_modules_version));

  // process._promiseRejectEvent
  Local<Object> promiseRejectEvent = Object::New(env->isolate());
  READONLY_DONT_ENUM_PROPERTY(process,
                              "_promiseRejectEvent",
                              promiseRejectEvent);
  READONLY_PROPERTY(promiseRejectEvent,
                    "unhandled",
                    Integer::New(env->isolate(),
                                 v8::kPromiseRejectWithNoHandler));
  READONLY_PROPERTY(promiseRejectEvent,
                    "handled",
                    Integer::New(env->isolate(),
                                 v8::kPromiseHandlerAddedAfterReject));

#if HAVE_OPENSSL
  // Stupid code to slice out the version string.
  {  // NOLINT(whitespace/braces)
    size_t i, j, k;
    int c;
    for (i = j = 0, k = sizeof(OPENSSL_VERSION_TEXT) - 1; i < k; ++i) {
      c = OPENSSL_VERSION_TEXT[i];
      if ('0' <= c && c <= '9') {
        for (j = i + 1; j < k; ++j) {
          c = OPENSSL_VERSION_TEXT[j];
          if (c == ' ')
            break;
        }
        break;
      }
    }
    READONLY_PROPERTY(
        versions,
        "openssl",
        OneByteString(env->isolate(), &OPENSSL_VERSION_TEXT[i], j - i));
  }
#endif

  // process.arch
  READONLY_PROPERTY(process, "arch", OneByteString(env->isolate(), NODE_ARCH));

  // process.platform
  READONLY_PROPERTY(process,
                    "platform",
                    OneByteString(env->isolate(), NODE_PLATFORM));

  // process.release
  Local<Object> release = Object::New(env->isolate());
  READONLY_PROPERTY(process, "release", release);
  READONLY_PROPERTY(release, "name", OneByteString(env->isolate(), "node"));

// if this is a release build and no explicit base has been set
// substitute the standard release download URL
#ifndef NODE_RELEASE_URLBASE
# if NODE_VERSION_IS_RELEASE
#  define NODE_RELEASE_URLBASE "https://nodejs.org/download/release/"
# endif
#endif

#if defined(NODE_RELEASE_URLBASE)
#  define NODE_RELEASE_URLPFX NODE_RELEASE_URLBASE "v" NODE_VERSION_STRING "/"
#  define NODE_RELEASE_URLFPFX NODE_RELEASE_URLPFX "node-v" NODE_VERSION_STRING

  READONLY_PROPERTY(release,
                    "sourceUrl",
                    OneByteString(env->isolate(),
                    NODE_RELEASE_URLFPFX ".tar.gz"));
  READONLY_PROPERTY(release,
                    "headersUrl",
                    OneByteString(env->isolate(),
                    NODE_RELEASE_URLFPFX "-headers.tar.gz"));
#  ifdef _WIN32
  READONLY_PROPERTY(release,
                    "libUrl",
                    OneByteString(env->isolate(),
                    strcmp(NODE_ARCH, "ia32") ? NODE_RELEASE_URLPFX "win-"
                                                NODE_ARCH "/node.lib"
                                              : NODE_RELEASE_URLPFX
                                                "win-x86/node.lib"));
#  endif
#endif

  // process.argv
  Local<Array> arguments = Array::New(env->isolate(), argc);
  for (int i = 0; i < argc; ++i) {
    arguments->Set(i, String::NewFromUtf8(env->isolate(), argv[i]));
  }
  process->Set(FIXED_ONE_BYTE_STRING(env->isolate(), "argv"), arguments);

  // process.execArgv
  Local<Array> exec_arguments = Array::New(env->isolate(), exec_argc);
  for (int i = 0; i < exec_argc; ++i) {
    exec_arguments->Set(i, String::NewFromUtf8(env->isolate(), exec_argv[i]));
  }
  process->Set(FIXED_ONE_BYTE_STRING(env->isolate(), "execArgv"),
               exec_arguments);

  // create process.env
  Local<ObjectTemplate> process_env_template =
      ObjectTemplate::New(env->isolate());
  process_env_template->SetHandler(NamedPropertyHandlerConfiguration(
          EnvGetter,
          EnvSetter,
          EnvQuery,
          EnvDeleter,
          EnvEnumerator,
          env->as_external()));

  Local<Object> process_env =
      process_env_template->NewInstance(env->context()).ToLocalChecked();
  process->Set(FIXED_ONE_BYTE_STRING(env->isolate(), "env"), process_env);

  READONLY_PROPERTY(process, "pid", Integer::New(env->isolate(), getpid()));
  READONLY_PROPERTY(process, "features", GetFeatures(env));

  auto need_immediate_callback_string =
      FIXED_ONE_BYTE_STRING(env->isolate(), "_needImmediateCallback");
  CHECK(process->SetAccessor(env->context(), need_immediate_callback_string,
                             NeedImmediateCallbackGetter,
                             NeedImmediateCallbackSetter,
                             env->as_external()).FromJust());

  // -e, --eval
  if (eval_string) {
    READONLY_PROPERTY(process,
                      "_eval",
                      String::NewFromUtf8(env->isolate(), eval_string));
  }

  // -p, --print
  if (print_eval) {
    READONLY_PROPERTY(process, "_print_eval", True(env->isolate()));
  }

  // -c, --check
  if (syntax_check_only) {
    READONLY_PROPERTY(process, "_syntax_check_only", True(env->isolate()));
  }

  // -i, --interactive
  if (force_repl) {
    READONLY_PROPERTY(process, "_forceRepl", True(env->isolate()));
  }

  if (preload_module_count) {
    CHECK(preload_modules);
    Local<Array> array = Array::New(env->isolate());
    for (unsigned int i = 0; i < preload_module_count; ++i) {
      Local<String> module = String::NewFromUtf8(env->isolate(),
                                                 preload_modules[i]);
      array->Set(i, module);
    }
    READONLY_PROPERTY(process,
                      "_preload_modules",
                      array);

    delete[] preload_modules;
    preload_modules = nullptr;
    preload_module_count = 0;
  }

  // --no-deprecation
  if (no_deprecation) {
    READONLY_PROPERTY(process, "noDeprecation", True(env->isolate()));
  }

  if (no_process_warnings) {
    READONLY_PROPERTY(process, "noProcessWarnings", True(env->isolate()));
  }

  if (trace_warnings) {
    READONLY_PROPERTY(process, "traceProcessWarnings", True(env->isolate()));
  }

  // --throw-deprecation
  if (throw_deprecation) {
    READONLY_PROPERTY(process, "throwDeprecation", True(env->isolate()));
  }

#ifdef NODE_NO_BROWSER_GLOBALS
  // configure --no-browser-globals
  READONLY_PROPERTY(process, "_noBrowserGlobals", True(env->isolate()));
#endif  // NODE_NO_BROWSER_GLOBALS

  // --prof-process
  if (prof_process) {
    READONLY_PROPERTY(process, "profProcess", True(env->isolate()));
  }

  // --trace-deprecation
  if (trace_deprecation) {
    READONLY_PROPERTY(process, "traceDeprecation", True(env->isolate()));
  }

  // --debug-brk
  if (debug_options.wait_for_connect()) {
    READONLY_PROPERTY(process, "_debugWaitConnect", True(env->isolate()));
  }

  // --security-revert flags
#define V(code, _, __)                                                        \
  do {                                                                        \
    if (IsReverted(REVERT_ ## code)) {                                        \
      READONLY_PROPERTY(process, "REVERT_" #code, True(env->isolate()));      \
    }                                                                         \
  } while (0);
  REVERSIONS(V)
#undef V

  size_t exec_path_len = 2 * PATH_MAX;
  char* exec_path = new char[exec_path_len];
  Local<String> exec_path_value;
  if (uv_exepath(exec_path, &exec_path_len) == 0) {
    exec_path_value = String::NewFromUtf8(env->isolate(),
                                          exec_path,
                                          String::kNormalString,
                                          exec_path_len);
  } else {
    exec_path_value = String::NewFromUtf8(env->isolate(), argv[0]);
  }
  process->Set(FIXED_ONE_BYTE_STRING(env->isolate(), "execPath"),
               exec_path_value);
  delete[] exec_path;

  auto debug_port_string = FIXED_ONE_BYTE_STRING(env->isolate(), "debugPort");
  CHECK(process->SetAccessor(env->context(),
                             debug_port_string,
                             DebugPortGetter,
                             DebugPortSetter,
                             env->as_external()).FromJust());

  // define various internal methods
  env->SetMethod(process,
                 "_startProfilerIdleNotifier",
                 StartProfilerIdleNotifier);
  env->SetMethod(process,
                 "_stopProfilerIdleNotifier",
                 StopProfilerIdleNotifier);
  env->SetMethod(process, "_getActiveRequests", GetActiveRequests);
  env->SetMethod(process, "_getActiveHandles", GetActiveHandles);
  env->SetMethod(process, "reallyExit", Exit);
  env->SetMethod(process, "abort", Abort);
  env->SetMethod(process, "chdir", Chdir);
  env->SetMethod(process, "cwd", Cwd);

  env->SetMethod(process, "umask", Umask);

#if defined(__POSIX__) && !defined(__ANDROID__)
  env->SetMethod(process, "getuid", GetUid);
  env->SetMethod(process, "geteuid", GetEUid);
  env->SetMethod(process, "setuid", SetUid);
  env->SetMethod(process, "seteuid", SetEUid);

  env->SetMethod(process, "setgid", SetGid);
  env->SetMethod(process, "setegid", SetEGid);
  env->SetMethod(process, "getgid", GetGid);
  env->SetMethod(process, "getegid", GetEGid);

  env->SetMethod(process, "getgroups", GetGroups);
  env->SetMethod(process, "setgroups", SetGroups);
  env->SetMethod(process, "initgroups", InitGroups);
#endif  // __POSIX__ && !defined(__ANDROID__)

  env->SetMethod(process, "_kill", Kill);

  env->SetMethod(process, "_debugProcess", DebugProcess);
  env->SetMethod(process, "_debugPause", DebugPause);
  env->SetMethod(process, "_debugEnd", DebugEnd);

  env->SetMethod(process, "hrtime", Hrtime);

  env->SetMethod(process, "cpuUsage", CPUUsage);

  env->SetMethod(process, "dlopen", DLOpen);

  env->SetMethod(process, "uptime", Uptime);
  env->SetMethod(process, "memoryUsage", MemoryUsage);

  env->SetMethod(process, "binding", Binding);
  env->SetMethod(process, "_linkedBinding", LinkedBinding);

  env->SetMethod(process, "_setupProcessObject", SetupProcessObject);
  env->SetMethod(process, "_setupNextTick", SetupNextTick);
  env->SetMethod(process, "_setupPromises", SetupPromises);
  env->SetMethod(process, "_setupDomainUse", SetupDomainUse);

  // pre-set _events object for faster emit checks
  Local<Object> events_obj = Object::New(env->isolate());
  CHECK(events_obj->SetPrototype(env->context(),
                                 Null(env->isolate())).FromJust());
  process->Set(env->events_string(), events_obj);
}


#undef READONLY_PROPERTY


void SignalExit(int signo) {
  uv_tty_reset_mode();
  if (trace_enabled) {
    v8_platform.StopTracingAgent();
  }
#ifdef __FreeBSD__
  // FreeBSD has a nasty bug, see RegisterSignalHandler for details
  struct sigaction sa;
  memset(&sa, 0, sizeof(sa));
  sa.sa_handler = SIG_DFL;
  CHECK_EQ(sigaction(signo, &sa, nullptr), 0);
#endif
  raise(signo);
}


// Most of the time, it's best to use `console.error` to write
// to the process.stderr stream.  However, in some cases, such as
// when debugging the stream.Writable class or the process.nextTick
// function, it is useful to bypass JavaScript entirely.
static void RawDebug(const FunctionCallbackInfo<Value>& args) {
  CHECK(args.Length() == 1 && args[0]->IsString() &&
        "must be called with a single string");
  node::Utf8Value message(args.GetIsolate(), args[0]);
  PrintErrorString("%s\n", *message);
  fflush(stderr);
}


void LoadEnvironment(Environment* env) {
  HandleScope handle_scope(env->isolate());

  TryCatch try_catch(env->isolate());

  // Disable verbose mode to stop FatalException() handler from trying
  // to handle the exception. Errors this early in the start-up phase
  // are not safe to ignore.
  try_catch.SetVerbose(false);

  // Execute the lib/internal/bootstrap_node.js file which was included as a
  // static C string in node_natives.h by node_js2c.
  // 'internal_bootstrap_node_native' is the string containing that source code.
  Local<String> script_name = FIXED_ONE_BYTE_STRING(env->isolate(),
                                                    "bootstrap_node.js");
  Local<Value> f_value = ExecuteString(env, MainSource(env), script_name);
  if (try_catch.HasCaught())  {
    ReportException(env, try_catch);
    exit(10);
  }
  // The bootstrap_node.js file returns a function 'f'
  CHECK(f_value->IsFunction());
  Local<Function> f = Local<Function>::Cast(f_value);

  // Add a reference to the global object
  Local<Object> global = env->context()->Global();

#if defined HAVE_DTRACE || defined HAVE_ETW
  InitDTrace(env, global);
#endif

#if defined HAVE_LTTNG
  InitLTTNG(env, global);
#endif

#if defined HAVE_PERFCTR
  InitPerfCounters(env, global);
#endif

  // Enable handling of uncaught exceptions
  // (FatalException(), break on uncaught exception in debugger)
  //
  // This is not strictly necessary since it's almost impossible
  // to attach the debugger fast enought to break on exception
  // thrown during process startup.
  try_catch.SetVerbose(true);

  env->SetMethod(env->process_object(), "_rawDebug", RawDebug);

  // Expose the global object as a property on itself
  // (Allows you to set stuff on `global` from anywhere in JavaScript.)
  global->Set(FIXED_ONE_BYTE_STRING(env->isolate(), "global"), global);

  // Now we call 'f' with the 'process' variable that we've built up with
  // all our bindings. Inside bootstrap_node.js and internal/process we'll
  // take care of assigning things to their places.

  // We start the process this way in order to be more modular. Developers
  // who do not like how bootstrap_node.js sets up the module system but do
  // like Node's I/O bindings may want to replace 'f' with their own function.
  Local<Value> arg = env->process_object();
  f->Call(Null(env->isolate()), 1, &arg);
}

static void PrintHelp() {
  // XXX: If you add an option here, please also add it to doc/node.1 and
  // doc/api/cli.md
  printf("Usage: node [options] [ -e script | script.js ] [arguments]\n"
         "       node debug script.js [arguments]\n"
         "\n"
         "Options:\n"
         "  -v, --version              print Node.js version\n"
         "  -e, --eval script          evaluate script\n"
         "  -p, --print                evaluate script and print result\n"
         "  -c, --check                syntax check script without executing\n"
         "  -i, --interactive          always enter the REPL even if stdin\n"
         "                             does not appear to be a terminal\n"
         "  -r, --require              module to preload (option can be "
         "repeated)\n"
#if HAVE_INSPECTOR
         "  --inspect[=host:port]      activate inspector on host:port\n"
         "                             (default: 127.0.0.1:9229)\n"
         "  --inspect-brk[=host:port]  activate inspector on host:port\n"
         "                             and break at start of user script\n"
#endif
         "  --no-deprecation           silence deprecation warnings\n"
         "  --trace-deprecation        show stack traces on deprecations\n"
         "  --throw-deprecation        throw an exception on deprecations\n"
         "  --no-warnings              silence all process warnings\n"
         "  --trace-warnings           show stack traces on process warnings\n"
         "  --redirect-warnings=path\n"
         "                             write warnings to path instead of\n"
         "                             stderr\n"
         "  --trace-sync-io            show stack trace when use of sync IO\n"
         "                             is detected after the first tick\n"
         "  --trace-events-enabled     track trace events\n"
         "  --trace-event-categories   comma separated list of trace event\n"
         "                             categories to record\n"
         "  --track-heap-objects       track heap object allocations for heap "
         "snapshots\n"
         "  --prof-process             process v8 profiler output generated\n"
         "                             using --prof\n"
         "  --zero-fill-buffers        automatically zero-fill all newly "
         "allocated\n"
         "                             Buffer and SlowBuffer instances\n"
         "  --v8-options               print v8 command line options\n"
         "  --v8-pool-size=num         set v8's thread pool size\n"
#if HAVE_OPENSSL
         "  --tls-cipher-list=val      use an alternative default TLS cipher "
         "list\n"
         "  --use-bundled-ca           use bundled CA store"
#if !defined(NODE_OPENSSL_CERT_STORE)
         " (default)"
#endif
         "\n"
         "  --use-openssl-ca           use OpenSSL's default CA store"
#if defined(NODE_OPENSSL_CERT_STORE)
         " (default)"
#endif
         "\n"
#if NODE_FIPS_MODE
         "  --enable-fips              enable FIPS crypto at startup\n"
         "  --force-fips               force FIPS crypto (cannot be disabled)\n"
#endif  /* NODE_FIPS_MODE */
         "  --openssl-config=path      load OpenSSL configuration file from\n"
         "                             the specified path\n"
#endif /* HAVE_OPENSSL */
#if defined(NODE_HAVE_I18N_SUPPORT)
         "  --icu-data-dir=dir         set ICU data load path to dir\n"
         "                             (overrides NODE_ICU_DATA)\n"
#if !defined(NODE_HAVE_SMALL_ICU)
         "                             note: linked-in ICU data is present\n"
#endif
         "  --preserve-symlinks        preserve symbolic links when resolving\n"
         "                             and caching modules\n"
#endif
         "\n"
         "Environment variables:\n"
         "NODE_DEBUG                   ','-separated list of core modules\n"
         "                             that should print debug information\n"
         "NODE_DISABLE_COLORS          set to 1 to disable colors in the REPL\n"
         "NODE_EXTRA_CA_CERTS          path to additional CA certificates\n"
         "                             file\n"
#if defined(NODE_HAVE_I18N_SUPPORT)
         "NODE_ICU_DATA                data path for ICU (Intl object) data\n"
#if !defined(NODE_HAVE_SMALL_ICU)
         "                             (will extend linked-in data)\n"
#endif
#endif
         "NODE_NO_WARNINGS             set to 1 to silence process warnings\n"
#ifdef _WIN32
         "NODE_PATH                    ';'-separated list of directories\n"
#else
         "NODE_PATH                    ':'-separated list of directories\n"
#endif
         "                             prefixed to the module search path\n"
         "NODE_REPL_HISTORY            path to the persistent REPL history\n"
         "                             file\n"
         "NODE_REDIRECT_WARNINGS       write warnings to path instead of\n"
         "                             stderr\n"
         "Documentation can be found at https://nodejs.org/\n");
}


// Parse command line arguments.
//
// argv is modified in place. exec_argv and v8_argv are out arguments that
// ParseArgs() allocates memory for and stores a pointer to the output
// vector in.  The caller should free them with delete[].
//
// On exit:
//
//  * argv contains the arguments with node and V8 options filtered out.
//  * exec_argv contains both node and V8 options and nothing else.
//  * v8_argv contains argv[0] plus any V8 options
static void ParseArgs(int* argc,
                      const char** argv,
                      int* exec_argc,
                      const char*** exec_argv,
                      int* v8_argc,
                      const char*** v8_argv) {
  const unsigned int nargs = static_cast<unsigned int>(*argc);
  const char** new_exec_argv = new const char*[nargs];
  const char** new_v8_argv = new const char*[nargs];
  const char** new_argv = new const char*[nargs];
  const char** local_preload_modules = new const char*[nargs];

  for (unsigned int i = 0; i < nargs; ++i) {
    new_exec_argv[i] = nullptr;
    new_v8_argv[i] = nullptr;
    new_argv[i] = nullptr;
    local_preload_modules[i] = nullptr;
  }

  // exec_argv starts with the first option, the other two start with argv[0].
  unsigned int new_exec_argc = 0;
  unsigned int new_v8_argc = 1;
  unsigned int new_argc = 1;
  new_v8_argv[0] = argv[0];
  new_argv[0] = argv[0];

  unsigned int index = 1;
  bool short_circuit = false;
  while (index < nargs && argv[index][0] == '-' && !short_circuit) {
    const char* const arg = argv[index];
    unsigned int args_consumed = 1;

    if (debug_options.ParseOption(arg)) {
      // Done, consumed by DebugOptions::ParseOption().
    } else if (strcmp(arg, "--version") == 0 || strcmp(arg, "-v") == 0) {
      printf("%s\n", NODE_VERSION);
      exit(0);
    } else if (strcmp(arg, "--help") == 0 || strcmp(arg, "-h") == 0) {
      PrintHelp();
      exit(0);
    } else if (strcmp(arg, "--eval") == 0 ||
               strcmp(arg, "-e") == 0 ||
               strcmp(arg, "--print") == 0 ||
               strcmp(arg, "-pe") == 0 ||
               strcmp(arg, "-p") == 0) {
      bool is_eval = strchr(arg, 'e') != nullptr;
      bool is_print = strchr(arg, 'p') != nullptr;
      print_eval = print_eval || is_print;
      // --eval, -e and -pe always require an argument.
      if (is_eval == true) {
        args_consumed += 1;
        eval_string = argv[index + 1];
        if (eval_string == nullptr) {
          fprintf(stderr, "%s: %s requires an argument\n", argv[0], arg);
          exit(9);
        }
      } else if ((index + 1 < nargs) &&
                 argv[index + 1] != nullptr &&
                 argv[index + 1][0] != '-') {
        args_consumed += 1;
        eval_string = argv[index + 1];
        if (strncmp(eval_string, "\\-", 2) == 0) {
          // Starts with "\\-": escaped expression, drop the backslash.
          eval_string += 1;
        }
      }
    } else if (strcmp(arg, "--require") == 0 ||
               strcmp(arg, "-r") == 0) {
      const char* module = argv[index + 1];
      if (module == nullptr) {
        fprintf(stderr, "%s: %s requires an argument\n", argv[0], arg);
        exit(9);
      }
      args_consumed += 1;
      local_preload_modules[preload_module_count++] = module;
    } else if (strcmp(arg, "--check") == 0 || strcmp(arg, "-c") == 0) {
      syntax_check_only = true;
    } else if (strcmp(arg, "--interactive") == 0 || strcmp(arg, "-i") == 0) {
      force_repl = true;
    } else if (strcmp(arg, "--no-deprecation") == 0) {
      no_deprecation = true;
    } else if (strcmp(arg, "--no-warnings") == 0) {
      no_process_warnings = true;
    } else if (strcmp(arg, "--trace-warnings") == 0) {
      trace_warnings = true;
    } else if (strncmp(arg, "--redirect-warnings=", 20) == 0) {
      config_warning_file = arg + 20;
    } else if (strcmp(arg, "--trace-deprecation") == 0) {
      trace_deprecation = true;
    } else if (strcmp(arg, "--trace-sync-io") == 0) {
      trace_sync_io = true;
    } else if (strcmp(arg, "--trace-events-enabled") == 0) {
      trace_enabled = true;
    } else if (strcmp(arg, "--trace-event-categories") == 0) {
      const char* categories = argv[index + 1];
      if (categories == nullptr) {
        fprintf(stderr, "%s: %s requires an argument\n", argv[0], arg);
        exit(9);
      }
      args_consumed += 1;
      trace_enabled_categories = categories;
    } else if (strcmp(arg, "--track-heap-objects") == 0) {
      track_heap_objects = true;
    } else if (strcmp(arg, "--throw-deprecation") == 0) {
      throw_deprecation = true;
    } else if (strncmp(arg, "--security-revert=", 18) == 0) {
      const char* cve = arg + 18;
      Revert(cve);
    } else if (strcmp(arg, "--preserve-symlinks") == 0) {
      config_preserve_symlinks = true;
    } else if (strcmp(arg, "--prof-process") == 0) {
      prof_process = true;
      short_circuit = true;
    } else if (strcmp(arg, "--zero-fill-buffers") == 0) {
      zero_fill_all_buffers = true;
    } else if (strcmp(arg, "--v8-options") == 0) {
      new_v8_argv[new_v8_argc] = "--help";
      new_v8_argc += 1;
    } else if (strncmp(arg, "--v8-pool-size=", 15) == 0) {
      v8_thread_pool_size = atoi(arg + 15);
#if HAVE_OPENSSL
    } else if (strncmp(arg, "--tls-cipher-list=", 18) == 0) {
      default_cipher_list = arg + 18;
    } else if (strncmp(arg, "--use-openssl-ca", 16) == 0) {
      ssl_openssl_cert_store = true;
    } else if (strncmp(arg, "--use-bundled-ca", 16) == 0) {
      ssl_openssl_cert_store = false;
#if NODE_FIPS_MODE
    } else if (strcmp(arg, "--enable-fips") == 0) {
      enable_fips_crypto = true;
    } else if (strcmp(arg, "--force-fips") == 0) {
      force_fips_crypto = true;
#endif /* NODE_FIPS_MODE */
    } else if (strncmp(arg, "--openssl-config=", 17) == 0) {
      openssl_config = arg + 17;
#endif /* HAVE_OPENSSL */
#if defined(NODE_HAVE_I18N_SUPPORT)
    } else if (strncmp(arg, "--icu-data-dir=", 15) == 0) {
      icu_data_dir = arg + 15;
#endif
    } else if (strcmp(arg, "--expose-internals") == 0 ||
               strcmp(arg, "--expose_internals") == 0) {
      // consumed in js
    } else if (strcmp(arg, "--") == 0) {
      index += 1;
      break;
    } else {
      // V8 option.  Pass through as-is.
      new_v8_argv[new_v8_argc] = arg;
      new_v8_argc += 1;
    }

    memcpy(new_exec_argv + new_exec_argc,
           argv + index,
           args_consumed * sizeof(*argv));

    new_exec_argc += args_consumed;
    index += args_consumed;
  }

  // Copy remaining arguments.
  const unsigned int args_left = nargs - index;
  memcpy(new_argv + new_argc, argv + index, args_left * sizeof(*argv));
  new_argc += args_left;

  *exec_argc = new_exec_argc;
  *exec_argv = new_exec_argv;
  *v8_argc = new_v8_argc;
  *v8_argv = new_v8_argv;

  // Copy new_argv over argv and update argc.
  memcpy(argv, new_argv, new_argc * sizeof(*argv));
  delete[] new_argv;
  *argc = static_cast<int>(new_argc);

  // Copy the preload_modules from the local array to an appropriately sized
  // global array.
  if (preload_module_count > 0) {
    CHECK(!preload_modules);
    preload_modules = new const char*[preload_module_count];
    memcpy(preload_modules, local_preload_modules,
           preload_module_count * sizeof(*preload_modules));
  }
  delete[] local_preload_modules;
}


// Called from V8 Debug Agent TCP thread.
static void DispatchMessagesDebugAgentCallback(Environment* env) {
  // TODO(indutny): move async handle to environment
  uv_async_send(&dispatch_debug_messages_async);
}


static void StartDebug(Environment* env, const char* path,
                       DebugOptions debug_options) {
  CHECK(!debugger_running);
#if HAVE_INSPECTOR
  if (debug_options.inspector_enabled())
    debugger_running = v8_platform.StartInspector(env, path, debug_options);
#endif  // HAVE_INSPECTOR
  if (debug_options.debugger_enabled()) {
    env->debugger_agent()->set_dispatch_handler(
          DispatchMessagesDebugAgentCallback);
    debugger_running = env->debugger_agent()->Start(debug_options);
    if (debugger_running == false) {
      fprintf(stderr, "Starting debugger on %s:%d failed\n",
              debug_options.host_name().c_str(), debug_options.port());
      fflush(stderr);
    }
  }
}


// Called from the main thread.
static void EnableDebug(Environment* env) {
  CHECK(debugger_running);

  if (!debug_options.debugger_enabled()) {
    return;
  }

  // Send message to enable debug in workers
  HandleScope handle_scope(env->isolate());

  Local<Object> message = Object::New(env->isolate());
  message->Set(FIXED_ONE_BYTE_STRING(env->isolate(), "cmd"),
               FIXED_ONE_BYTE_STRING(env->isolate(), "NODE_DEBUG_ENABLED"));
  Local<Value> argv[] = {
    FIXED_ONE_BYTE_STRING(env->isolate(), "internalMessage"),
    message
  };
  MakeCallback(env, env->process_object(), "emit", arraysize(argv), argv);

  // Enabled debugger, possibly making it wait on a semaphore
  env->debugger_agent()->Enable();
}


// Called from an arbitrary thread.
static void TryStartDebugger() {
  Mutex::ScopedLock scoped_lock(node_isolate_mutex);
  if (auto isolate = node_isolate) {
    v8::Debug::DebugBreak(isolate);
    uv_async_send(&dispatch_debug_messages_async);
  }
}


// Called from the main thread.
static void DispatchDebugMessagesAsyncCallback(uv_async_t* handle) {
  Mutex::ScopedLock scoped_lock(node_isolate_mutex);
  if (auto isolate = node_isolate) {
    if (debugger_running == false) {
      fprintf(stderr, "Starting debugger agent.\n");

      HandleScope scope(isolate);
      Environment* env = Environment::GetCurrent(isolate);
      Context::Scope context_scope(env->context());
      debug_options.EnableDebugAgent(DebugAgentType::kDebugger);
      StartDebug(env, nullptr, debug_options);
      EnableDebug(env);
    }

    Isolate::Scope isolate_scope(isolate);
    v8::Debug::ProcessDebugMessages(isolate);
  }
}


#ifdef __POSIX__
static void EnableDebugSignalHandler(int signo) {
  uv_sem_post(&debug_semaphore);
}


void RegisterSignalHandler(int signal,
                           void (*handler)(int signal),
                           bool reset_handler) {
  struct sigaction sa;
  memset(&sa, 0, sizeof(sa));
  sa.sa_handler = handler;
#ifndef __FreeBSD__
  // FreeBSD has a nasty bug with SA_RESETHAND reseting the SA_SIGINFO, that is
  // in turn set for a libthr wrapper. This leads to a crash.
  // Work around the issue by manually setting SIG_DFL in the signal handler
  sa.sa_flags = reset_handler ? SA_RESETHAND : 0;
#endif
  sigfillset(&sa.sa_mask);
  CHECK_EQ(sigaction(signal, &sa, nullptr), 0);
}


void DebugProcess(const FunctionCallbackInfo<Value>& args) {
  Environment* env = Environment::GetCurrent(args);

  if (args.Length() != 1) {
    return env->ThrowError("Invalid number of arguments.");
  }

  pid_t pid;
  int r;

  pid = args[0]->IntegerValue();
  r = kill(pid, SIGUSR1);
  if (r != 0) {
    return env->ThrowErrnoException(errno, "kill");
  }
}


inline void* DebugSignalThreadMain(void* unused) {
  for (;;) {
    uv_sem_wait(&debug_semaphore);
    TryStartDebugger();
  }
  return nullptr;
}


static int RegisterDebugSignalHandler() {
  // Start a watchdog thread for calling v8::Debug::DebugBreak() because
  // it's not safe to call directly from the signal handler, it can
  // deadlock with the thread it interrupts.
  CHECK_EQ(0, uv_sem_init(&debug_semaphore, 0));
  pthread_attr_t attr;
  CHECK_EQ(0, pthread_attr_init(&attr));
  // Don't shrink the thread's stack on FreeBSD.  Said platform decided to
  // follow the pthreads specification to the letter rather than in spirit:
  // https://lists.freebsd.org/pipermail/freebsd-current/2014-March/048885.html
#ifndef __FreeBSD__
  CHECK_EQ(0, pthread_attr_setstacksize(&attr, PTHREAD_STACK_MIN));
#endif  // __FreeBSD__
  CHECK_EQ(0, pthread_attr_setdetachstate(&attr, PTHREAD_CREATE_DETACHED));
  sigset_t sigmask;
  sigfillset(&sigmask);
  CHECK_EQ(0, pthread_sigmask(SIG_SETMASK, &sigmask, &sigmask));
  pthread_t thread;
  const int err =
      pthread_create(&thread, &attr, DebugSignalThreadMain, nullptr);
  CHECK_EQ(0, pthread_sigmask(SIG_SETMASK, &sigmask, nullptr));
  CHECK_EQ(0, pthread_attr_destroy(&attr));
  if (err != 0) {
    fprintf(stderr, "node[%d]: pthread_create: %s\n", getpid(), strerror(err));
    fflush(stderr);
    // Leave SIGUSR1 blocked.  We don't install a signal handler,
    // receiving the signal would terminate the process.
    return -err;
  }
  RegisterSignalHandler(SIGUSR1, EnableDebugSignalHandler);
  // Unblock SIGUSR1.  A pending SIGUSR1 signal will now be delivered.
  sigemptyset(&sigmask);
  sigaddset(&sigmask, SIGUSR1);
  CHECK_EQ(0, pthread_sigmask(SIG_UNBLOCK, &sigmask, nullptr));
  return 0;
}
#endif  // __POSIX__


#ifdef _WIN32
DWORD WINAPI EnableDebugThreadProc(void* arg) {
  TryStartDebugger();
  return 0;
}


static int GetDebugSignalHandlerMappingName(DWORD pid, wchar_t* buf,
    size_t buf_len) {
  return _snwprintf(buf, buf_len, L"node-debug-handler-%u", pid);
}


static int RegisterDebugSignalHandler() {
  wchar_t mapping_name[32];
  HANDLE mapping_handle;
  DWORD pid;
  LPTHREAD_START_ROUTINE* handler;

  pid = GetCurrentProcessId();

  if (GetDebugSignalHandlerMappingName(pid,
                                       mapping_name,
                                       arraysize(mapping_name)) < 0) {
    return -1;
  }

  mapping_handle = CreateFileMappingW(INVALID_HANDLE_VALUE,
                                      nullptr,
                                      PAGE_READWRITE,
                                      0,
                                      sizeof *handler,
                                      mapping_name);
  if (mapping_handle == nullptr) {
    return -1;
  }

  handler = reinterpret_cast<LPTHREAD_START_ROUTINE*>(
      MapViewOfFile(mapping_handle,
                    FILE_MAP_ALL_ACCESS,
                    0,
                    0,
                    sizeof *handler));
  if (handler == nullptr) {
    CloseHandle(mapping_handle);
    return -1;
  }

  *handler = EnableDebugThreadProc;

  UnmapViewOfFile(static_cast<void*>(handler));

  return 0;
}


static void DebugProcess(const FunctionCallbackInfo<Value>& args) {
  Environment* env = Environment::GetCurrent(args);
  Isolate* isolate = args.GetIsolate();
  DWORD pid;
  HANDLE process = nullptr;
  HANDLE thread = nullptr;
  HANDLE mapping = nullptr;
  wchar_t mapping_name[32];
  LPTHREAD_START_ROUTINE* handler = nullptr;

  if (args.Length() != 1) {
    env->ThrowError("Invalid number of arguments.");
    goto out;
  }

  pid = (DWORD) args[0]->IntegerValue();

  process = OpenProcess(PROCESS_CREATE_THREAD | PROCESS_QUERY_INFORMATION |
                            PROCESS_VM_OPERATION | PROCESS_VM_WRITE |
                            PROCESS_VM_READ,
                        FALSE,
                        pid);
  if (process == nullptr) {
    isolate->ThrowException(
        WinapiErrnoException(isolate, GetLastError(), "OpenProcess"));
    goto out;
  }

  if (GetDebugSignalHandlerMappingName(pid,
                                       mapping_name,
                                       arraysize(mapping_name)) < 0) {
    env->ThrowErrnoException(errno, "sprintf");
    goto out;
  }

  mapping = OpenFileMappingW(FILE_MAP_READ, FALSE, mapping_name);
  if (mapping == nullptr) {
    isolate->ThrowException(WinapiErrnoException(isolate,
                                             GetLastError(),
                                             "OpenFileMappingW"));
    goto out;
  }

  handler = reinterpret_cast<LPTHREAD_START_ROUTINE*>(
      MapViewOfFile(mapping,
                    FILE_MAP_READ,
                    0,
                    0,
                    sizeof *handler));
  if (handler == nullptr || *handler == nullptr) {
    isolate->ThrowException(
        WinapiErrnoException(isolate, GetLastError(), "MapViewOfFile"));
    goto out;
  }

  thread = CreateRemoteThread(process,
                              nullptr,
                              0,
                              *handler,
                              nullptr,
                              0,
                              nullptr);
  if (thread == nullptr) {
    isolate->ThrowException(WinapiErrnoException(isolate,
                                                 GetLastError(),
                                                 "CreateRemoteThread"));
    goto out;
  }

  // Wait for the thread to terminate
  if (WaitForSingleObject(thread, INFINITE) != WAIT_OBJECT_0) {
    isolate->ThrowException(WinapiErrnoException(isolate,
                                                 GetLastError(),
                                                 "WaitForSingleObject"));
    goto out;
  }

 out:
  if (process != nullptr)
    CloseHandle(process);
  if (thread != nullptr)
    CloseHandle(thread);
  if (handler != nullptr)
    UnmapViewOfFile(handler);
  if (mapping != nullptr)
    CloseHandle(mapping);
}
#endif  // _WIN32


static void DebugPause(const FunctionCallbackInfo<Value>& args) {
  v8::Debug::DebugBreak(args.GetIsolate());
}


static void DebugEnd(const FunctionCallbackInfo<Value>& args) {
  if (debugger_running) {
    Environment* env = Environment::GetCurrent(args);
#if HAVE_INSPECTOR
    if (debug_options.inspector_enabled()) {
      env->inspector_agent()->Stop();
    } else {
#endif
      env->debugger_agent()->Stop();
#if HAVE_INSPECTOR
    }
#endif
    debugger_running = false;
  }
}


inline void PlatformInit() {
#ifdef __POSIX__
  sigset_t sigmask;
  sigemptyset(&sigmask);
  sigaddset(&sigmask, SIGUSR1);
  const int err = pthread_sigmask(SIG_SETMASK, &sigmask, nullptr);

  // Make sure file descriptors 0-2 are valid before we start logging anything.
  for (int fd = STDIN_FILENO; fd <= STDERR_FILENO; fd += 1) {
    struct stat ignored;
    if (fstat(fd, &ignored) == 0)
      continue;
    // Anything but EBADF means something is seriously wrong.  We don't
    // have to special-case EINTR, fstat() is not interruptible.
    if (errno != EBADF)
      ABORT();
    if (fd != open("/dev/null", O_RDWR))
      ABORT();
  }

  CHECK_EQ(err, 0);

#ifndef NODE_SHARED_MODE
  // Restore signal dispositions, the parent process may have changed them.
  struct sigaction act;
  memset(&act, 0, sizeof(act));

  // The hard-coded upper limit is because NSIG is not very reliable; on Linux,
  // it evaluates to 32, 34 or 64, depending on whether RT signals are enabled.
  // Counting up to SIGRTMIN doesn't work for the same reason.
  for (unsigned nr = 1; nr < kMaxSignal; nr += 1) {
    if (nr == SIGKILL || nr == SIGSTOP)
      continue;
    act.sa_handler = (nr == SIGPIPE) ? SIG_IGN : SIG_DFL;
    CHECK_EQ(0, sigaction(nr, &act, nullptr));
  }
#endif  // !NODE_SHARED_MODE

  RegisterSignalHandler(SIGINT, SignalExit, true);
  RegisterSignalHandler(SIGTERM, SignalExit, true);

  // Raise the open file descriptor limit.
  struct rlimit lim;
  if (getrlimit(RLIMIT_NOFILE, &lim) == 0 && lim.rlim_cur != lim.rlim_max) {
    // Do a binary search for the limit.
    rlim_t min = lim.rlim_cur;
    rlim_t max = 1 << 20;
    // But if there's a defined upper bound, don't search, just set it.
    if (lim.rlim_max != RLIM_INFINITY) {
      min = lim.rlim_max;
      max = lim.rlim_max;
    }
    do {
      lim.rlim_cur = min + (max - min) / 2;
      if (setrlimit(RLIMIT_NOFILE, &lim)) {
        max = lim.rlim_cur;
      } else {
        min = lim.rlim_cur;
      }
    } while (min + 1 < max);
  }
#endif  // __POSIX__
}


void Init(int* argc,
          const char** argv,
          int* exec_argc,
          const char*** exec_argv) {
  // Initialize prog_start_time to get relative uptime.
  prog_start_time = static_cast<double>(uv_now(uv_default_loop()));

  // Make inherited handles noninheritable.
  uv_disable_stdio_inheritance();

  // init async debug messages dispatching
  // Main thread uses uv_default_loop
  CHECK_EQ(0, uv_async_init(uv_default_loop(),
                            &dispatch_debug_messages_async,
                            DispatchDebugMessagesAsyncCallback));
  uv_unref(reinterpret_cast<uv_handle_t*>(&dispatch_debug_messages_async));

#if defined(NODE_HAVE_I18N_SUPPORT)
  // Set the ICU casing flag early
  // so the user can disable a flag --foo at run-time by passing
  // --no_foo from the command line.
  const char icu_case_mapping[] = "--icu_case_mapping";
  V8::SetFlagsFromString(icu_case_mapping, sizeof(icu_case_mapping) - 1);
#endif

#if defined(NODE_V8_OPTIONS)
  // Should come before the call to V8::SetFlagsFromCommandLine()
  // so the user can disable a flag --foo at run-time by passing
  // --no_foo from the command line.
  V8::SetFlagsFromString(NODE_V8_OPTIONS, sizeof(NODE_V8_OPTIONS) - 1);
#endif

  // Allow for environment set preserving symlinks.
  if (auto preserve_symlinks = secure_getenv("NODE_PRESERVE_SYMLINKS")) {
    config_preserve_symlinks = (*preserve_symlinks == '1');
  }

  if (auto redirect_warnings = secure_getenv("NODE_REDIRECT_WARNINGS")) {
    config_warning_file = redirect_warnings;
  }

  // Parse a few arguments which are specific to Node.
  int v8_argc;
  const char** v8_argv;
  ParseArgs(argc, argv, exec_argc, exec_argv, &v8_argc, &v8_argv);

  // TODO(bnoordhuis) Intercept --prof arguments and start the CPU profiler
  // manually?  That would give us a little more control over its runtime
  // behavior but it could also interfere with the user's intentions in ways
  // we fail to anticipate.  Dillema.
  for (int i = 1; i < v8_argc; ++i) {
    if (strncmp(v8_argv[i], "--prof", sizeof("--prof") - 1) == 0) {
      v8_is_profiling = true;
      break;
    }
  }

#ifdef __POSIX__
  // Block SIGPROF signals when sleeping in epoll_wait/kevent/etc.  Avoids the
  // performance penalty of frequent EINTR wakeups when the profiler is running.
  // Only do this for v8.log profiling, as it breaks v8::CpuProfiler users.
  if (v8_is_profiling) {
    uv_loop_configure(uv_default_loop(), UV_LOOP_BLOCK_SIGNAL, SIGPROF);
  }
#endif

#if defined(NODE_HAVE_I18N_SUPPORT)
  if (icu_data_dir == nullptr) {
    // if the parameter isn't given, use the env variable.
    icu_data_dir = secure_getenv("NODE_ICU_DATA");
  }
  // Initialize ICU.
  // If icu_data_dir is nullptr here, it will load the 'minimal' data.
  if (!i18n::InitializeICUDirectory(icu_data_dir)) {
    FatalError(nullptr, "Could not initialize ICU "
                     "(check NODE_ICU_DATA or --icu-data-dir parameters)");
  }
#endif
  // The const_cast doesn't violate conceptual const-ness.  V8 doesn't modify
  // the argv array or the elements it points to.
  if (v8_argc > 1)
    V8::SetFlagsFromCommandLine(&v8_argc, const_cast<char**>(v8_argv), true);

  // Anything that's still in v8_argv is not a V8 or a node option.
  for (int i = 1; i < v8_argc; i++) {
    fprintf(stderr, "%s: bad option: %s\n", argv[0], v8_argv[i]);
  }
  delete[] v8_argv;
  v8_argv = nullptr;

  if (v8_argc > 1) {
    exit(9);
  }

  // Unconditionally force typed arrays to allocate outside the v8 heap. This
  // is to prevent memory pointers from being moved around that are returned by
  // Buffer::Data().
  const char no_typed_array_heap[] = "--typed_array_max_size_in_heap=0";
  V8::SetFlagsFromString(no_typed_array_heap, sizeof(no_typed_array_heap) - 1);

  if (!debug_options.debugger_enabled() && !debug_options.inspector_enabled()) {
    RegisterDebugSignalHandler();
  }

  // We should set node_is_initialized here instead of in node::Start,
  // otherwise embedders using node::Init to initialize everything will not be
  // able to set it and native modules will not load for them.
  node_is_initialized = true;
}


struct AtExitCallback {
  AtExitCallback* next_;
  void (*cb_)(void* arg);
  void* arg_;
};

static AtExitCallback* at_exit_functions_;


// TODO(bnoordhuis) Turn into per-context event.
void RunAtExit(Environment* env) {
  AtExitCallback* p = at_exit_functions_;
  at_exit_functions_ = nullptr;

  while (p) {
    AtExitCallback* q = p->next_;
    p->cb_(p->arg_);
    delete p;
    p = q;
  }
}


void AtExit(void (*cb)(void* arg), void* arg) {
  AtExitCallback* p = new AtExitCallback;
  p->cb_ = cb;
  p->arg_ = arg;
  p->next_ = at_exit_functions_;
  at_exit_functions_ = p;
}


void EmitBeforeExit(Environment* env) {
  HandleScope handle_scope(env->isolate());
  Context::Scope context_scope(env->context());
  Local<Object> process_object = env->process_object();
  Local<String> exit_code = FIXED_ONE_BYTE_STRING(env->isolate(), "exitCode");
  Local<Value> args[] = {
    FIXED_ONE_BYTE_STRING(env->isolate(), "beforeExit"),
    process_object->Get(exit_code)->ToInteger(env->isolate())
  };
  MakeCallback(env, process_object, "emit", arraysize(args), args);
}


int EmitExit(Environment* env) {
  // process.emit('exit')
  HandleScope handle_scope(env->isolate());
  Context::Scope context_scope(env->context());
  Local<Object> process_object = env->process_object();
  process_object->Set(env->exiting_string(), True(env->isolate()));

  Local<String> exitCode = env->exit_code_string();
  int code = process_object->Get(exitCode)->Int32Value();

  Local<Value> args[] = {
    env->exit_string(),
    Integer::New(env->isolate(), code)
  };

  MakeCallback(env, process_object, "emit", arraysize(args), args);

  // Reload exit code, it may be changed by `emit('exit')`
  return process_object->Get(exitCode)->Int32Value();
}


IsolateData* CreateIsolateData(Isolate* isolate, uv_loop_t* loop) {
  return new IsolateData(isolate, loop);
}


void FreeIsolateData(IsolateData* isolate_data) {
  delete isolate_data;
}


Environment* CreateEnvironment(IsolateData* isolate_data,
                               Local<Context> context,
                               int argc,
                               const char* const* argv,
                               int exec_argc,
                               const char* const* exec_argv) {
  Isolate* isolate = context->GetIsolate();
  HandleScope handle_scope(isolate);
  Context::Scope context_scope(context);
  auto env = new Environment(isolate_data, context);
  env->Start(argc, argv, exec_argc, exec_argv, v8_is_profiling);
  return env;
}


void FreeEnvironment(Environment* env) {
  delete env;
}


inline int Start(Isolate* isolate, IsolateData* isolate_data,
                 int argc, const char* const* argv,
                 int exec_argc, const char* const* exec_argv) {
  HandleScope handle_scope(isolate);
  Local<Context> context = Context::New(isolate);
  Context::Scope context_scope(context);
  Environment env(isolate_data, context);
  env.Start(argc, argv, exec_argc, exec_argv, v8_is_profiling);

  bool debug_enabled =
      debug_options.debugger_enabled() || debug_options.inspector_enabled();

  // Start debug agent when argv has --debug
  if (debug_enabled) {
    const char* path = argc > 1 ? argv[1] : nullptr;
    StartDebug(&env, path, debug_options);
    if (!debugger_running)
      return 12;  // Signal internal error.
  }

  {
    Environment::AsyncCallbackScope callback_scope(&env);
    LoadEnvironment(&env);
  }

  env.set_trace_sync_io(trace_sync_io);

  // Enable debugger
  if (debug_enabled)
    EnableDebug(&env);

  {
    SealHandleScope seal(isolate);
    bool more;
    do {
      v8_platform.PumpMessageLoop(isolate);
      more = uv_run(env.event_loop(), UV_RUN_ONCE);

      if (more == false) {
        v8_platform.PumpMessageLoop(isolate);
        EmitBeforeExit(&env);

        // Emit `beforeExit` if the loop became alive either after emitting
        // event, or after running some callbacks.
        more = uv_loop_alive(env.event_loop());
        if (uv_run(env.event_loop(), UV_RUN_NOWAIT) != 0)
          more = true;
      }
    } while (more == true);
  }

  env.set_trace_sync_io(false);

  const int exit_code = EmitExit(&env);
  RunAtExit(&env);

  WaitForInspectorDisconnect(&env);
#if defined(LEAK_SANITIZER)
  __lsan_do_leak_check();
#endif

  return exit_code;
}

inline int Start(uv_loop_t* event_loop,
                 int argc, const char* const* argv,
                 int exec_argc, const char* const* exec_argv) {
  Isolate::CreateParams params;
  ArrayBufferAllocator allocator;
  params.array_buffer_allocator = &allocator;
#ifdef NODE_ENABLE_VTUNE_PROFILING
  params.code_event_handler = vTune::GetVtuneCodeEventHandler();
#endif

  Isolate* const isolate = Isolate::New(params);
  if (isolate == nullptr)
    return 12;  // Signal internal error.

  isolate->AddMessageListener(OnMessage);
  isolate->SetAbortOnUncaughtExceptionCallback(ShouldAbortOnUncaughtException);
  isolate->SetAutorunMicrotasks(false);
  isolate->SetFatalErrorHandler(OnFatalError);

  if (track_heap_objects) {
    isolate->GetHeapProfiler()->StartTrackingHeapObjects(true);
  }

  {
    Mutex::ScopedLock scoped_lock(node_isolate_mutex);
    CHECK_EQ(node_isolate, nullptr);
    node_isolate = isolate;
  }

  int exit_code;
  {
    Locker locker(isolate);
    Isolate::Scope isolate_scope(isolate);
    HandleScope handle_scope(isolate);
    IsolateData isolate_data(isolate, event_loop, allocator.zero_fill_field());
    exit_code = Start(isolate, &isolate_data, argc, argv, exec_argc, exec_argv);
  }

  {
    Mutex::ScopedLock scoped_lock(node_isolate_mutex);
    CHECK_EQ(node_isolate, isolate);
    node_isolate = nullptr;
  }

  isolate->Dispose();

  return exit_code;
}

int Start(int argc, char** argv) {
  atexit([] () { uv_tty_reset_mode(); });
  PlatformInit();

  CHECK_GT(argc, 0);

  // Hack around with the argv pointer. Used for process.title = "blah".
  argv = uv_setup_args(argc, argv);

  // This needs to run *before* V8::Initialize().  The const_cast is not
  // optional, in case you're wondering.
  int exec_argc;
  const char** exec_argv;
  Init(&argc, const_cast<const char**>(argv), &exec_argc, &exec_argv);

#if HAVE_OPENSSL
  if (const char* extra = secure_getenv("NODE_EXTRA_CA_CERTS"))
    crypto::UseExtraCaCerts(extra);
#ifdef NODE_FIPS_MODE
  // In the case of FIPS builds we should make sure
  // the random source is properly initialized first.
  OPENSSL_init();
#endif  // NODE_FIPS_MODE
  // V8 on Windows doesn't have a good source of entropy. Seed it from
  // OpenSSL's pool.
  V8::SetEntropySource(crypto::EntropySource);
#endif

  v8_platform.Initialize(v8_thread_pool_size);
  // Enable tracing when argv has --trace-events-enabled.
  if (trace_enabled) {
    fprintf(stderr, "Warning: Trace event is an experimental feature "
            "and could change at any time.\n");
    v8_platform.StartTracingAgent();
  }
  V8::Initialize();
  v8_initialized = true;
  const int exit_code =
      Start(uv_default_loop(), argc, argv, exec_argc, exec_argv);
  if (trace_enabled) {
    v8_platform.StopTracingAgent();
  }
  v8_initialized = false;
  V8::Dispose();

  v8_platform.Dispose();

  delete[] exec_argv;
  exec_argv = nullptr;

  return exit_code;
}


}  // namespace node<|MERGE_RESOLUTION|>--- conflicted
+++ resolved
@@ -227,8 +227,6 @@
   }
 #endif  // HAVE_INSPECTOR
 
-<<<<<<< HEAD
-=======
   void StartTracingAgent() {
     CHECK(tracing_agent_ == nullptr);
     tracing_agent_ = new tracing::Agent();
@@ -241,7 +239,6 @@
 
   v8::Platform* platform_;
   tracing::Agent* tracing_agent_;
->>>>>>> 3fffebbd
 #else  // !NODE_USE_V8_PLATFORM
   void Initialize(int thread_pool_size) {}
   void PumpMessageLoop(Isolate* isolate) {}
@@ -258,8 +255,6 @@
   }
   void StopTracingAgent() {}
 #endif  // !NODE_USE_V8_PLATFORM
-
-  v8::Platform* platform_;
 } v8_platform;
 
 #ifdef __POSIX__
