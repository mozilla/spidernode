{
  'variables': {
    'asan%': 0,
    'werror': '',                     # Turn off -Werror in V8 build.
    'visibility%': 'hidden',          # V8's visibility setting
    'target_arch%': 'ia32',           # set v8's target architecture
    'host_arch%': 'ia32',             # set v8's host architecture
    'want_separate_host_toolset%': 0, # V8 should not build target and host
    'library%': 'static_library',     # allow override to 'shared_library' for DLL/.so builds
    'component%': 'static_library',   # NB. these names match with what V8 expects
    'msvs_multi_core_compile': '0',   # we do enable multicore compiles, but not using the V8 way
    'python%': 'python',
    'node_engine%': 'v8',
    'msvs_windows_target_platform_version': 'v10.0', # used for node_engine==chakracore

    'node_shared%': 'false',
    'force_dynamic_crt%': 0,
    'node_use_v8_platform%': 'true',
    'node_use_bundled_v8%': 'true',
    'node_module_version%': '',

    'node_tag%': '',
    'uv_library%': 'static_library',

    'openssl_fips%': '',

    # Default to -O0 for debug builds.
    'v8_optimized_debug%': 0,

    # Reset this number to 0 on major V8 upgrades.
    # Increment by one for each non-official patch applied to deps/v8.
    'v8_embedder_string': '-node.11',

    # Enable disassembler for `--print-code` v8 options
    'v8_enable_disassembler': 1,

    # Don't bake anything extra into the snapshot.
    'v8_use_external_startup_data%': 0,

    # Some STL containers (e.g. std::vector) do not preserve ABI compatibility
    # between debug and non-debug mode.
    'disable_glibcxx_debug': 1,

    # Don't use ICU data file (icudtl.dat) from V8, we use our own.
    'icu_use_data_file_flag%': 0,

    'conditions': [
      ['node_engine=="v8"', {
        'conditions': [
          ['GENERATOR=="ninja"', {
            'OBJ_DIR': '<(PRODUCT_DIR)/obj',
            'V8_BASE': '<(PRODUCT_DIR)/obj/deps/v8/src/libv8_base.a',
           }, {
             'OBJ_DIR%': '<(PRODUCT_DIR)/obj.target',
             'V8_BASE%': '<(PRODUCT_DIR)/obj.target/deps/v8/src/libv8_base.a',
          }],
          ['OS == "win"', {
            'os_posix': 0,
            'v8_postmortem_support%': 'false',
            'OBJ_DIR': '<(PRODUCT_DIR)/obj',
            'V8_BASE': '<(PRODUCT_DIR)/lib/v8_libbase.lib',
          }, {
            'os_posix': 1,
            'v8_postmortem_support%': 'true',
          }],
          ['OS== "mac"', {
            'OBJ_DIR%': '<(PRODUCT_DIR)/obj.target',
            'V8_BASE': '<(PRODUCT_DIR)/libv8_base.a',
          }],
        ],
      }],
      ['openssl_fips != ""', {
        'OPENSSL_PRODUCT': 'libcrypto.a',
      }, {
        'OPENSSL_PRODUCT': 'libopenssl.a',
      }],
      ['OS == "win"', {
        'os_posix': 0,
        'OBJ_DIR': '<(PRODUCT_DIR)/obj',
      }, {
        'os_posix': 1,
<<<<<<< HEAD
=======
        'v8_postmortem_support%': 'true',
      }],
      ['OS== "mac"', {
        'OBJ_DIR%': '<(PRODUCT_DIR)/obj.target',
        'V8_BASE': '<(PRODUCT_DIR)/libv8_base.a',
      }],
      ['openssl_fips != ""', {
        'OPENSSL_PRODUCT': '<(STATIC_LIB_PREFIX)crypto<(STATIC_LIB_SUFFIX)',
      }, {
        'OPENSSL_PRODUCT': '<(STATIC_LIB_PREFIX)openssl<(STATIC_LIB_SUFFIX)',
>>>>>>> 5c7b1ecb
      }],
      ['OS=="mac"', {
        'clang%': 1,
        'OBJ_DIR': '<(PRODUCT_DIR)/obj.target',
      }, {
        'clang%': 0,
        'conditions': [
          ['GENERATOR=="ninja"', {
            'OBJ_DIR': '<(PRODUCT_DIR)/obj',
          }, {
            'OBJ_DIR%': '<(PRODUCT_DIR)/obj.target',
          }],
        ],
      }],
    ],
  },

  'conditions': [
    ['node_engine=="v8"', {
      'target_defaults': {
        'defines': [
          'NODE_ENGINE_V8',
        ],
      },
      'variables': {
        'node_engine_include_dir%': 'deps/v8/include'
      },
    }],
    ['node_engine=="chakracore"', {
      'target_defaults': {
        'defines': [
          'NODE_ENGINE_CHAKRACORE',
        ],
        'conditions': [
          ['target_arch=="arm"', {
            'msvs_windows_target_platform_version': '<(msvs_windows_target_platform_version)',
          }],
        ],
      },
      'variables': {
        'node_engine_include_dir%': 'deps/chakrashim/include',
        'node_engine_libs': '-lchakracore.lib',
      },
    }],
    ['node_engine=="spidermonkey"', {
      'target_defaults': {
        'defines': [
          'NODE_ENGINE_SPIDERMONKEY',
        ],
      },
      'variables': {
        'node_engine_include_dir%': 'deps/spidershim/include',
        'conditions': [
          ['OS=="mac"', {
            'spidermonkey_extra_args': '--enable-macos-target=10.9',
          }],
        ],
      },
    }],
  ],

  'target_defaults': {
    'defines': ['NODE_ENGINE="<(node_engine)"'],
    'default_configuration': 'Release',
    'configurations': {
      'Debug': {
        'variables': {
          'v8_enable_handle_zapping': 1,
        },
        'defines': [ 'DEBUG', '_DEBUG', 'V8_ENABLE_CHECKS' ],
        'cflags': [ '-g', '-O0' ],
        'conditions': [
          ['target_arch=="x64"', {
            'msvs_configuration_platform': 'x64',
          }],
          ['target_arch=="arm"', {
            'msvs_configuration_platform': 'ARM',
          }],
          ['OS=="aix"', {
            'cflags': [ '-gxcoff' ],
            'ldflags': [ '-Wl,-bbigtoc' ],
          }],
          ['OS == "android"', {
            'cflags': [ '-fPIE' ],
            'ldflags': [ '-fPIE', '-pie' ]
          }],
          ['node_shared=="true"', {
            'msvs_settings': {
             'VCCLCompilerTool': {
               'RuntimeLibrary': 3, # MultiThreadedDebugDLL (/MDd)
             }
            }
          }],
          ['node_shared=="false"', {
            'msvs_settings': {
              'VCCLCompilerTool': {
                'RuntimeLibrary': 1 # MultiThreadedDebug (/MTd)
              }
            }
          }]
        ],
        'msvs_settings': {
          'VCCLCompilerTool': {
            'Optimization': 0, # /Od, no optimization
            'MinimalRebuild': 'false',
            'OmitFramePointers': 'false',
            'BasicRuntimeChecks': 3, # /RTC1
            'AdditionalOptions': [
              '/bigobj', # prevent error C1128 in VS2015
              '/MP', # compile across multiple CPUs
            ],
          },
          'VCLinkerTool': {
            'LinkIncremental': 2, # enable incremental linking
          },
        },
        'xcode_settings': {
          'GCC_OPTIMIZATION_LEVEL': '0', # stop gyp from defaulting to -Os
        },
      },
      'Release': {
        'variables': {
          'v8_enable_handle_zapping': 0,
        },
        'cflags': [ '-O3' ],
        'conditions': [
          ['target_arch=="x64"', {
            'msvs_configuration_platform': 'x64',
          }],
          ['target_arch=="arm"', {
            'msvs_configuration_platform': 'ARM',
          }],
          ['OS=="solaris"', {
            # pull in V8's postmortem metadata
            'ldflags': [ '-Wl,-z,allextract' ]
          }],
          ['OS!="mac" and OS!="win"', {
            'cflags': [ '-fno-omit-frame-pointer' ],
          }],
          ['OS == "android"', {
            'cflags': [ '-fPIE' ],
            'ldflags': [ '-fPIE', '-pie' ]
          }],
          ['node_shared=="true"', {
            'msvs_settings': {
             'VCCLCompilerTool': {
               'RuntimeLibrary': 2 # MultiThreadedDLL (/MD)
             }
            }
          }],
          ['node_shared=="false"', {
            'msvs_settings': {
              'VCCLCompilerTool': {
                'RuntimeLibrary': 0 # MultiThreaded (/MT)
              }
            }
          }]
        ],
        'msvs_settings': {
          'VCCLCompilerTool': {
            'Optimization': 3, # /Ox, full optimization
            'FavorSizeOrSpeed': 1, # /Ot, favour speed over size
            'InlineFunctionExpansion': 2, # /Ob2, inline anything eligible
            'WholeProgramOptimization': 'true', # /GL, whole program optimization, needed for LTCG
            'OmitFramePointers': 'true',
            'EnableFunctionLevelLinking': 'true',
            'EnableIntrinsicFunctions': 'true',
            'RuntimeTypeInfo': 'false',
            'AdditionalOptions': [
              '/MP', # compile across multiple CPUs
            ],
          },
          'VCLibrarianTool': {
            'AdditionalOptions': [
              '/LTCG', # link time code generation
            ],
          },
          'VCLinkerTool': {
            'LinkTimeCodeGeneration': 1, # link-time code generation
            'OptimizeReferences': 2, # /OPT:REF
            'EnableCOMDATFolding': 2, # /OPT:ICF
            'LinkIncremental': 1, # disable incremental linking
          },
        },
      }
    },
    # Forcibly disable -Werror.  We support a wide range of compilers, it's
    # simply not feasible to squelch all warnings, never mind that the
    # libraries in deps/ are not under our control.
    'cflags!': ['-Werror'],
    'msvs_settings': {
      'VCCLCompilerTool': {
        'StringPooling': 'true', # pool string literals
        'DebugInformationFormat': 3, # Generate a PDB
        'WarningLevel': 3,
        'BufferSecurityCheck': 'true',
        'ExceptionHandling': 0, # /EHsc
        'SuppressStartupBanner': 'true',
        # Disable "warning C4267: conversion from 'size_t' to 'int',
        # possible loss of data".  Many originate from our dependencies
        # and their sheer number drowns out other, more legitimate warnings.
        'DisableSpecificWarnings': ['4267'],
        'WarnAsError': 'false',
      },
      'VCLibrarianTool': {
      },
      'VCLinkerTool': {
        'conditions': [
          ['target_arch=="ia32"', {
            'TargetMachine' : 1, # /MACHINE:X86
            'target_conditions': [
              ['_type=="executable"', {
                'AdditionalOptions': [ '/SubSystem:Console,"5.01"' ],
              }],
            ],
          }],
          ['target_arch=="x64"', {
            'TargetMachine' : 17, # /MACHINE:AMD64
            'target_conditions': [
              ['_type=="executable"', {
                'AdditionalOptions': [ '/SubSystem:Console,"5.02"' ],
              }],
            ],
          }],
        ],
        'GenerateDebugInformation': 'true',
        'GenerateMapFile': 'true', # /MAP
        'MapExports': 'true', # /MAPINFO:EXPORTS
        'RandomizedBaseAddress': 2, # enable ASLR
        'DataExecutionPrevention': 2, # enable DEP
        'AllowIsolation': 'true',
        'SuppressStartupBanner': 'true',
      },
    },
    'msvs_disabled_warnings': [4351, 4355, 4800],
    'conditions': [
      ['asan == 1 and OS != "mac"', {
        'cflags+': [
          '-fno-omit-frame-pointer',
          '-fsanitize=address',
          '-DLEAK_SANITIZER'
        ],
        'cflags!': [ '-fomit-frame-pointer' ],
        'ldflags': [ '-fsanitize=address' ],
      }],
      ['asan == 1 and OS == "mac"', {
        'xcode_settings': {
          'OTHER_CFLAGS+': [
            '-fno-omit-frame-pointer',
            '-fsanitize=address',
            '-DLEAK_SANITIZER'
          ],
          'OTHER_CFLAGS!': [
            '-fomit-frame-pointer',
          ],
        },
        'target_conditions': [
          ['_type!="static_library"', {
            'xcode_settings': {'OTHER_LDFLAGS': ['-fsanitize=address']},
          }],
        ],
      }],
      ['OS == "win"', {
        'msvs_cygwin_shell': 0, # prevent actions from trying to use cygwin
        'defines': [
          'WIN32',
          # we don't really want VC++ warning us about
          # how dangerous C functions are...
          '_CRT_SECURE_NO_DEPRECATE',
          # ... or that C implementations shouldn't use
          # POSIX names
          '_CRT_NONSTDC_NO_DEPRECATE',
          # Make sure the STL doesn't try to use exceptions
          '_HAS_EXCEPTIONS=0',
          'BUILDING_V8_SHARED=1',
          'BUILDING_UV_SHARED=1',
        ],
      }],
      [ 'OS in "linux freebsd openbsd solaris aix"', {
        'cflags': [ '-pthread', ],
        'ldflags': [ '-pthread' ],
      }],
      [ 'OS in "linux freebsd openbsd solaris android aix cloudabi"', {
        'cflags': [ '-Wall', '-Wextra', '-Wno-unused-parameter -fPIC', ],
        'cflags_cc': [ '-fno-rtti', '-fno-exceptions', '-std=gnu++0x' ],
        'ldflags': [ '-rdynamic' ],
        'target_conditions': [
          # The 1990s toolchain on SmartOS can't handle thin archives.
          ['_type=="static_library" and OS=="solaris"', {
            'standalone_static_library': 1,
          }],
          ['OS=="openbsd"', {
            'ldflags': [ '-Wl,-z,wxneeded' ],
          }],
        ],
        'conditions': [
          [ 'target_arch=="ia32"', {
            'cflags': [ '-m32' ],
            'ldflags': [ '-m32' ],
          }],
          [ 'target_arch=="x32"', {
            'cflags': [ '-mx32' ],
            'ldflags': [ '-mx32' ],
          }],
          [ 'target_arch=="x64"', {
            'cflags': [ '-m64' ],
            'ldflags': [ '-m64' ],
          }],
          [ 'target_arch=="ppc" and OS!="aix"', {
            'cflags': [ '-m32' ],
            'ldflags': [ '-m32' ],
          }],
          [ 'target_arch=="ppc64" and OS!="aix"', {
	    'cflags': [ '-m64', '-mminimal-toc' ],
	    'ldflags': [ '-m64' ],
	   }],
          [ 'target_arch=="s390"', {
            'cflags': [ '-m31', '-march=z196' ],
            'ldflags': [ '-m31', '-march=z196' ],
          }],
          [ 'target_arch=="s390x"', {
            'cflags': [ '-m64', '-march=z196' ],
            'ldflags': [ '-m64', '-march=z196' ],
          }],
          [ 'OS=="solaris"', {
            'cflags': [ '-pthreads' ],
            'ldflags': [ '-pthreads' ],
            'cflags!': [ '-pthread' ],
            'ldflags!': [ '-pthread' ],
          }],
          [ 'OS=="aix"', {
            'conditions': [
              [ 'target_arch=="ppc"', {
                'ldflags': [ '-Wl,-bmaxdata:0x60000000/dsa' ],
              }],
              [ 'target_arch=="ppc64"', {
                'cflags': [ '-maix64' ],
                'ldflags': [ '-maix64' ],
              }],
            ],
            'ldflags': [ '-Wl,-bbigtoc' ],
            'ldflags!': [ '-rdynamic' ],
          }],
        ],
      }],
      ['OS=="android"', {
        'target_conditions': [
          ['_toolset=="target"', {
            'defines': [ '_GLIBCXX_USE_C99_MATH' ],
            'libraries': [ '-llog' ],
          }],
        ],
      }],
      ['OS=="mac"', {
        'defines': ['_DARWIN_USE_64_BIT_INODE=1'],
        'xcode_settings': {
          'ALWAYS_SEARCH_USER_PATHS': 'NO',
          'GCC_CW_ASM_SYNTAX': 'NO',                # No -fasm-blocks
          'GCC_DYNAMIC_NO_PIC': 'NO',               # No -mdynamic-no-pic
                                                    # (Equivalent to -fPIC)
          'GCC_ENABLE_CPP_EXCEPTIONS': 'NO',        # -fno-exceptions
          'GCC_ENABLE_CPP_RTTI': 'NO',              # -fno-rtti
          'GCC_ENABLE_PASCAL_STRINGS': 'NO',        # No -mpascal-strings
          'GCC_THREADSAFE_STATICS': 'NO',           # -fno-threadsafe-statics
          'PREBINDING': 'NO',                       # No -Wl,-prebind
          'MACOSX_DEPLOYMENT_TARGET': '10.7',       # -mmacosx-version-min=10.7
          'USE_HEADERMAP': 'NO',
          'OTHER_CFLAGS': [
            '-fno-strict-aliasing',
          ],
          'WARNING_CFLAGS': [
            '-Wall',
            '-Wendif-labels',
            '-W',
            '-Wno-unused-parameter',
          ],
        },
        'target_conditions': [
          ['_type!="static_library"', {
            'xcode_settings': {
              'OTHER_LDFLAGS': [
                '-Wl,-no_pie',
                '-Wl,-search_paths_first',
              ],
            },
          }],
        ],
        'conditions': [
          ['target_arch=="ia32"', {
            'xcode_settings': {'ARCHS': ['i386']},
          }],
          ['target_arch=="x64"', {
            'xcode_settings': {'ARCHS': ['x86_64']},
          }],
          ['clang==1', {
            'xcode_settings': {
              'GCC_VERSION': 'com.apple.compilers.llvm.clang.1_0',
              'CLANG_CXX_LANGUAGE_STANDARD': 'gnu++0x',  # -std=gnu++0x
              'CLANG_CXX_LIBRARY': 'libc++',
            },
          }],
          ['node_engine=="spidermonkey"', {
            'xcode_settings': {
              # SpiderMonkey uses libc++, so we have to target OSX 10.9 here so that
              # Node is also linked with libc++.
              'MACOSX_DEPLOYMENT_TARGET': '10.9',       # -mmacosx-version-min=10.9
            },
          }],
        ],
      }],
      ['OS=="freebsd" and node_use_dtrace=="true"', {
        'libraries': [ '-lelf' ],
      }],
      ['OS=="freebsd"', {
        'conditions': [
          ['llvm_version < "4.0"', {
            # Use this flag because on FreeBSD std::pairs copy constructor is non-trivial.
            # Doesn't apply to llvm 4.0 (FreeBSD 11.1) or later.
            # Refs: https://lists.freebsd.org/pipermail/freebsd-toolchain/2016-March/002094.html
            # Refs: https://svnweb.freebsd.org/ports/head/www/node/Makefile?revision=444555&view=markup
            'cflags': [ '-D_LIBCPP_TRIVIAL_PAIR_COPY_CTOR=1' ],
          }],
        ],
        'ldflags': [
          '-Wl,--export-dynamic',
        ],
      }]
    ],
  }
}<|MERGE_RESOLUTION|>--- conflicted
+++ resolved
@@ -79,32 +79,26 @@
         'OBJ_DIR': '<(PRODUCT_DIR)/obj',
       }, {
         'os_posix': 1,
-<<<<<<< HEAD
-=======
         'v8_postmortem_support%': 'true',
       }],
-      ['OS== "mac"', {
+      ['OS=="mac"', {
+        'clang%': 1,
         'OBJ_DIR%': '<(PRODUCT_DIR)/obj.target',
         'V8_BASE': '<(PRODUCT_DIR)/libv8_base.a',
+      }, {
+        'clang%': 0,
+        'conditions': [
+          ['GENERATOR=="ninja"', {
+            'OBJ_DIR': '<(PRODUCT_DIR)/obj',
+          }, {
+            'OBJ_DIR%': '<(PRODUCT_DIR)/obj.target',
+          }],
+        ],
       }],
       ['openssl_fips != ""', {
         'OPENSSL_PRODUCT': '<(STATIC_LIB_PREFIX)crypto<(STATIC_LIB_SUFFIX)',
       }, {
         'OPENSSL_PRODUCT': '<(STATIC_LIB_PREFIX)openssl<(STATIC_LIB_SUFFIX)',
->>>>>>> 5c7b1ecb
-      }],
-      ['OS=="mac"', {
-        'clang%': 1,
-        'OBJ_DIR': '<(PRODUCT_DIR)/obj.target',
-      }, {
-        'clang%': 0,
-        'conditions': [
-          ['GENERATOR=="ninja"', {
-            'OBJ_DIR': '<(PRODUCT_DIR)/obj',
-          }, {
-            'OBJ_DIR%': '<(PRODUCT_DIR)/obj.target',
-          }],
-        ],
       }],
     ],
   },
