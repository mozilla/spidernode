--- conflicted
+++ resolved
@@ -44,22 +44,9 @@
         'os_posix': 1,
         'v8_postmortem_support%': 'true',
       }],
-<<<<<<< HEAD
-      ['GENERATOR == "ninja" or OS == "mac"', {
-=======
       ['OS== "mac"', {
->>>>>>> 893632ec
         'OBJ_DIR': '<(PRODUCT_DIR)/obj',
       }, {
-<<<<<<< HEAD
-        'OBJ_DIR': '<(PRODUCT_DIR)/obj.target',
-      }],
-      ['(GENERATOR == "ninja" or OS == "mac") and node_engine == "v8"', {
-        'V8_BASE': '<(PRODUCT_DIR)/libv8_base.a',
-      }],
-      ['not(GENERATOR == "ninja" or OS == "mac") and node_engine == "v8"', {
-        'V8_BASE': '<(PRODUCT_DIR)/obj.target/deps/v8/tools/gyp/libv8_base.a',
-=======
         'conditions': [
           ['GENERATOR=="ninja"', {
             'OBJ_DIR': '<(PRODUCT_DIR)/obj',
@@ -69,7 +56,6 @@
             'V8_BASE': '<(PRODUCT_DIR)/obj.target/deps/v8/src/libv8_base.a',
           }],
         ],
->>>>>>> 893632ec
       }],
       ['openssl_fips != ""', {
         'OPENSSL_PRODUCT': 'libcrypto.a',
