{
  'variables': {
    'asan%': 0,
    'werror': '',                     # Turn off -Werror in V8 build.
    'visibility%': 'hidden',          # V8's visibility setting
    'target_arch%': 'ia32',           # set v8's target architecture
    'host_arch%': 'ia32',             # set v8's host architecture
    'want_separate_host_toolset%': 0, # V8 should not build target and host
    'library%': 'static_library',     # allow override to 'shared_library' for DLL/.so builds
    'component%': 'static_library',   # NB. these names match with what V8 expects
    'msvs_multi_core_compile': '0',   # we do enable multicore compiles, but not using the V8 way
    'python%': 'python',
    'node_engine%': 'v8',
    'msvs_windows_target_platform_version': 'v10.0', # used for node_engine==chakracore

<<<<<<< HEAD
=======
    'node_shared%': 'false',
    'force_dynamic_crt%': 0,
>>>>>>> 6b9de405
    'node_use_v8_platform%': 'true',
    'node_use_bundled_v8%': 'true',
    'node_module_version%': '',

    'node_tag%': '',
    'uv_library%': 'static_library',

    'openssl_fips%': '',

    # Default to -O0 for debug builds.
    'v8_optimized_debug%': 0,

    # Enable disassembler for `--print-code` v8 options
    'v8_enable_disassembler': 1,

    # Don't bake anything extra into the snapshot.
    'v8_use_external_startup_data%': 0,

    'conditions': [
      ['OS == "win"', {
        'os_posix': 0,
        'v8_postmortem_support%': 'false',
      }, {
        'os_posix': 1,
        'v8_postmortem_support%': 'true',
      }],
      ['GENERATOR == "ninja" or OS == "mac"', {
        'OBJ_DIR': '<(PRODUCT_DIR)/obj',
      }, {
        'OBJ_DIR': '<(PRODUCT_DIR)/obj.target',
      }],
      ['(GENERATOR == "ninja" or OS == "mac") and node_engine == "v8"', {
        'V8_BASE': '<(PRODUCT_DIR)/libv8_base.a',
      }],
      ['not(GENERATOR == "ninja" or OS == "mac") and node_engine == "v8"', {
        'V8_BASE': '<(PRODUCT_DIR)/obj.target/deps/v8/tools/gyp/libv8_base.a',
      }],
      ['openssl_fips != ""', {
        'OPENSSL_PRODUCT': 'libcrypto.a',
      }, {
        'OPENSSL_PRODUCT': 'libopenssl.a',
      }],
      ['OS=="mac"', {
        'clang%': 1,
      }, {
        'clang%': 0,
      }],
    ],
  },

  'conditions': [
    ['node_engine=="v8"', {
      'target_defaults': {
        'defines': [
          'NODE_ENGINE_V8',
        ],
      },
      'variables': {
        'node_engine_include_dir%': 'deps/v8/include'
      },
    }],
    ['node_engine=="chakracore"', {
      'target_defaults': {
        'defines': [
          'NODE_ENGINE_CHAKRACORE',
        ],
        'conditions': [
          ['target_arch=="arm"', {
            'msvs_windows_target_platform_version': '<(msvs_windows_target_platform_version)',
          }],
        ],
      },
      'variables': {
        'node_engine_include_dir%': 'deps/chakrashim/include',
        'node_engine_libs': '-lchakracore.lib',
      },
    }],
    ['node_engine=="spidermonkey"', {
      'target_defaults': {
        'defines': [
          'NODE_ENGINE_SPIDERMONKEY',
        ],
      },
      'variables': {
        'node_engine_include_dir%': 'deps/spidershim/include',
      },
    }],
  ],

  'target_defaults': {
    'defines': ['NODE_ENGINE="<(node_engine)"'],
    'default_configuration': 'Release',
    'configurations': {
      'Debug': {
        'variables': {
          'v8_enable_handle_zapping': 1,
        },
        'defines': [ 'DEBUG', '_DEBUG' ],
        'cflags': [ '-g', '-O0' ],
        'conditions': [
          ['target_arch=="x64"', {
            'msvs_configuration_platform': 'x64',
          }],
          ['target_arch=="arm"', {
            'msvs_configuration_platform': 'ARM',
          }],
          ['OS=="aix"', {
            'cflags': [ '-gxcoff' ],
            'ldflags': [ '-Wl,-bbigtoc' ],
          }],
          ['OS == "android"', {
            'cflags': [ '-fPIE' ],
            'ldflags': [ '-fPIE', '-pie' ]
          }],
          ['node_shared=="true"', {
            'msvs_settings': {
             'VCCLCompilerTool': {
               'RuntimeLibrary': 3, # MultiThreadedDebugDLL (/MDd)
             }
            }
          }],
          ['node_shared=="false"', {
            'msvs_settings': {
              'VCCLCompilerTool': {
                'RuntimeLibrary': 1 # MultiThreadedDebug (/MTd)
              }
            }
          }]
        ],
        'msvs_settings': {
          'VCCLCompilerTool': {
            'Optimization': 0, # /Od, no optimization
            'MinimalRebuild': 'false',
            'OmitFramePointers': 'false',
            'BasicRuntimeChecks': 3, # /RTC1
          },
          'VCLinkerTool': {
            'LinkIncremental': 2, # enable incremental linking
          },
        },
        'xcode_settings': {
          'GCC_OPTIMIZATION_LEVEL': '0', # stop gyp from defaulting to -Os
        },
      },
      'Release': {
        'variables': {
          'v8_enable_handle_zapping': 0,
        },
        'cflags': [ '-O3' ],
        'conditions': [
          ['target_arch=="x64"', {
            'msvs_configuration_platform': 'x64',
          }],
          ['target_arch=="arm"', {
            'msvs_configuration_platform': 'ARM',
          }],
          ['OS=="solaris"', {
            # pull in V8's postmortem metadata
            'ldflags': [ '-Wl,-z,allextract' ]
          }],
          ['OS!="mac" and OS!="win"', {
            'cflags': [ '-fno-omit-frame-pointer' ],
          }],
          ['OS == "android"', {
            'cflags': [ '-fPIE' ],
            'ldflags': [ '-fPIE', '-pie' ]
          }],
          ['node_shared=="true"', {
            'msvs_settings': {
             'VCCLCompilerTool': {
               'RuntimeLibrary': 2 # MultiThreadedDLL (/MD)
             }
            }
          }],
          ['node_shared=="false"', {
            'msvs_settings': {
              'VCCLCompilerTool': {
                'RuntimeLibrary': 0 # MultiThreaded (/MT)
              }
            }
          }]
        ],
        'msvs_settings': {
          'VCCLCompilerTool': {
            'Optimization': 3, # /Ox, full optimization
            'FavorSizeOrSpeed': 1, # /Ot, favour speed over size
            'InlineFunctionExpansion': 2, # /Ob2, inline anything eligible
            'WholeProgramOptimization': 'true', # /GL, whole program optimization, needed for LTCG
            'OmitFramePointers': 'true',
            'EnableFunctionLevelLinking': 'true',
            'EnableIntrinsicFunctions': 'true',
            'RuntimeTypeInfo': 'false',
            'AdditionalOptions': [
              '/MP', # compile across multiple CPUs
            ],
          },
          'VCLibrarianTool': {
            'AdditionalOptions': [
              '/LTCG', # link time code generation
            ],
          },
          'VCLinkerTool': {
            'LinkTimeCodeGeneration': 1, # link-time code generation
            'OptimizeReferences': 2, # /OPT:REF
            'EnableCOMDATFolding': 2, # /OPT:ICF
            'LinkIncremental': 1, # disable incremental linking
          },
        },
      }
    },
    # Forcibly disable -Werror.  We support a wide range of compilers, it's
    # simply not feasible to squelch all warnings, never mind that the
    # libraries in deps/ are not under our control.
    'cflags!': ['-Werror'],
    'msvs_settings': {
      'VCCLCompilerTool': {
        'StringPooling': 'true', # pool string literals
        'DebugInformationFormat': 3, # Generate a PDB
        'WarningLevel': 3,
        'BufferSecurityCheck': 'true',
        'ExceptionHandling': 0, # /EHsc
        'SuppressStartupBanner': 'true',
        'WarnAsError': 'false',
      },
      'VCLibrarianTool': {
      },
      'VCLinkerTool': {
        'conditions': [
          ['target_arch=="ia32"', {
            'TargetMachine' : 1, # /MACHINE:X86
            'target_conditions': [
              ['_type=="executable"', {
                'AdditionalOptions': [ '/SubSystem:Console,"5.01"' ],
              }],
            ],
          }],
          ['target_arch=="x64"', {
            'TargetMachine' : 17, # /MACHINE:AMD64
            'target_conditions': [
              ['_type=="executable"', {
                'AdditionalOptions': [ '/SubSystem:Console,"5.02"' ],
              }],
            ],
          }],
        ],
        'GenerateDebugInformation': 'true',
        'GenerateMapFile': 'true', # /MAP
        'MapExports': 'true', # /MAPINFO:EXPORTS
        'RandomizedBaseAddress': 2, # enable ASLR
        'DataExecutionPrevention': 2, # enable DEP
        'AllowIsolation': 'true',
        'SuppressStartupBanner': 'true',
      },
    },
    'msvs_disabled_warnings': [4351, 4355, 4800],
    'conditions': [
      ['asan == 1 and OS != "mac"', {
        'cflags+': [
          '-fno-omit-frame-pointer',
          '-fsanitize=address',
          '-DLEAK_SANITIZER'
        ],
        'cflags!': [ '-fomit-frame-pointer' ],
        'ldflags': [ '-fsanitize=address' ],
      }],
      ['asan == 1 and OS == "mac"', {
        'xcode_settings': {
          'OTHER_CFLAGS+': [
            '-fno-omit-frame-pointer',
            '-fsanitize=address',
            '-DLEAK_SANITIZER'
          ],
          'OTHER_CFLAGS!': [
            '-fomit-frame-pointer',
          ],
        },
        'target_conditions': [
          ['_type!="static_library"', {
            'xcode_settings': {'OTHER_LDFLAGS': ['-fsanitize=address']},
          }],
        ],
      }],
      ['OS == "win"', {
        'msvs_cygwin_shell': 0, # prevent actions from trying to use cygwin
        'defines': [
          'WIN32',
          # we don't really want VC++ warning us about
          # how dangerous C functions are...
          '_CRT_SECURE_NO_DEPRECATE',
          # ... or that C implementations shouldn't use
          # POSIX names
          '_CRT_NONSTDC_NO_DEPRECATE',
          # Make sure the STL doesn't try to use exceptions
          '_HAS_EXCEPTIONS=0',
          'BUILDING_V8_SHARED=1',
          'BUILDING_UV_SHARED=1',
        ],
      }],
      [ 'OS in "linux freebsd openbsd solaris aix"', {
        'cflags': [ '-pthread', ],
        'ldflags': [ '-pthread' ],
      }],
      [ 'OS in "linux freebsd openbsd solaris android aix"', {
        'cflags': [ '-Wall', '-Wextra', '-Wno-unused-parameter -fPIC', ],
        'cflags_cc': [ '-fno-rtti', '-fno-exceptions', '-std=gnu++0x' ],
        'ldflags': [ '-rdynamic' ],
        'target_conditions': [
          # The 1990s toolchain on SmartOS can't handle thin archives.
          ['_type=="static_library" and OS=="solaris"', {
            'standalone_static_library': 1,
          }],
        ],
        'conditions': [
          [ 'target_arch=="ia32"', {
            'cflags': [ '-m32' ],
            'ldflags': [ '-m32' ],
          }],
          [ 'target_arch=="x32"', {
            'cflags': [ '-mx32' ],
            'ldflags': [ '-mx32' ],
          }],
          [ 'target_arch=="x64"', {
            'cflags': [ '-m64' ],
            'ldflags': [ '-m64' ],
          }],
          [ 'target_arch=="ppc" and OS!="aix"', {
            'cflags': [ '-m32' ],
            'ldflags': [ '-m32' ],
          }],
          [ 'target_arch=="ppc64" and OS!="aix"', {
	    'cflags': [ '-m64', '-mminimal-toc' ],
	    'ldflags': [ '-m64' ],
	   }],
          [ 'target_arch=="s390"', {
            'cflags': [ '-m31' ],
            'ldflags': [ '-m31' ],
          }],
          [ 'target_arch=="s390x"', {
            'cflags': [ '-m64' ],
            'ldflags': [ '-m64' ],
          }],
          [ 'OS=="solaris"', {
            'cflags': [ '-pthreads' ],
            'ldflags': [ '-pthreads' ],
            'cflags!': [ '-pthread' ],
            'ldflags!': [ '-pthread' ],
          }],
          [ 'OS=="aix"', {
            'conditions': [
              [ 'target_arch=="ppc"', {
                'ldflags': [ '-Wl,-bmaxdata:0x60000000/dsa' ],
              }],
              [ 'target_arch=="ppc64"', {
                'cflags': [ '-maix64' ],
                'ldflags': [ '-maix64' ],
              }],
            ],
            'ldflags': [ '-Wl,-bbigtoc' ],
            'ldflags!': [ '-rdynamic' ],
          }],
        ],
      }],
      ['OS=="android"', {
        'target_conditions': [
          ['_toolset=="target"', {
            'defines': [ '_GLIBCXX_USE_C99_MATH' ],
            'libraries': [ '-llog' ],
          }],
        ],
      }],
      ['OS=="mac"', {
        'defines': ['_DARWIN_USE_64_BIT_INODE=1'],
        'xcode_settings': {
          'ALWAYS_SEARCH_USER_PATHS': 'NO',
          'GCC_CW_ASM_SYNTAX': 'NO',                # No -fasm-blocks
          'GCC_DYNAMIC_NO_PIC': 'NO',               # No -mdynamic-no-pic
                                                    # (Equivalent to -fPIC)
          'GCC_ENABLE_CPP_EXCEPTIONS': 'NO',        # -fno-exceptions
          'GCC_ENABLE_CPP_RTTI': 'NO',              # -fno-rtti
          'GCC_ENABLE_PASCAL_STRINGS': 'NO',        # No -mpascal-strings
          'GCC_THREADSAFE_STATICS': 'NO',           # -fno-threadsafe-statics
          'PREBINDING': 'NO',                       # No -Wl,-prebind
          'MACOSX_DEPLOYMENT_TARGET': '10.7',       # -mmacosx-version-min=10.7
          'USE_HEADERMAP': 'NO',
          'OTHER_CFLAGS': [
            '-fno-strict-aliasing',
          ],
          'WARNING_CFLAGS': [
            '-Wall',
            '-Wendif-labels',
            '-W',
            '-Wno-unused-parameter',
          ],
        },
        'target_conditions': [
          ['_type!="static_library"', {
            'xcode_settings': {
              'OTHER_LDFLAGS': [
                '-Wl,-no_pie',
                '-Wl,-search_paths_first',
              ],
            },
          }],
        ],
        'conditions': [
          ['target_arch=="ia32"', {
            'xcode_settings': {'ARCHS': ['i386']},
          }],
          ['target_arch=="x64"', {
            'xcode_settings': {'ARCHS': ['x86_64']},
          }],
          ['clang==1', {
            'xcode_settings': {
              'GCC_VERSION': 'com.apple.compilers.llvm.clang.1_0',
              'CLANG_CXX_LANGUAGE_STANDARD': 'gnu++0x',  # -std=gnu++0x
            },
          }],
          ['node_engine=="spidermonkey"', {
            'xcode_settings': {
              # SpiderMonkey uses libc++, so we have to target OSX 10.9 here so that
              # Node is also linked with libc++.
              'MACOSX_DEPLOYMENT_TARGET': '10.9',       # -mmacosx-version-min=10.9
            },
          }],
        ],
      }],
      ['OS=="freebsd" and node_use_dtrace=="true"', {
        'libraries': [ '-lelf' ],
      }],
      ['OS=="freebsd"', {
        'ldflags': [
          '-Wl,--export-dynamic',
        ],
      }]
    ],
  }
}<|MERGE_RESOLUTION|>--- conflicted
+++ resolved
@@ -13,11 +13,8 @@
     'node_engine%': 'v8',
     'msvs_windows_target_platform_version': 'v10.0', # used for node_engine==chakracore
 
-<<<<<<< HEAD
-=======
     'node_shared%': 'false',
     'force_dynamic_crt%': 0,
->>>>>>> 6b9de405
     'node_use_v8_platform%': 'true',
     'node_use_bundled_v8%': 'true',
     'node_module_version%': '',
