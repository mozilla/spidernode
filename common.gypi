--- conflicted
+++ resolved
@@ -47,12 +47,8 @@
         'v8_postmortem_support%': 'true',
       }],
       ['OS== "mac"', {
-<<<<<<< HEAD
-        'OBJ_DIR': '<(PRODUCT_DIR)/obj',
-=======
         'OBJ_DIR': '<(PRODUCT_DIR)/obj.target',
         'V8_BASE': '<(PRODUCT_DIR)/libv8_base.a',
->>>>>>> 66e7dc55
       }, {
         'conditions': [
           ['GENERATOR=="ninja"', {
