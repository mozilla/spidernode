--- conflicted
+++ resolved
@@ -48,16 +48,12 @@
         'OBJ_DIR': '<(PRODUCT_DIR)/obj',
       }, {
         'OBJ_DIR': '<(PRODUCT_DIR)/obj.target',
-<<<<<<< HEAD
       }],
       ['(GENERATOR == "ninja" or OS == "mac") and node_engine == "v8"', {
         'V8_BASE': '<(PRODUCT_DIR)/libv8_base.a',
       }],
       ['not(GENERATOR == "ninja" or OS == "mac") and node_engine == "v8"', {
-        'V8_BASE': '<(PRODUCT_DIR)/obj.target/deps/v8/tools/gyp/libv8_base.a',
-=======
         'V8_BASE': '<(PRODUCT_DIR)/obj.target/deps/v8/src/libv8_base.a',
->>>>>>> f9c98563
       }],
       ['openssl_fips != ""', {
         'OPENSSL_PRODUCT': 'libcrypto.a',
