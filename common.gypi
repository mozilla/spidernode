--- conflicted
+++ resolved
@@ -361,13 +361,8 @@
         'cflags': [ '-pthread', ],
         'ldflags': [ '-pthread' ],
       }],
-<<<<<<< HEAD
-      [ 'OS in "linux freebsd openbsd solaris android aix"', {
+      [ 'OS in "linux freebsd openbsd solaris android aix cloudabi"', {
         'cflags': [ '-Wall', '-Wextra', '-Wno-unused-parameter -fPIC', ],
-=======
-      [ 'OS in "linux freebsd openbsd solaris android aix cloudabi"', {
-        'cflags': [ '-Wall', '-Wextra', '-Wno-unused-parameter', ],
->>>>>>> 94fb2988
         'cflags_cc': [ '-fno-rtti', '-fno-exceptions', '-std=gnu++0x' ],
         'ldflags': [ '-rdynamic' ],
         'target_conditions': [
